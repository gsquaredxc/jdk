#
# Copyright (c) 2011, 2012, Oracle and/or its affiliates. All rights reserved.
# DO NOT ALTER OR REMOVE COPYRIGHT NOTICES OR THIS FILE HEADER.
#
# This code is free software; you can redistribute it and/or modify it
# under the terms of the GNU General Public License version 2 only, as
# published by the Free Software Foundation.  Oracle designates this
# particular file as subject to the "Classpath" exception as provided
# by Oracle in the LICENSE file that accompanied this code.
#
# This code is distributed in the hope that it will be useful, but WITHOUT
# ANY WARRANTY; without even the implied warranty of MERCHANTABILITY or
# FITNESS FOR A PARTICULAR PURPOSE.  See the GNU General Public License
# version 2 for more details (a copy is included in the LICENSE file that
# accompanied this code).
#
# You should have received a copy of the GNU General Public License version
# 2 along with this work; if not, write to the Free Software Foundation,
# Inc., 51 Franklin St, Fifth Floor, Boston, MA 02110-1301 USA.
#
# Please contact Oracle, 500 Oracle Parkway, Redwood Shores, CA 94065 USA
# or visit www.oracle.com if you need additional information or have any
# questions.
#

### This is the main part of the Makefile, for the normal case with SPEC specifying a single existing spec.gmk file.

# Now load the spec
include $(SPEC)

# Load the vital tools for all the makefiles. 
include $(SRC_ROOT)/common/makefiles/MakeBase.gmk

# Include the corresponding custom file, if present.
-include $(CUSTOM_MAKE_DIR)/Main.gmk

### Clean up from previous run

# Remove any build.log from a previous run, if they exist
ifneq (,$(BUILD_LOG))
    ifneq (,$(BUILD_LOG_PREVIOUS))
        # Rotate old log
        $(shell $(RM) $(BUILD_LOG_PREVIOUS) 2> /dev/null)
        $(shell $(MV) $(BUILD_LOG) $(BUILD_LOG_PREVIOUS) 2> /dev/null)
    else
        $(shell $(RM) $(BUILD_LOG) 2> /dev/null)
    endif
    $(shell $(RM) $(OUTPUT_ROOT)/build-trace-time.log 2> /dev/null)
endif
# Remove any javac server logs and port files. This
# prevents a new make run to reuse the previous servers.
ifneq (,$(SJAVAC_SERVER_DIR))
    $(shell $(MKDIR) -p $(SJAVAC_SERVER_DIR) && $(RM) -rf $(SJAVAC_SERVER_DIR)/*)
endif

# Reset the build timers.
$(eval $(call ResetAllTimers))

# Setup number of jobs to use. -jN is unfortunately not available for us to parse from the command line,
# hence this workaround.
ifeq ($(JOBS),)
    JOBS=$(NUM_CORES)
endif
MAKE_ARGS:=$(MAKE_ARGS) -j$(JOBS)

### Main targets

default: jdk
	@$(call CheckIfMakeAtEnd)

all: images docs
	@$(call CheckIfMakeAtEnd)

ifeq ($(OPENJDK_TARGET_OS)-$(OPENJDK_TARGET_CPU_BITS),solaris-64)
  all: overlay-images
endif

# Setup a rule for SPEC file that fails if executed. This check makes sure the configuration
# is up to date after changes to configure
$(SPEC): $(wildcard $(SRC_ROOT)/common/autoconf/*)
	@$(ECHO) ERROR: $(SPEC) is not up to date
	@$(ECHO) Please rerun configure!
	@if test "x$(IGNORE_OLD_CONFIG)" != "xtrue"; then exit 1; fi

start-make: $(SPEC)
	@$(call AtMakeStart)

langtools: langtools-only
langtools-only: start-make
	@$(call TargetEnter)
	@($(CD) $(LANGTOOLS_TOPDIR)/makefiles && $(BUILD_LOG_WRAPPER) $(MAKE) $(MAKE_ARGS) -f BuildLangtools.gmk)
	@$(call TargetExit)

corba: langtools corba-only
corba-only: start-make
	@$(call TargetEnter)
	@($(CD) $(CORBA_TOPDIR)/makefiles && $(BUILD_LOG_WRAPPER) $(MAKE) $(MAKE_ARGS) -f BuildCorba.gmk)
	@$(call TargetExit)

jaxp: langtools jaxp-only
jaxp-only: start-make
	@$(call TargetEnter)
	@($(CD) $(JAXP_TOPDIR)/makefiles && $(BUILD_LOG_WRAPPER) $(MAKE) $(MAKE_ARGS) -f BuildJaxp.gmk)
	@$(call TargetExit)

jaxws: langtools jaxp jaxws-only
jaxws-only: start-make
	@$(call TargetEnter)
	@($(CD) $(JAXWS_TOPDIR)/makefiles && $(BUILD_LOG_WRAPPER) $(MAKE) $(MAKE_ARGS) -f BuildJaxws.gmk)
	@$(call TargetExit)

ifeq ($(BUILD_HOTSPOT),true)
hotspot: hotspot-only
hotspot-only: start-make
	@$(call TargetEnter)
	@($(CD) $(SRC_ROOT)/common/makefiles && $(BUILD_LOG_WRAPPER) $(MAKE) $(MAKE_ARGS) -f HotspotWrapper.gmk)
	@$(call TargetExit)
endif

jdk: langtools hotspot corba jaxp jaxws jdk-only
jdk-only: start-make
	@$(call TargetEnter)
	@($(CD) $(JDK_TOPDIR)/makefiles && $(BUILD_LOG_WRAPPER) $(MAKE) $(MAKE_ARGS) -f BuildJdk.gmk $(JDK_TARGET))
	@$(call TargetExit)

nashorn: jdk nashorn-only
nashorn-only: start-make
	@$(call TargetEnter)
	@($(CD) $(NASHORN_TOPDIR)/makefiles && $(BUILD_LOG_WRAPPER) $(MAKE) $(MAKE_ARGS) -f BuildNashorn.gmk)
	@$(call TargetExit)

demos: jdk demos-only
demos-only: start-make
	@$(call TargetEnter)
	@($(CD) $(JDK_TOPDIR)/makefiles && $(BUILD_LOG_WRAPPER) $(MAKE) $(MAKE_ARGS) -f BuildJdk.gmk demos)
	@$(call TargetExit)

<<<<<<< HEAD
images: source-tips demos nashorn images-only
=======
# Note: This double-colon rule is intentional, to support
# custom make file integration.
images:: source-tips demos images-only
>>>>>>> 6e3b8650
images-only: start-make
	@$(call TargetEnter)
	@($(CD) $(JDK_TOPDIR)/makefiles && $(BUILD_LOG_WRAPPER) $(MAKE) $(MAKE_ARGS) -f BuildJdk.gmk images)
	@$(call TargetExit)

overlay-images: source-tips demos overlay-images-only
overlay-images-only: start-make
	@$(call TargetEnter)
	@($(CD) $(JDK_TOPDIR)/makefiles && $(BUILD_LOG_WRAPPER) $(MAKE) $(MAKE_ARGS) -f BuildJdk.gmk overlay-images)
	@$(call TargetExit)

profiles: profiles-oscheck source-tips jdk hotspot profiles-only
profiles-only: start-make
	@$(call TargetEnter)
	@($(CD) $(JDK_TOPDIR)/makefiles && $(BUILD_LOG_WRAPPER) $(MAKE) $(MAKE_ARGS) -f BuildJdk.gmk profiles)
	@$(call TargetExit)

profiles-oscheck:
ifneq ($(OPENJDK_TARGET_OS), linux)
	@echo "Error: The Java SE 8 Compact Profiles are only implemented for Linux at this time" && exit 1
endif

install: images install-only
install-only: start-make
	@$(call TargetEnter)
	@($(CD) $(JDK_TOPDIR)/makefiles && $(BUILD_LOG_WRAPPER) $(MAKE) $(MAKE_ARGS) -f BuildJdk.gmk install)
	@$(call TargetExit)

docs: jdk docs-only
docs-only: start-make
	@$(call TargetEnter)
	@($(CD) $(SRC_ROOT)/common/makefiles/javadoc && $(BUILD_LOG_WRAPPER) $(MAKE) $(MAKE_ARGS) -f Javadoc.gmk docs)
	@$(call TargetExit)

sign-jars: jdk sign-jars-only
sign-jars-only: start-make
	@$(call TargetEnter)
	@($(CD) $(JDK_TOPDIR)/makefiles && $(BUILD_LOG_WRAPPER) $(MAKE) $(MAKE_ARGS) -f BuildJdk.gmk sign-jars)
	@$(call TargetExit)

bootcycle-images:
	@$(ECHO) Boot cycle build step 1: Building the JDK image normally
	@($(CD) $(SRC_ROOT)/common/makefiles && $(BUILD_LOG_WRAPPER) $(MAKE) SPEC=$(SPEC) images)
	@$(ECHO) Boot cycle build step 2: Building a new JDK image using previously built image
	@($(CD) $(SRC_ROOT)/common/makefiles && $(BUILD_LOG_WRAPPER) $(MAKE) SPEC=$(dir $(SPEC))bootcycle-spec.gmk images)

test: start-make
	@$(call TargetEnter)
	@($(CD) $(SRC_ROOT)/test && $(BUILD_LOG_WRAPPER) $(MAKE) -j1 -k MAKEFLAGS= PRODUCT_HOME=$(OUTPUT_ROOT)/jdk JPRT_JAVA_HOME=$(OUTPUT_ROOT)/jdk ALT_OUTPUTDIR=$(OUTPUT_ROOT) $(TEST)) || true
	@$(call TargetExit)

# Stores the tips for each repository. This file is be used when constructing the jdk image and can be
# used to track the exact sources used to build that image.
source-tips: $(OUTPUT_ROOT)/source_tips
$(OUTPUT_ROOT)/source_tips: FRC
	@$(MKDIR) -p $(@D)
	@$(RM) $@
	@$(if $(HG),$(call GetSourceTips),$(ECHO) "hg not installed" > $@)


# Remove everything, except the output from configure.
clean: clean-langtools clean-corba clean-jaxp clean-jaxws clean-hotspot clean-jdk clean-nashorn clean-images clean-overlay-images clean-bootcycle-build clean-docs
	@($(CD) $(OUTPUT_ROOT) && $(RM) -r tmp source_tips build.log* build-trace*.log*)
	@$(ECHO) Cleaned all build artifacts.

# Remove everything, including configure configuration.
# If the output directory was created by configure and now becomes empty, remove it as well.
# FIXME: tmp should not be here, fix ResetTimers instead. And remove spec.sh!
dist-clean: clean
	@($(CD) $(OUTPUT_ROOT) && $(RM) -r *spec.gmk config.* configure-arguments Makefile compare.sh spec.sh tmp)
	@$(if $(filter $(CONF_NAME),$(notdir $(OUTPUT_ROOT))), \
    if test "x`$(LS) $(OUTPUT_ROOT)`" != x; then \
        $(ECHO) "Warning: Not removing non-empty configuration directory for '$(CONF_NAME)'" ;\
    else \
        ($(CD) $(SRC_ROOT) && $(ECHO) "Removing configuration directory for '$(CONF_NAME)'" && $(RM) -r $(OUTPUT_ROOT)) \
    fi \
  )
	@$(ECHO) Cleaned everything, you will have to re-run configure.

clean-langtools:
	$(call CleanComponent,langtools)
clean-corba:
	$(call CleanComponent,corba)
clean-jaxp:
	$(call CleanComponent,jaxp)
clean-jaxws:
	$(call CleanComponent,jaxws)
clean-hotspot:
	$(call CleanComponent,hotspot)
clean-jdk:
	$(call CleanComponent,jdk)
clean-nashorn:
	$(call CleanComponent,nashorn)
clean-images:
	$(call CleanComponent,images)
clean-overlay-images:
	$(call CleanComponent,overlay-images)
clean-bootcycle-build:
	$(call CleanComponent,bootcycle-build)
clean-docs:
	$(call CleanComponent,docs)
	$(call CleanComponent,docstemp)

.PHONY: langtools corba jaxp jaxws hotspot jdk images overlay-images install
.PHONY: langtools-only corba-only jaxp-only jaxws-only hotspot-only jdk-only images-only overlay-images-only install-only
.PHONY: all test clean dist-clean bootcycle-images start-make
<<<<<<< HEAD
.PHONY: clean-langtools clean-corba clean-jaxp clean-jaxws clean-hotspot clean-jdk clean-nashorn clean-images clean-overlay-images clean-bootcycle-build
=======
.PHONY: clean-langtools clean-corba clean-jaxp clean-jaxws clean-hotspot clean-jdk clean-images clean-overlay-images clean-bootcycle-build
.PHONY: profiles profiles-only profiles-oscheck
>>>>>>> 6e3b8650

FRC: # Force target<|MERGE_RESOLUTION|>--- conflicted
+++ resolved
@@ -135,13 +135,9 @@
 	@($(CD) $(JDK_TOPDIR)/makefiles && $(BUILD_LOG_WRAPPER) $(MAKE) $(MAKE_ARGS) -f BuildJdk.gmk demos)
 	@$(call TargetExit)
 
-<<<<<<< HEAD
-images: source-tips demos nashorn images-only
-=======
 # Note: This double-colon rule is intentional, to support
 # custom make file integration.
 images:: source-tips demos images-only
->>>>>>> 6e3b8650
 images-only: start-make
 	@$(call TargetEnter)
 	@($(CD) $(JDK_TOPDIR)/makefiles && $(BUILD_LOG_WRAPPER) $(MAKE) $(MAKE_ARGS) -f BuildJdk.gmk images)
@@ -248,11 +244,7 @@
 .PHONY: langtools corba jaxp jaxws hotspot jdk images overlay-images install
 .PHONY: langtools-only corba-only jaxp-only jaxws-only hotspot-only jdk-only images-only overlay-images-only install-only
 .PHONY: all test clean dist-clean bootcycle-images start-make
-<<<<<<< HEAD
 .PHONY: clean-langtools clean-corba clean-jaxp clean-jaxws clean-hotspot clean-jdk clean-nashorn clean-images clean-overlay-images clean-bootcycle-build
-=======
-.PHONY: clean-langtools clean-corba clean-jaxp clean-jaxws clean-hotspot clean-jdk clean-images clean-overlay-images clean-bootcycle-build
 .PHONY: profiles profiles-only profiles-oscheck
->>>>>>> 6e3b8650
 
 FRC: # Force target