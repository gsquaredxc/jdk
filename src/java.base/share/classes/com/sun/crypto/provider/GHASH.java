--- conflicted
+++ resolved
@@ -143,25 +143,9 @@
             throw new ProviderException("Internal error");
         }
         state = new long[2];
-<<<<<<< HEAD
-        subkeyHtbl = new long[2*57]; // 48 keys for the interleaved implementation, 8 for avx-ghash implementation and one for the original key
-        subkeyHtbl[0] = getLong(subkeyH, 0);
-        subkeyHtbl[1] = getLong(subkeyH, 8);
-    }
-
-    /**
-     * Resets the GHASH object to its original state, i.e. blank w/
-     * the same subkey H. Used after digest() is called and to re-use
-     * this object for different data w/ the same H.
-     */
-    void reset() {
-        state[0] = 0;
-        state[1] = 0;
-=======
         subkeyHtbl = new long[2*9];
         subkeyHtbl[0] = (long)asLongView.get(subkeyH, 0);
         subkeyHtbl[1] = (long)asLongView.get(subkeyH, 8);
->>>>>>> ca806ef3
     }
 
     // Cloning constructor
