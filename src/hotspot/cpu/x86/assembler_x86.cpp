/*
 * Copyright (c) 1997, 2021, Oracle and/or its affiliates. All rights reserved.
 * DO NOT ALTER OR REMOVE COPYRIGHT NOTICES OR THIS FILE HEADER.
 *
 * This code is free software; you can redistribute it and/or modify it
 * under the terms of the GNU General Public License version 2 only, as
 * published by the Free Software Foundation.
 *
 * This code is distributed in the hope that it will be useful, but WITHOUT
 * ANY WARRANTY; without even the implied warranty of MERCHANTABILITY or
 * FITNESS FOR A PARTICULAR PURPOSE.  See the GNU General Public License
 * version 2 for more details (a copy is included in the LICENSE file that
 * accompanied this code).
 *
 * You should have received a copy of the GNU General Public License version
 * 2 along with this work; if not, write to the Free Software Foundation,
 * Inc., 51 Franklin St, Fifth Floor, Boston, MA 02110-1301 USA.
 *
 * Please contact Oracle, 500 Oracle Parkway, Redwood Shores, CA 94065 USA
 * or visit www.oracle.com if you need additional information or have any
 * questions.
 *
 */

#include "precompiled.hpp"
#include "asm/assembler.hpp"
#include "asm/assembler.inline.hpp"
#include "gc/shared/cardTableBarrierSet.hpp"
#include "gc/shared/collectedHeap.inline.hpp"
#include "interpreter/interpreter.hpp"
#include "memory/resourceArea.hpp"
#include "prims/methodHandles.hpp"
#include "runtime/objectMonitor.hpp"
#include "runtime/os.hpp"
#include "runtime/sharedRuntime.hpp"
#include "runtime/stubRoutines.hpp"
#include "runtime/vm_version.hpp"
#include "utilities/macros.hpp"

#ifdef PRODUCT
#define BLOCK_COMMENT(str) /* nothing */
#define STOP(error) stop(error)
#else
#define BLOCK_COMMENT(str) block_comment(str)
#define STOP(error) block_comment(error); stop(error)
#endif

#define BIND(label) bind(label); BLOCK_COMMENT(#label ":")
// Implementation of AddressLiteral

// A 2-D table for managing compressed displacement(disp8) on EVEX enabled platforms.
unsigned char tuple_table[Assembler::EVEX_ETUP + 1][Assembler::AVX_512bit + 1] = {
  // -----------------Table 4.5 -------------------- //
  16, 32, 64,  // EVEX_FV(0)
  4,  4,  4,   // EVEX_FV(1) - with Evex.b
  16, 32, 64,  // EVEX_FV(2) - with Evex.w
  8,  8,  8,   // EVEX_FV(3) - with Evex.w and Evex.b
  8,  16, 32,  // EVEX_HV(0)
  4,  4,  4,   // EVEX_HV(1) - with Evex.b
  // -----------------Table 4.6 -------------------- //
  16, 32, 64,  // EVEX_FVM(0)
  1,  1,  1,   // EVEX_T1S(0)
  2,  2,  2,   // EVEX_T1S(1)
  4,  4,  4,   // EVEX_T1S(2)
  8,  8,  8,   // EVEX_T1S(3)
  4,  4,  4,   // EVEX_T1F(0)
  8,  8,  8,   // EVEX_T1F(1)
  8,  8,  8,   // EVEX_T2(0)
  0,  16, 16,  // EVEX_T2(1)
  0,  16, 16,  // EVEX_T4(0)
  0,  0,  32,  // EVEX_T4(1)
  0,  0,  32,  // EVEX_T8(0)
  8,  16, 32,  // EVEX_HVM(0)
  4,  8,  16,  // EVEX_QVM(0)
  2,  4,  8,   // EVEX_OVM(0)
  16, 16, 16,  // EVEX_M128(0)
  8,  32, 64,  // EVEX_DUP(0)
  0,  0,  0    // EVEX_NTUP
};

AddressLiteral::AddressLiteral(address target, relocInfo::relocType rtype) {
  _is_lval = false;
  _target = target;
  switch (rtype) {
  case relocInfo::oop_type:
  case relocInfo::metadata_type:
    // Oops are a special case. Normally they would be their own section
    // but in cases like icBuffer they are literals in the code stream that
    // we don't have a section for. We use none so that we get a literal address
    // which is always patchable.
    break;
  case relocInfo::external_word_type:
    _rspec = external_word_Relocation::spec(target);
    break;
  case relocInfo::internal_word_type:
    _rspec = internal_word_Relocation::spec(target);
    break;
  case relocInfo::opt_virtual_call_type:
    _rspec = opt_virtual_call_Relocation::spec();
    break;
  case relocInfo::static_call_type:
    _rspec = static_call_Relocation::spec();
    break;
  case relocInfo::runtime_call_type:
    _rspec = runtime_call_Relocation::spec();
    break;
  case relocInfo::poll_type:
  case relocInfo::poll_return_type:
    _rspec = Relocation::spec_simple(rtype);
    break;
  case relocInfo::none:
    break;
  default:
    ShouldNotReachHere();
    break;
  }
}

// Implementation of Address

#ifdef _LP64

Address Address::make_array(ArrayAddress adr) {
  // Not implementable on 64bit machines
  // Should have been handled higher up the call chain.
  ShouldNotReachHere();
  return Address();
}

// exceedingly dangerous constructor
Address::Address(int disp, address loc, relocInfo::relocType rtype) {
  _base  = noreg;
  _index = noreg;
  _scale = no_scale;
  _disp  = disp;
  _xmmindex = xnoreg;
  _isxmmindex = false;
  switch (rtype) {
    case relocInfo::external_word_type:
      _rspec = external_word_Relocation::spec(loc);
      break;
    case relocInfo::internal_word_type:
      _rspec = internal_word_Relocation::spec(loc);
      break;
    case relocInfo::runtime_call_type:
      // HMM
      _rspec = runtime_call_Relocation::spec();
      break;
    case relocInfo::poll_type:
    case relocInfo::poll_return_type:
      _rspec = Relocation::spec_simple(rtype);
      break;
    case relocInfo::none:
      break;
    default:
      ShouldNotReachHere();
  }
}
#else // LP64

Address Address::make_array(ArrayAddress adr) {
  AddressLiteral base = adr.base();
  Address index = adr.index();
  assert(index._disp == 0, "must not have disp"); // maybe it can?
  Address array(index._base, index._index, index._scale, (intptr_t) base.target());
  array._rspec = base._rspec;
  return array;
}

// exceedingly dangerous constructor
Address::Address(address loc, RelocationHolder spec) {
  _base  = noreg;
  _index = noreg;
  _scale = no_scale;
  _disp  = (intptr_t) loc;
  _rspec = spec;
  _xmmindex = xnoreg;
  _isxmmindex = false;
}

#endif // _LP64



// Convert the raw encoding form into the form expected by the constructor for
// Address.  An index of 4 (rsp) corresponds to having no index, so convert
// that to noreg for the Address constructor.
Address Address::make_raw(int base, int index, int scale, int disp, relocInfo::relocType disp_reloc) {
  RelocationHolder rspec;
  if (disp_reloc != relocInfo::none) {
    rspec = Relocation::spec_simple(disp_reloc);
  }
  bool valid_index = index != rsp->encoding();
  if (valid_index) {
    Address madr(as_Register(base), as_Register(index), (Address::ScaleFactor)scale, in_ByteSize(disp));
    madr._rspec = rspec;
    return madr;
  } else {
    Address madr(as_Register(base), noreg, Address::no_scale, in_ByteSize(disp));
    madr._rspec = rspec;
    return madr;
  }
}

// Implementation of Assembler

int AbstractAssembler::code_fill_byte() {
  return (u_char)'\xF4'; // hlt
}

void Assembler::init_attributes(void) {
  _legacy_mode_bw = (VM_Version::supports_avx512bw() == false);
  _legacy_mode_dq = (VM_Version::supports_avx512dq() == false);
  _legacy_mode_vl = (VM_Version::supports_avx512vl() == false);
  _legacy_mode_vlbw = (VM_Version::supports_avx512vlbw() == false);
  NOT_LP64(_is_managed = false;)
  _attributes = NULL;
}


void Assembler::membar(Membar_mask_bits order_constraint) {
  // We only have to handle StoreLoad
  if (order_constraint & StoreLoad) {
    // All usable chips support "locked" instructions which suffice
    // as barriers, and are much faster than the alternative of
    // using cpuid instruction. We use here a locked add [esp-C],0.
    // This is conveniently otherwise a no-op except for blowing
    // flags, and introducing a false dependency on target memory
    // location. We can't do anything with flags, but we can avoid
    // memory dependencies in the current method by locked-adding
    // somewhere else on the stack. Doing [esp+C] will collide with
    // something on stack in current method, hence we go for [esp-C].
    // It is convenient since it is almost always in data cache, for
    // any small C.  We need to step back from SP to avoid data
    // dependencies with other things on below SP (callee-saves, for
    // example). Without a clear way to figure out the minimal safe
    // distance from SP, it makes sense to step back the complete
    // cache line, as this will also avoid possible second-order effects
    // with locked ops against the cache line. Our choice of offset
    // is bounded by x86 operand encoding, which should stay within
    // [-128; +127] to have the 8-byte displacement encoding.
    //
    // Any change to this code may need to revisit other places in
    // the code where this idiom is used, in particular the
    // orderAccess code.

    int offset = -VM_Version::L1_line_size();
    if (offset < -128) {
      offset = -128;
    }

    lock();
    addl(Address(rsp, offset), 0);// Assert the lock# signal here
  }
}

// make this go away someday
void Assembler::emit_data(jint data, relocInfo::relocType rtype, int format) {
  if (rtype == relocInfo::none)
    emit_int32(data);
  else
    emit_data(data, Relocation::spec_simple(rtype), format);
}

void Assembler::emit_data(jint data, RelocationHolder const& rspec, int format) {
  assert(imm_operand == 0, "default format must be immediate in this file");
  assert(inst_mark() != NULL, "must be inside InstructionMark");
  if (rspec.type() !=  relocInfo::none) {
    #ifdef ASSERT
      check_relocation(rspec, format);
    #endif
    // Do not use AbstractAssembler::relocate, which is not intended for
    // embedded words.  Instead, relocate to the enclosing instruction.

    // hack. call32 is too wide for mask so use disp32
    if (format == call32_operand)
      code_section()->relocate(inst_mark(), rspec, disp32_operand);
    else
      code_section()->relocate(inst_mark(), rspec, format);
  }
  emit_int32(data);
}

static int encode(Register r) {
  int enc = r->encoding();
  if (enc >= 8) {
    enc -= 8;
  }
  return enc;
}

void Assembler::emit_arith_b(int op1, int op2, Register dst, int imm8) {
  assert(dst->has_byte_register(), "must have byte register");
  assert(isByte(op1) && isByte(op2), "wrong opcode");
  assert(isByte(imm8), "not a byte");
  assert((op1 & 0x01) == 0, "should be 8bit operation");
  emit_int24(op1, (op2 | encode(dst)), imm8);
}


void Assembler::emit_arith(int op1, int op2, Register dst, int32_t imm32) {
  assert(isByte(op1) && isByte(op2), "wrong opcode");
  assert((op1 & 0x01) == 1, "should be 32bit operation");
  assert((op1 & 0x02) == 0, "sign-extension bit should not be set");
  if (is8bit(imm32)) {
    emit_int24(op1 | 0x02,        // set sign bit
               op2 | encode(dst),
               imm32 & 0xFF);
  } else {
    emit_int16(op1, (op2 | encode(dst)));
    emit_int32(imm32);
  }
}

// Force generation of a 4 byte immediate value even if it fits into 8bit
void Assembler::emit_arith_imm32(int op1, int op2, Register dst, int32_t imm32) {
  assert(isByte(op1) && isByte(op2), "wrong opcode");
  assert((op1 & 0x01) == 1, "should be 32bit operation");
  assert((op1 & 0x02) == 0, "sign-extension bit should not be set");
  emit_int16(op1, (op2 | encode(dst)));
  emit_int32(imm32);
}

// immediate-to-memory forms
void Assembler::emit_arith_operand(int op1, Register rm, Address adr, int32_t imm32) {
  assert((op1 & 0x01) == 1, "should be 32bit operation");
  assert((op1 & 0x02) == 0, "sign-extension bit should not be set");
  if (is8bit(imm32)) {
    emit_int8(op1 | 0x02); // set sign bit
    emit_operand(rm, adr, 1);
    emit_int8(imm32 & 0xFF);
  } else {
    emit_int8(op1);
    emit_operand(rm, adr, 4);
    emit_int32(imm32);
  }
}


void Assembler::emit_arith(int op1, int op2, Register dst, Register src) {
  assert(isByte(op1) && isByte(op2), "wrong opcode");
  emit_int16(op1, (op2 | encode(dst) << 3 | encode(src)));
}


bool Assembler::query_compressed_disp_byte(int disp, bool is_evex_inst, int vector_len,
                                           int cur_tuple_type, int in_size_in_bits, int cur_encoding) {
  int mod_idx = 0;
  // We will test if the displacement fits the compressed format and if so
  // apply the compression to the displacment iff the result is8bit.
  if (VM_Version::supports_evex() && is_evex_inst) {
    switch (cur_tuple_type) {
    case EVEX_FV:
      if ((cur_encoding & VEX_W) == VEX_W) {
        mod_idx = ((cur_encoding & EVEX_Rb) == EVEX_Rb) ? 3 : 2;
      } else {
        mod_idx = ((cur_encoding & EVEX_Rb) == EVEX_Rb) ? 1 : 0;
      }
      break;

    case EVEX_HV:
      mod_idx = ((cur_encoding & EVEX_Rb) == EVEX_Rb) ? 1 : 0;
      break;

    case EVEX_FVM:
      break;

    case EVEX_T1S:
      switch (in_size_in_bits) {
      case EVEX_8bit:
        break;

      case EVEX_16bit:
        mod_idx = 1;
        break;

      case EVEX_32bit:
        mod_idx = 2;
        break;

      case EVEX_64bit:
        mod_idx = 3;
        break;
      }
      break;

    case EVEX_T1F:
    case EVEX_T2:
    case EVEX_T4:
      mod_idx = (in_size_in_bits == EVEX_64bit) ? 1 : 0;
      break;

    case EVEX_T8:
      break;

    case EVEX_HVM:
      break;

    case EVEX_QVM:
      break;

    case EVEX_OVM:
      break;

    case EVEX_M128:
      break;

    case EVEX_DUP:
      break;

    default:
      assert(0, "no valid evex tuple_table entry");
      break;
    }

    if (vector_len >= AVX_128bit && vector_len <= AVX_512bit) {
      int disp_factor = tuple_table[cur_tuple_type + mod_idx][vector_len];
      if ((disp % disp_factor) == 0) {
        int new_disp = disp / disp_factor;
        if ((-0x80 <= new_disp && new_disp < 0x80)) {
          disp = new_disp;
        }
      } else {
        return false;
      }
    }
  }
  return (-0x80 <= disp && disp < 0x80);
}


bool Assembler::emit_compressed_disp_byte(int &disp) {
  int mod_idx = 0;
  // We will test if the displacement fits the compressed format and if so
  // apply the compression to the displacment iff the result is8bit.
  if (VM_Version::supports_evex() && _attributes && _attributes->is_evex_instruction()) {
    int evex_encoding = _attributes->get_evex_encoding();
    int tuple_type = _attributes->get_tuple_type();
    switch (tuple_type) {
    case EVEX_FV:
      if ((evex_encoding & VEX_W) == VEX_W) {
        mod_idx = ((evex_encoding & EVEX_Rb) == EVEX_Rb) ? 3 : 2;
      } else {
        mod_idx = ((evex_encoding & EVEX_Rb) == EVEX_Rb) ? 1 : 0;
      }
      break;

    case EVEX_HV:
      mod_idx = ((evex_encoding & EVEX_Rb) == EVEX_Rb) ? 1 : 0;
      break;

    case EVEX_FVM:
      break;

    case EVEX_T1S:
      switch (_attributes->get_input_size()) {
      case EVEX_8bit:
        break;

      case EVEX_16bit:
        mod_idx = 1;
        break;

      case EVEX_32bit:
        mod_idx = 2;
        break;

      case EVEX_64bit:
        mod_idx = 3;
        break;
      }
      break;

    case EVEX_T1F:
    case EVEX_T2:
    case EVEX_T4:
      mod_idx = (_attributes->get_input_size() == EVEX_64bit) ? 1 : 0;
      break;

    case EVEX_T8:
      break;

    case EVEX_HVM:
      break;

    case EVEX_QVM:
      break;

    case EVEX_OVM:
      break;

    case EVEX_M128:
      break;

    case EVEX_DUP:
      break;

    default:
      assert(0, "no valid evex tuple_table entry");
      break;
    }

    int vector_len = _attributes->get_vector_len();
    if (vector_len >= AVX_128bit && vector_len <= AVX_512bit) {
      int disp_factor = tuple_table[tuple_type + mod_idx][vector_len];
      if ((disp % disp_factor) == 0) {
        int new_disp = disp / disp_factor;
        if (is8bit(new_disp)) {
          disp = new_disp;
        }
      } else {
        return false;
      }
    }
  }
  return is8bit(disp);
}

static bool is_valid_encoding(int reg_enc) {
  return reg_enc >= 0;
}

static int raw_encode(Register reg) {
  assert(reg == noreg || reg->is_valid(), "sanity");
  int reg_enc = (intptr_t)reg;
  assert(reg_enc == -1 || is_valid_encoding(reg_enc), "sanity");
  return reg_enc;
}

static int raw_encode(XMMRegister xmmreg) {
  assert(xmmreg == xnoreg || xmmreg->is_valid(), "sanity");
  int xmmreg_enc = (intptr_t)xmmreg;
  assert(xmmreg_enc == -1 || is_valid_encoding(xmmreg_enc), "sanity");
  return xmmreg_enc;
}

static int modrm_encoding(int mod, int dst_enc, int src_enc) {
  return (mod & 3) << 6 | (dst_enc & 7) << 3 | (src_enc & 7);
}

static int sib_encoding(Address::ScaleFactor scale, int index_enc, int base_enc) {
  return (scale & 3) << 6 | (index_enc & 7) << 3 | (base_enc & 7);
}

inline void Assembler::emit_modrm(int mod, int dst_enc, int src_enc) {
  assert((mod & 3) != 0b11, "forbidden");
  int modrm = modrm_encoding(mod, dst_enc, src_enc);
  emit_int8(modrm);
}

inline void Assembler::emit_modrm_disp8(int mod, int dst_enc, int src_enc,
                                        int disp) {
  int modrm = modrm_encoding(mod, dst_enc, src_enc);
  emit_int16(modrm, disp & 0xFF);
}

inline void Assembler::emit_modrm_sib(int mod, int dst_enc, int src_enc,
                                      Address::ScaleFactor scale, int index_enc, int base_enc) {
  int modrm = modrm_encoding(mod, dst_enc, src_enc);
  int sib = sib_encoding(scale, index_enc, base_enc);
  emit_int16(modrm, sib);
}

inline void Assembler::emit_modrm_sib_disp8(int mod, int dst_enc, int src_enc,
                                            Address::ScaleFactor scale, int index_enc, int base_enc,
                                            int disp) {
  int modrm = modrm_encoding(mod, dst_enc, src_enc);
  int sib = sib_encoding(scale, index_enc, base_enc);
  emit_int24(modrm, sib, disp & 0xFF);
}

void Assembler::emit_operand_helper(int reg_enc, int base_enc, int index_enc,
                                    Address::ScaleFactor scale, int disp,
                                    RelocationHolder const& rspec,
                                    int rip_relative_correction) {
  bool no_relocation = (rspec.type() == relocInfo::none);

  if (is_valid_encoding(base_enc)) {
    if (is_valid_encoding(index_enc)) {
      assert(scale != Address::no_scale, "inconsistent address");
      // [base + index*scale + disp]
      if (disp == 0 && no_relocation &&
          base_enc != rbp->encoding() LP64_ONLY(&& base_enc != r13->encoding())) {
        // [base + index*scale]
        // [00 reg 100][ss index base]
        emit_modrm_sib(0b00, reg_enc, 0b100,
                       scale, index_enc, base_enc);
      } else if (emit_compressed_disp_byte(disp) && no_relocation) {
        // [base + index*scale + imm8]
        // [01 reg 100][ss index base] imm8
        emit_modrm_sib_disp8(0b01, reg_enc, 0b100,
                             scale, index_enc, base_enc,
                             disp);
      } else {
        // [base + index*scale + disp32]
        // [10 reg 100][ss index base] disp32
        emit_modrm_sib(0b10, reg_enc, 0b100,
                       scale, index_enc, base_enc);
        emit_data(disp, rspec, disp32_operand);
      }
    } else if (base_enc == rsp->encoding() LP64_ONLY(|| base_enc == r12->encoding())) {
      // [rsp + disp]
      if (disp == 0 && no_relocation) {
        // [rsp]
        // [00 reg 100][00 100 100]
        emit_modrm_sib(0b00, reg_enc, 0b100,
                       Address::times_1, 0b100, 0b100);
      } else if (emit_compressed_disp_byte(disp) && no_relocation) {
        // [rsp + imm8]
        // [01 reg 100][00 100 100] disp8
        emit_modrm_sib_disp8(0b01, reg_enc, 0b100,
                             Address::times_1, 0b100, 0b100,
                             disp);
      } else {
        // [rsp + imm32]
        // [10 reg 100][00 100 100] disp32
        emit_modrm_sib(0b10, reg_enc, 0b100,
                       Address::times_1, 0b100, 0b100);
        emit_data(disp, rspec, disp32_operand);
      }
    } else {
      // [base + disp]
      assert(base_enc != rsp->encoding() LP64_ONLY(&& base_enc != r12->encoding()), "illegal addressing mode");
      if (disp == 0 && no_relocation &&
          base_enc != rbp->encoding() LP64_ONLY(&& base_enc != r13->encoding())) {
        // [base]
        // [00 reg base]
        emit_modrm(0, reg_enc, base_enc);
      } else if (emit_compressed_disp_byte(disp) && no_relocation) {
        // [base + disp8]
        // [01 reg base] disp8
        emit_modrm_disp8(0b01, reg_enc, base_enc,
                         disp);
      } else {
        // [base + disp32]
        // [10 reg base] disp32
        emit_modrm(0b10, reg_enc, base_enc);
        emit_data(disp, rspec, disp32_operand);
      }
    }
  } else {
    if (is_valid_encoding(index_enc)) {
      assert(scale != Address::no_scale, "inconsistent address");
      // base == noreg
      // [index*scale + disp]
      // [00 reg 100][ss index 101] disp32
      emit_modrm_sib(0b00, reg_enc, 0b100,
                     scale, index_enc, 0b101 /* no base */);
      emit_data(disp, rspec, disp32_operand);
    } else if (!no_relocation) {
      // base == noreg, index == noreg
      // [disp] (64bit) RIP-RELATIVE (32bit) abs
      // [00 reg 101] disp32

      emit_modrm(0b00, reg_enc, 0b101 /* no base */);
      // Note that the RIP-rel. correction applies to the generated
      // disp field, but _not_ to the target address in the rspec.

      // disp was created by converting the target address minus the pc
      // at the start of the instruction. That needs more correction here.
      // intptr_t disp = target - next_ip;
      assert(inst_mark() != NULL, "must be inside InstructionMark");
      address next_ip = pc() + sizeof(int32_t) + rip_relative_correction;
      int64_t adjusted = disp;
      // Do rip-rel adjustment for 64bit
      LP64_ONLY(adjusted -=  (next_ip - inst_mark()));
      assert(is_simm32(adjusted),
             "must be 32bit offset (RIP relative address)");
      emit_data((int32_t) adjusted, rspec, disp32_operand);

    } else {
      // base == noreg, index == noreg, no_relocation == true
      // 32bit never did this, did everything as the rip-rel/disp code above
      // [disp] ABSOLUTE
      // [00 reg 100][00 100 101] disp32
      emit_modrm_sib(0b00, reg_enc, 0b100 /* no base */,
                     Address::times_1, 0b100, 0b101);
      emit_data(disp, rspec, disp32_operand);
    }
  }
}

void Assembler::emit_operand(Register reg, Register base, Register index,
                             Address::ScaleFactor scale, int disp,
                             RelocationHolder const& rspec,
                             int rip_relative_correction) {
  assert(!index->is_valid() || index != rsp, "illegal addressing mode");
  emit_operand_helper(raw_encode(reg), raw_encode(base), raw_encode(index),
                      scale, disp, rspec, rip_relative_correction);

}
void Assembler::emit_operand(XMMRegister xmmreg, Register base, Register index,
                             Address::ScaleFactor scale, int disp,
                             RelocationHolder const& rspec) {
  assert(!index->is_valid() || index != rsp, "illegal addressing mode");
  assert(xmmreg->encoding() < 16 || UseAVX > 2, "not supported");
  emit_operand_helper(raw_encode(xmmreg), raw_encode(base), raw_encode(index),
                      scale, disp, rspec);
}

void Assembler::emit_operand(XMMRegister xmmreg, Register base, XMMRegister xmmindex,
                             Address::ScaleFactor scale, int disp,
                             RelocationHolder const& rspec) {
  assert(xmmreg->encoding() < 16 || UseAVX > 2, "not supported");
  assert(xmmindex->encoding() < 16 || UseAVX > 2, "not supported");
  emit_operand_helper(raw_encode(xmmreg), raw_encode(base), raw_encode(xmmindex),
                      scale, disp, rspec, /* rip_relative_correction */ 0);
}

// Secret local extension to Assembler::WhichOperand:
#define end_pc_operand (_WhichOperand_limit)

address Assembler::locate_operand(address inst, WhichOperand which) {
  // Decode the given instruction, and return the address of
  // an embedded 32-bit operand word.

  // If "which" is disp32_operand, selects the displacement portion
  // of an effective address specifier.
  // If "which" is imm64_operand, selects the trailing immediate constant.
  // If "which" is call32_operand, selects the displacement of a call or jump.
  // Caller is responsible for ensuring that there is such an operand,
  // and that it is 32/64 bits wide.

  // If "which" is end_pc_operand, find the end of the instruction.

  address ip = inst;
  bool is_64bit = false;

  debug_only(bool has_disp32 = false);
  int tail_size = 0; // other random bytes (#32, #16, etc.) at end of insn

  again_after_prefix:
  switch (0xFF & *ip++) {

  // These convenience macros generate groups of "case" labels for the switch.
#define REP4(x) (x)+0: case (x)+1: case (x)+2: case (x)+3
#define REP8(x) (x)+0: case (x)+1: case (x)+2: case (x)+3: \
             case (x)+4: case (x)+5: case (x)+6: case (x)+7
#define REP16(x) REP8((x)+0): \
              case REP8((x)+8)

  case CS_segment:
  case SS_segment:
  case DS_segment:
  case ES_segment:
  case FS_segment:
  case GS_segment:
    // Seems dubious
    LP64_ONLY(assert(false, "shouldn't have that prefix"));
    assert(ip == inst+1, "only one prefix allowed");
    goto again_after_prefix;

  case 0x67:
  case REX:
  case REX_B:
  case REX_X:
  case REX_XB:
  case REX_R:
  case REX_RB:
  case REX_RX:
  case REX_RXB:
    NOT_LP64(assert(false, "64bit prefixes"));
    goto again_after_prefix;

  case REX_W:
  case REX_WB:
  case REX_WX:
  case REX_WXB:
  case REX_WR:
  case REX_WRB:
  case REX_WRX:
  case REX_WRXB:
    NOT_LP64(assert(false, "64bit prefixes"));
    is_64bit = true;
    goto again_after_prefix;

  case 0xFF: // pushq a; decl a; incl a; call a; jmp a
  case 0x88: // movb a, r
  case 0x89: // movl a, r
  case 0x8A: // movb r, a
  case 0x8B: // movl r, a
  case 0x8F: // popl a
    debug_only(has_disp32 = true);
    break;

  case 0x68: // pushq #32
    if (which == end_pc_operand) {
      return ip + 4;
    }
    assert(which == imm_operand && !is_64bit, "pushl has no disp32 or 64bit immediate");
    return ip;                  // not produced by emit_operand

  case 0x66: // movw ... (size prefix)
    again_after_size_prefix2:
    switch (0xFF & *ip++) {
    case REX:
    case REX_B:
    case REX_X:
    case REX_XB:
    case REX_R:
    case REX_RB:
    case REX_RX:
    case REX_RXB:
    case REX_W:
    case REX_WB:
    case REX_WX:
    case REX_WXB:
    case REX_WR:
    case REX_WRB:
    case REX_WRX:
    case REX_WRXB:
      NOT_LP64(assert(false, "64bit prefix found"));
      goto again_after_size_prefix2;
    case 0x8B: // movw r, a
    case 0x89: // movw a, r
      debug_only(has_disp32 = true);
      break;
    case 0xC7: // movw a, #16
      debug_only(has_disp32 = true);
      tail_size = 2;  // the imm16
      break;
    case 0x0F: // several SSE/SSE2 variants
      ip--;    // reparse the 0x0F
      goto again_after_prefix;
    default:
      ShouldNotReachHere();
    }
    break;

  case REP8(0xB8): // movl/q r, #32/#64(oop?)
    if (which == end_pc_operand)  return ip + (is_64bit ? 8 : 4);
    // these asserts are somewhat nonsensical
#ifndef _LP64
    assert(which == imm_operand || which == disp32_operand,
           "which %d is_64_bit %d ip " INTPTR_FORMAT, which, is_64bit, p2i(ip));
#else
    assert((which == call32_operand || which == imm_operand) && is_64bit ||
           which == narrow_oop_operand && !is_64bit,
           "which %d is_64_bit %d ip " INTPTR_FORMAT, which, is_64bit, p2i(ip));
#endif // _LP64
    return ip;

  case 0x69: // imul r, a, #32
  case 0xC7: // movl a, #32(oop?)
    tail_size = 4;
    debug_only(has_disp32 = true); // has both kinds of operands!
    break;

  case 0x0F: // movx..., etc.
    switch (0xFF & *ip++) {
    case 0x3A: // pcmpestri
      tail_size = 1;
    case 0x38: // ptest, pmovzxbw
      ip++; // skip opcode
      debug_only(has_disp32 = true); // has both kinds of operands!
      break;

    case 0x70: // pshufd r, r/a, #8
      debug_only(has_disp32 = true); // has both kinds of operands!
    case 0x73: // psrldq r, #8
      tail_size = 1;
      break;

    case 0x12: // movlps
    case 0x28: // movaps
    case 0x2E: // ucomiss
    case 0x2F: // comiss
    case 0x54: // andps
    case 0x55: // andnps
    case 0x56: // orps
    case 0x57: // xorps
    case 0x58: // addpd
    case 0x59: // mulpd
    case 0x6E: // movd
    case 0x7E: // movd
    case 0x6F: // movdq
    case 0x7F: // movdq
    case 0xAE: // ldmxcsr, stmxcsr, fxrstor, fxsave, clflush
    case 0xFE: // paddd
      debug_only(has_disp32 = true);
      break;

    case 0xAD: // shrd r, a, %cl
    case 0xAF: // imul r, a
    case 0xBE: // movsbl r, a (movsxb)
    case 0xBF: // movswl r, a (movsxw)
    case 0xB6: // movzbl r, a (movzxb)
    case 0xB7: // movzwl r, a (movzxw)
    case REP16(0x40): // cmovl cc, r, a
    case 0xB0: // cmpxchgb
    case 0xB1: // cmpxchg
    case 0xC1: // xaddl
    case 0xC7: // cmpxchg8
    case REP16(0x90): // setcc a
      debug_only(has_disp32 = true);
      // fall out of the switch to decode the address
      break;

    case 0xC4: // pinsrw r, a, #8
      debug_only(has_disp32 = true);
    case 0xC5: // pextrw r, r, #8
      tail_size = 1;  // the imm8
      break;

    case 0xAC: // shrd r, a, #8
      debug_only(has_disp32 = true);
      tail_size = 1;  // the imm8
      break;

    case REP16(0x80): // jcc rdisp32
      if (which == end_pc_operand)  return ip + 4;
      assert(which == call32_operand, "jcc has no disp32 or imm");
      return ip;
    default:
      ShouldNotReachHere();
    }
    break;

  case 0x81: // addl a, #32; addl r, #32
    // also: orl, adcl, sbbl, andl, subl, xorl, cmpl
    // on 32bit in the case of cmpl, the imm might be an oop
    tail_size = 4;
    debug_only(has_disp32 = true); // has both kinds of operands!
    break;

  case 0x83: // addl a, #8; addl r, #8
    // also: orl, adcl, sbbl, andl, subl, xorl, cmpl
    debug_only(has_disp32 = true); // has both kinds of operands!
    tail_size = 1;
    break;

  case 0x9B:
    switch (0xFF & *ip++) {
    case 0xD9: // fnstcw a
      debug_only(has_disp32 = true);
      break;
    default:
      ShouldNotReachHere();
    }
    break;

  case REP4(0x00): // addb a, r; addl a, r; addb r, a; addl r, a
  case REP4(0x10): // adc...
  case REP4(0x20): // and...
  case REP4(0x30): // xor...
  case REP4(0x08): // or...
  case REP4(0x18): // sbb...
  case REP4(0x28): // sub...
  case 0xF7: // mull a
  case 0x8D: // lea r, a
  case 0x87: // xchg r, a
  case REP4(0x38): // cmp...
  case 0x85: // test r, a
    debug_only(has_disp32 = true); // has both kinds of operands!
    break;

  case 0xC1: // sal a, #8; sar a, #8; shl a, #8; shr a, #8
  case 0xC6: // movb a, #8
  case 0x80: // cmpb a, #8
  case 0x6B: // imul r, a, #8
    debug_only(has_disp32 = true); // has both kinds of operands!
    tail_size = 1; // the imm8
    break;

  case 0xC4: // VEX_3bytes
  case 0xC5: // VEX_2bytes
    assert((UseAVX > 0), "shouldn't have VEX prefix");
    assert(ip == inst+1, "no prefixes allowed");
    // C4 and C5 are also used as opcodes for PINSRW and PEXTRW instructions
    // but they have prefix 0x0F and processed when 0x0F processed above.
    //
    // In 32-bit mode the VEX first byte C4 and C5 alias onto LDS and LES
    // instructions (these instructions are not supported in 64-bit mode).
    // To distinguish them bits [7:6] are set in the VEX second byte since
    // ModRM byte can not be of the form 11xxxxxx in 32-bit mode. To set
    // those VEX bits REX and vvvv bits are inverted.
    //
    // Fortunately C2 doesn't generate these instructions so we don't need
    // to check for them in product version.

    // Check second byte
    NOT_LP64(assert((0xC0 & *ip) == 0xC0, "shouldn't have LDS and LES instructions"));

    int vex_opcode;
    // First byte
    if ((0xFF & *inst) == VEX_3bytes) {
      vex_opcode = VEX_OPCODE_MASK & *ip;
      ip++; // third byte
      is_64bit = ((VEX_W & *ip) == VEX_W);
    } else {
      vex_opcode = VEX_OPCODE_0F;
    }
    ip++; // opcode
    // To find the end of instruction (which == end_pc_operand).
    switch (vex_opcode) {
      case VEX_OPCODE_0F:
        switch (0xFF & *ip) {
        case 0x70: // pshufd r, r/a, #8
        case 0x71: // ps[rl|ra|ll]w r, #8
        case 0x72: // ps[rl|ra|ll]d r, #8
        case 0x73: // ps[rl|ra|ll]q r, #8
        case 0xC2: // cmp[ps|pd|ss|sd] r, r, r/a, #8
        case 0xC4: // pinsrw r, r, r/a, #8
        case 0xC5: // pextrw r/a, r, #8
        case 0xC6: // shufp[s|d] r, r, r/a, #8
          tail_size = 1;  // the imm8
          break;
        }
        break;
      case VEX_OPCODE_0F_3A:
        tail_size = 1;
        break;
    }
    ip++; // skip opcode
    debug_only(has_disp32 = true); // has both kinds of operands!
    break;

  case 0x62: // EVEX_4bytes
    assert(VM_Version::supports_evex(), "shouldn't have EVEX prefix");
    assert(ip == inst+1, "no prefixes allowed");
    // no EVEX collisions, all instructions that have 0x62 opcodes
    // have EVEX versions and are subopcodes of 0x66
    ip++; // skip P0 and exmaine W in P1
    is_64bit = ((VEX_W & *ip) == VEX_W);
    ip++; // move to P2
    ip++; // skip P2, move to opcode
    // To find the end of instruction (which == end_pc_operand).
    switch (0xFF & *ip) {
    case 0x22: // pinsrd r, r/a, #8
    case 0x61: // pcmpestri r, r/a, #8
    case 0x70: // pshufd r, r/a, #8
    case 0x73: // psrldq r, #8
    case 0x1f: // evpcmpd/evpcmpq
    case 0x3f: // evpcmpb/evpcmpw
      tail_size = 1;  // the imm8
      break;
    default:
      break;
    }
    ip++; // skip opcode
    debug_only(has_disp32 = true); // has both kinds of operands!
    break;

  case 0xD1: // sal a, 1; sar a, 1; shl a, 1; shr a, 1
  case 0xD3: // sal a, %cl; sar a, %cl; shl a, %cl; shr a, %cl
  case 0xD9: // fld_s a; fst_s a; fstp_s a; fldcw a
  case 0xDD: // fld_d a; fst_d a; fstp_d a
  case 0xDB: // fild_s a; fistp_s a; fld_x a; fstp_x a
  case 0xDF: // fild_d a; fistp_d a
  case 0xD8: // fadd_s a; fsubr_s a; fmul_s a; fdivr_s a; fcomp_s a
  case 0xDC: // fadd_d a; fsubr_d a; fmul_d a; fdivr_d a; fcomp_d a
  case 0xDE: // faddp_d a; fsubrp_d a; fmulp_d a; fdivrp_d a; fcompp_d a
    debug_only(has_disp32 = true);
    break;

  case 0xE8: // call rdisp32
  case 0xE9: // jmp  rdisp32
    if (which == end_pc_operand)  return ip + 4;
    assert(which == call32_operand, "call has no disp32 or imm");
    return ip;

  case 0xF0:                    // Lock
    goto again_after_prefix;

  case 0xF3:                    // For SSE
  case 0xF2:                    // For SSE2
    switch (0xFF & *ip++) {
    case REX:
    case REX_B:
    case REX_X:
    case REX_XB:
    case REX_R:
    case REX_RB:
    case REX_RX:
    case REX_RXB:
    case REX_W:
    case REX_WB:
    case REX_WX:
    case REX_WXB:
    case REX_WR:
    case REX_WRB:
    case REX_WRX:
    case REX_WRXB:
      NOT_LP64(assert(false, "found 64bit prefix"));
      ip++;
    default:
      ip++;
    }
    debug_only(has_disp32 = true); // has both kinds of operands!
    break;

  default:
    ShouldNotReachHere();

#undef REP8
#undef REP16
  }

  assert(which != call32_operand, "instruction is not a call, jmp, or jcc");
#ifdef _LP64
  assert(which != imm_operand, "instruction is not a movq reg, imm64");
#else
  // assert(which != imm_operand || has_imm32, "instruction has no imm32 field");
  assert(which != imm_operand || has_disp32, "instruction has no imm32 field");
#endif // LP64
  assert(which != disp32_operand || has_disp32, "instruction has no disp32 field");

  // parse the output of emit_operand
  int op2 = 0xFF & *ip++;
  int base = op2 & 0x07;
  int op3 = -1;
  const int b100 = 4;
  const int b101 = 5;
  if (base == b100 && (op2 >> 6) != 3) {
    op3 = 0xFF & *ip++;
    base = op3 & 0x07;   // refetch the base
  }
  // now ip points at the disp (if any)

  switch (op2 >> 6) {
  case 0:
    // [00 reg  100][ss index base]
    // [00 reg  100][00   100  esp]
    // [00 reg base]
    // [00 reg  100][ss index  101][disp32]
    // [00 reg  101]               [disp32]

    if (base == b101) {
      if (which == disp32_operand)
        return ip;              // caller wants the disp32
      ip += 4;                  // skip the disp32
    }
    break;

  case 1:
    // [01 reg  100][ss index base][disp8]
    // [01 reg  100][00   100  esp][disp8]
    // [01 reg base]               [disp8]
    ip += 1;                    // skip the disp8
    break;

  case 2:
    // [10 reg  100][ss index base][disp32]
    // [10 reg  100][00   100  esp][disp32]
    // [10 reg base]               [disp32]
    if (which == disp32_operand)
      return ip;                // caller wants the disp32
    ip += 4;                    // skip the disp32
    break;

  case 3:
    // [11 reg base]  (not a memory addressing mode)
    break;
  }

  if (which == end_pc_operand) {
    return ip + tail_size;
  }

#ifdef _LP64
  assert(which == narrow_oop_operand && !is_64bit, "instruction is not a movl adr, imm32");
#else
  assert(which == imm_operand, "instruction has only an imm field");
#endif // LP64
  return ip;
}

address Assembler::locate_next_instruction(address inst) {
  // Secretly share code with locate_operand:
  return locate_operand(inst, end_pc_operand);
}


#ifdef ASSERT
void Assembler::check_relocation(RelocationHolder const& rspec, int format) {
  address inst = inst_mark();
  assert(inst != NULL && inst < pc(), "must point to beginning of instruction");
  address opnd;

  Relocation* r = rspec.reloc();
  if (r->type() == relocInfo::none) {
    return;
  } else if (r->is_call() || format == call32_operand) {
    // assert(format == imm32_operand, "cannot specify a nonzero format");
    opnd = locate_operand(inst, call32_operand);
  } else if (r->is_data()) {
    assert(format == imm_operand || format == disp32_operand
           LP64_ONLY(|| format == narrow_oop_operand), "format ok");
    opnd = locate_operand(inst, (WhichOperand)format);
  } else {
    assert(format == imm_operand, "cannot specify a format");
    return;
  }
  assert(opnd == pc(), "must put operand where relocs can find it");
}
#endif // ASSERT

void Assembler::emit_operand(Register reg, Address adr,
                             int rip_relative_correction) {
  emit_operand(reg, adr._base, adr._index, adr._scale, adr._disp,
               adr._rspec,
               rip_relative_correction);
}

void Assembler::emit_operand(XMMRegister reg, Address adr) {
    if (adr.isxmmindex()) {
       emit_operand(reg, adr._base, adr._xmmindex, adr._scale, adr._disp, adr._rspec);
    } else {
       emit_operand(reg, adr._base, adr._index, adr._scale, adr._disp,
       adr._rspec);
    }
}

// Now the Assembler instructions (identical for 32/64 bits)

void Assembler::adcl(Address dst, int32_t imm32) {
  InstructionMark im(this);
  prefix(dst);
  emit_arith_operand(0x81, rdx, dst, imm32);
}

void Assembler::adcl(Address dst, Register src) {
  InstructionMark im(this);
  prefix(dst, src);
  emit_int8(0x11);
  emit_operand(src, dst);
}

void Assembler::adcl(Register dst, int32_t imm32) {
  prefix(dst);
  emit_arith(0x81, 0xD0, dst, imm32);
}

void Assembler::adcl(Register dst, Address src) {
  InstructionMark im(this);
  prefix(src, dst);
  emit_int8(0x13);
  emit_operand(dst, src);
}

void Assembler::adcl(Register dst, Register src) {
  (void) prefix_and_encode(dst->encoding(), src->encoding());
  emit_arith(0x13, 0xC0, dst, src);
}

void Assembler::addl(Address dst, int32_t imm32) {
  InstructionMark im(this);
  prefix(dst);
  emit_arith_operand(0x81, rax, dst, imm32);
}

void Assembler::addb(Address dst, int imm8) {
  InstructionMark im(this);
  prefix(dst);
  emit_int8((unsigned char)0x80);
  emit_operand(rax, dst, 1);
  emit_int8(imm8);
}

void Assembler::addw(Register dst, Register src) {
  (void)prefix_and_encode(dst->encoding(), src->encoding());
  emit_arith(0x03, 0xC0, dst, src);
}

void Assembler::addw(Address dst, int imm16) {
  InstructionMark im(this);
  emit_int8(0x66);
  prefix(dst);
  emit_int8((unsigned char)0x81);
  emit_operand(rax, dst, 2);
  emit_int16(imm16);
}

void Assembler::addl(Address dst, Register src) {
  InstructionMark im(this);
  prefix(dst, src);
  emit_int8(0x01);
  emit_operand(src, dst);
}

void Assembler::addl(Register dst, int32_t imm32) {
  prefix(dst);
  emit_arith(0x81, 0xC0, dst, imm32);
}

void Assembler::addl(Register dst, Address src) {
  InstructionMark im(this);
  prefix(src, dst);
  emit_int8(0x03);
  emit_operand(dst, src);
}

void Assembler::addl(Register dst, Register src) {
  (void) prefix_and_encode(dst->encoding(), src->encoding());
  emit_arith(0x03, 0xC0, dst, src);
}

void Assembler::addr_nop_4() {
  assert(UseAddressNop, "no CPU support");
  // 4 bytes: NOP DWORD PTR [EAX+0]
  emit_int32(0x0F,
             0x1F,
             0x40, // emit_rm(cbuf, 0x1, EAX_enc, EAX_enc);
             0);   // 8-bits offset (1 byte)
}

void Assembler::addr_nop_5() {
  assert(UseAddressNop, "no CPU support");
  // 5 bytes: NOP DWORD PTR [EAX+EAX*0+0] 8-bits offset
  emit_int32(0x0F,
             0x1F,
             0x44,  // emit_rm(cbuf, 0x1, EAX_enc, 0x4);
             0x00); // emit_rm(cbuf, 0x0, EAX_enc, EAX_enc);
  emit_int8(0);     // 8-bits offset (1 byte)
}

void Assembler::addr_nop_7() {
  assert(UseAddressNop, "no CPU support");
  // 7 bytes: NOP DWORD PTR [EAX+0] 32-bits offset
  emit_int24(0x0F,
             0x1F,
             (unsigned char)0x80);
                   // emit_rm(cbuf, 0x2, EAX_enc, EAX_enc);
  emit_int32(0);   // 32-bits offset (4 bytes)
}

void Assembler::addr_nop_8() {
  assert(UseAddressNop, "no CPU support");
  // 8 bytes: NOP DWORD PTR [EAX+EAX*0+0] 32-bits offset
  emit_int32(0x0F,
             0x1F,
             (unsigned char)0x84,
                    // emit_rm(cbuf, 0x2, EAX_enc, 0x4);
             0x00); // emit_rm(cbuf, 0x0, EAX_enc, EAX_enc);
  emit_int32(0);    // 32-bits offset (4 bytes)
}

void Assembler::addsd(XMMRegister dst, XMMRegister src) {
  NOT_LP64(assert(VM_Version::supports_sse2(), ""));
  InstructionAttr attributes(AVX_128bit, /* rex_w */ VM_Version::supports_evex(), /* legacy_mode */ false, /* no_mask_reg */ true, /* uses_vl */ false);
  attributes.set_rex_vex_w_reverted();
  int encode = simd_prefix_and_encode(dst, dst, src, VEX_SIMD_F2, VEX_OPCODE_0F, &attributes);
  emit_int16(0x58, (0xC0 | encode));
}

void Assembler::addsd(XMMRegister dst, Address src) {
  NOT_LP64(assert(VM_Version::supports_sse2(), ""));
  InstructionMark im(this);
  InstructionAttr attributes(AVX_128bit, /* rex_w */ VM_Version::supports_evex(), /* legacy_mode */ false, /* no_mask_reg */ true, /* uses_vl */ false);
  attributes.set_address_attributes(/* tuple_type */ EVEX_T1S, /* input_size_in_bits */ EVEX_64bit);
  attributes.set_rex_vex_w_reverted();
  simd_prefix(dst, dst, src, VEX_SIMD_F2, VEX_OPCODE_0F, &attributes);
  emit_int8(0x58);
  emit_operand(dst, src);
}

void Assembler::addss(XMMRegister dst, XMMRegister src) {
  NOT_LP64(assert(VM_Version::supports_sse(), ""));
  InstructionAttr attributes(AVX_128bit, /* rex_w */ false, /* legacy_mode */ false, /* no_mask_reg */ true, /* uses_vl */ false);
  int encode = simd_prefix_and_encode(dst, dst, src, VEX_SIMD_F3, VEX_OPCODE_0F, &attributes);
  emit_int16(0x58, (0xC0 | encode));
}

void Assembler::addss(XMMRegister dst, Address src) {
  NOT_LP64(assert(VM_Version::supports_sse(), ""));
  InstructionMark im(this);
  InstructionAttr attributes(AVX_128bit, /* rex_w */ false, /* legacy_mode */ false, /* no_mask_reg */ true, /* uses_vl */ false);
  attributes.set_address_attributes(/* tuple_type */ EVEX_T1S, /* input_size_in_bits */ EVEX_32bit);
  simd_prefix(dst, dst, src, VEX_SIMD_F3, VEX_OPCODE_0F, &attributes);
  emit_int8(0x58);
  emit_operand(dst, src);
}

void Assembler::aesdec(XMMRegister dst, Address src) {
  assert(VM_Version::supports_aes(), "");
  InstructionMark im(this);
  InstructionAttr attributes(AVX_128bit, /* rex_w */ false, /* legacy_mode */ true, /* no_mask_reg */ true, /* uses_vl */ false);
  simd_prefix(dst, dst, src, VEX_SIMD_66, VEX_OPCODE_0F_38, &attributes);
  emit_int8((unsigned char)0xDE);
  emit_operand(dst, src);
}

void Assembler::aesdec(XMMRegister dst, XMMRegister src) {
  assert(VM_Version::supports_aes(), "");
  InstructionAttr attributes(AVX_128bit, /* rex_w */ false, /* legacy_mode */ true, /* no_mask_reg */ true, /* uses_vl */ false);
  int encode = simd_prefix_and_encode(dst, dst, src, VEX_SIMD_66, VEX_OPCODE_0F_38, &attributes);
  emit_int16((unsigned char)0xDE, (0xC0 | encode));
}

void Assembler::vaesdec(XMMRegister dst, XMMRegister nds, XMMRegister src, int vector_len) {
  assert(VM_Version::supports_avx512_vaes(), "");
  InstructionAttr attributes(vector_len, /* vex_w */ false, /* legacy_mode */ false, /* no_mask_reg */ true, /* uses_vl */ true);
  attributes.set_is_evex_instruction();
  int encode = vex_prefix_and_encode(dst->encoding(), nds->encoding(), src->encoding(), VEX_SIMD_66, VEX_OPCODE_0F_38, &attributes);
  emit_int16((unsigned char)0xDE, (0xC0 | encode));
}


void Assembler::aesdeclast(XMMRegister dst, Address src) {
  assert(VM_Version::supports_aes(), "");
  InstructionMark im(this);
  InstructionAttr attributes(AVX_128bit, /* rex_w */ false, /* legacy_mode */ true, /* no_mask_reg */ true, /* uses_vl */ false);
  simd_prefix(dst, dst, src, VEX_SIMD_66, VEX_OPCODE_0F_38, &attributes);
  emit_int8((unsigned char)0xDF);
  emit_operand(dst, src);
}

void Assembler::aesdeclast(XMMRegister dst, XMMRegister src) {
  assert(VM_Version::supports_aes(), "");
  InstructionAttr attributes(AVX_128bit, /* rex_w */ false, /* legacy_mode */ true, /* no_mask_reg */ true, /* uses_vl */ false);
  int encode = simd_prefix_and_encode(dst, dst, src, VEX_SIMD_66, VEX_OPCODE_0F_38, &attributes);
  emit_int16((unsigned char)0xDF, (0xC0 | encode));
}

void Assembler::vaesdeclast(XMMRegister dst, XMMRegister nds, XMMRegister src, int vector_len) {
  assert(VM_Version::supports_avx512_vaes(), "");
  InstructionAttr attributes(vector_len, /* vex_w */ false, /* legacy_mode */ false, /* no_mask_reg */ true, /* uses_vl */ true);
  attributes.set_is_evex_instruction();
  int encode = vex_prefix_and_encode(dst->encoding(), nds->encoding(), src->encoding(), VEX_SIMD_66, VEX_OPCODE_0F_38, &attributes);
  emit_int16((unsigned char)0xDF, (0xC0 | encode));
}

void Assembler::aesenc(XMMRegister dst, Address src) {
  assert(VM_Version::supports_aes(), "");
  InstructionMark im(this);
  InstructionAttr attributes(AVX_128bit, /* rex_w */ false, /* legacy_mode */ true, /* no_mask_reg */ true, /* uses_vl */ false);
  simd_prefix(dst, dst, src, VEX_SIMD_66, VEX_OPCODE_0F_38, &attributes);
  emit_int8((unsigned char)0xDC);
  emit_operand(dst, src);
}

void Assembler::aesenc(XMMRegister dst, XMMRegister src) {
  assert(VM_Version::supports_aes(), "");
  InstructionAttr attributes(AVX_128bit, /* rex_w */ false, /* legacy_mode */ true, /* no_mask_reg */ true, /* uses_vl */ false);
  int encode = simd_prefix_and_encode(dst, dst, src, VEX_SIMD_66, VEX_OPCODE_0F_38, &attributes);
  emit_int16((unsigned char)0xDC, 0xC0 | encode);
}

void Assembler::vaesenc(XMMRegister dst, XMMRegister nds, XMMRegister src, int vector_len) {
  assert(VM_Version::supports_avx512_vaes(), "requires vaes support/enabling");
  InstructionAttr attributes(vector_len, /* vex_w */ false, /* legacy_mode */ false, /* no_mask_reg */ true, /* uses_vl */ true);
  attributes.set_is_evex_instruction();
  int encode = vex_prefix_and_encode(dst->encoding(), nds->encoding(), src->encoding(), VEX_SIMD_66, VEX_OPCODE_0F_38, &attributes);
  emit_int16((unsigned char)0xDC, (0xC0 | encode));
}

void Assembler::aesenclast(XMMRegister dst, Address src) {
  assert(VM_Version::supports_aes(), "");
  InstructionMark im(this);
  InstructionAttr attributes(AVX_128bit, /* rex_w */ false, /* legacy_mode */ true, /* no_mask_reg */ true, /* uses_vl */ false);
  simd_prefix(dst, dst, src, VEX_SIMD_66, VEX_OPCODE_0F_38, &attributes);
  emit_int8((unsigned char)0xDD);
  emit_operand(dst, src);
}

void Assembler::aesenclast(XMMRegister dst, XMMRegister src) {
  assert(VM_Version::supports_aes(), "");
  InstructionAttr attributes(AVX_128bit, /* rex_w */ false, /* legacy_mode */ true, /* no_mask_reg */ true, /* uses_vl */ false);
  int encode = simd_prefix_and_encode(dst, dst, src, VEX_SIMD_66, VEX_OPCODE_0F_38, &attributes);
  emit_int16((unsigned char)0xDD, (0xC0 | encode));
}

void Assembler::vaesenclast(XMMRegister dst, XMMRegister nds, XMMRegister src, int vector_len) {
  assert(VM_Version::supports_avx512_vaes(), "requires vaes support/enabling");
  InstructionAttr attributes(vector_len, /* vex_w */ false, /* legacy_mode */ false, /* no_mask_reg */ true, /* uses_vl */ true);
  attributes.set_is_evex_instruction();
  int encode = vex_prefix_and_encode(dst->encoding(), nds->encoding(), src->encoding(), VEX_SIMD_66, VEX_OPCODE_0F_38, &attributes);
  emit_int16((unsigned char)0xDD, (0xC0 | encode));
}

void Assembler::andb(Address dst, Register src) {
  InstructionMark im(this);
  prefix(dst, src, true);
  emit_int8(0x20);
  emit_operand(src, dst);
}

void Assembler::andw(Register dst, Register src) {
  (void)prefix_and_encode(dst->encoding(), src->encoding());
  emit_arith(0x23, 0xC0, dst, src);
}

void Assembler::andl(Address dst, int32_t imm32) {
  InstructionMark im(this);
  prefix(dst);
  emit_arith_operand(0x81, as_Register(4), dst, imm32);
}

void Assembler::andl(Register dst, int32_t imm32) {
  prefix(dst);
  emit_arith(0x81, 0xE0, dst, imm32);
}

void Assembler::andl(Address dst, Register src) {
  InstructionMark im(this);
  prefix(dst, src);
  emit_int8(0x21);
  emit_operand(src, dst);
}

void Assembler::andl(Register dst, Address src) {
  InstructionMark im(this);
  prefix(src, dst);
  emit_int8(0x23);
  emit_operand(dst, src);
}

void Assembler::andl(Register dst, Register src) {
  (void) prefix_and_encode(dst->encoding(), src->encoding());
  emit_arith(0x23, 0xC0, dst, src);
}

void Assembler::andnl(Register dst, Register src1, Register src2) {
  assert(VM_Version::supports_bmi1(), "bit manipulation instructions not supported");
  InstructionAttr attributes(AVX_128bit, /* rex_w */ false, /* legacy_mode */ true, /* no_mask_reg */ true, /* uses_vl */ false);
  int encode = vex_prefix_and_encode(dst->encoding(), src1->encoding(), src2->encoding(), VEX_SIMD_NONE, VEX_OPCODE_0F_38, &attributes);
  emit_int16((unsigned char)0xF2, (0xC0 | encode));
}

void Assembler::andnl(Register dst, Register src1, Address src2) {
  assert(VM_Version::supports_bmi1(), "bit manipulation instructions not supported");
  InstructionMark im(this);
  InstructionAttr attributes(AVX_128bit, /* rex_w */ false, /* legacy_mode */ true, /* no_mask_reg */ true, /* uses_vl */ false);
  vex_prefix(src2, src1->encoding(), dst->encoding(), VEX_SIMD_NONE, VEX_OPCODE_0F_38, &attributes);
  emit_int8((unsigned char)0xF2);
  emit_operand(dst, src2);
}

void Assembler::bsfl(Register dst, Register src) {
  int encode = prefix_and_encode(dst->encoding(), src->encoding());
  emit_int24(0x0F,
             (unsigned char)0xBC,
             0xC0 | encode);
}

void Assembler::bsrl(Register dst, Register src) {
  int encode = prefix_and_encode(dst->encoding(), src->encoding());
  emit_int24(0x0F,
             (unsigned char)0xBD,
             0xC0 | encode);
}

void Assembler::bswapl(Register reg) { // bswap
  int encode = prefix_and_encode(reg->encoding());
  emit_int16(0x0F, (0xC8 | encode));
}

void Assembler::blsil(Register dst, Register src) {
  assert(VM_Version::supports_bmi1(), "bit manipulation instructions not supported");
  InstructionAttr attributes(AVX_128bit, /* vex_w */ false, /* legacy_mode */ true, /* no_mask_reg */ true, /* uses_vl */ false);
  int encode = vex_prefix_and_encode(rbx->encoding(), dst->encoding(), src->encoding(), VEX_SIMD_NONE, VEX_OPCODE_0F_38, &attributes);
  emit_int16((unsigned char)0xF3, (0xC0 | encode));
}

void Assembler::blsil(Register dst, Address src) {
  assert(VM_Version::supports_bmi1(), "bit manipulation instructions not supported");
  InstructionMark im(this);
  InstructionAttr attributes(AVX_128bit, /* vex_w */ false, /* legacy_mode */ true, /* no_mask_reg */ true, /* uses_vl */ false);
  vex_prefix(src, dst->encoding(), rbx->encoding(), VEX_SIMD_NONE, VEX_OPCODE_0F_38, &attributes);
  emit_int8((unsigned char)0xF3);
  emit_operand(rbx, src);
}

void Assembler::blsmskl(Register dst, Register src) {
  assert(VM_Version::supports_bmi1(), "bit manipulation instructions not supported");
  InstructionAttr attributes(AVX_128bit, /* vex_w */ false, /* legacy_mode */ true, /* no_mask_reg */ true, /* uses_vl */ false);
  int encode = vex_prefix_and_encode(rdx->encoding(), dst->encoding(), src->encoding(), VEX_SIMD_NONE, VEX_OPCODE_0F_38, &attributes);
  emit_int16((unsigned char)0xF3,
             0xC0 | encode);
}

void Assembler::blsmskl(Register dst, Address src) {
  assert(VM_Version::supports_bmi1(), "bit manipulation instructions not supported");
  InstructionMark im(this);
  InstructionAttr attributes(AVX_128bit, /* vex_w */ false, /* legacy_mode */ true, /* no_mask_reg */ true, /* uses_vl */ false);
  vex_prefix(src, dst->encoding(), rdx->encoding(), VEX_SIMD_NONE, VEX_OPCODE_0F_38, &attributes);
  emit_int8((unsigned char)0xF3);
  emit_operand(rdx, src);
}

void Assembler::blsrl(Register dst, Register src) {
  assert(VM_Version::supports_bmi1(), "bit manipulation instructions not supported");
  InstructionAttr attributes(AVX_128bit, /* vex_w */ false, /* legacy_mode */ true, /* no_mask_reg */ true, /* uses_vl */ false);
  int encode = vex_prefix_and_encode(rcx->encoding(), dst->encoding(), src->encoding(), VEX_SIMD_NONE, VEX_OPCODE_0F_38, &attributes);
  emit_int16((unsigned char)0xF3, (0xC0 | encode));
}

void Assembler::blsrl(Register dst, Address src) {
  assert(VM_Version::supports_bmi1(), "bit manipulation instructions not supported");
  InstructionMark im(this);
  InstructionAttr attributes(AVX_128bit, /* vex_w */ false, /* legacy_mode */ true, /* no_mask_reg */ true, /* uses_vl */ false);
  vex_prefix(src, dst->encoding(), rcx->encoding(), VEX_SIMD_NONE, VEX_OPCODE_0F_38, &attributes);
  emit_int8((unsigned char)0xF3);
  emit_operand(rcx, src);
}

void Assembler::call(Label& L, relocInfo::relocType rtype) {
  // suspect disp32 is always good
  int operand = LP64_ONLY(disp32_operand) NOT_LP64(imm_operand);

  if (L.is_bound()) {
    const int long_size = 5;
    int offs = (int)( target(L) - pc() );
    assert(offs <= 0, "assembler error");
    InstructionMark im(this);
    // 1110 1000 #32-bit disp
    emit_int8((unsigned char)0xE8);
    emit_data(offs - long_size, rtype, operand);
  } else {
    InstructionMark im(this);
    // 1110 1000 #32-bit disp
    L.add_patch_at(code(), locator());

    emit_int8((unsigned char)0xE8);
    emit_data(int(0), rtype, operand);
  }
}

void Assembler::call(Register dst) {
  int encode = prefix_and_encode(dst->encoding());
  emit_int16((unsigned char)0xFF, (0xD0 | encode));
}


void Assembler::call(Address adr) {
  InstructionMark im(this);
  prefix(adr);
  emit_int8((unsigned char)0xFF);
  emit_operand(rdx, adr);
}

void Assembler::call_literal(address entry, RelocationHolder const& rspec) {
  InstructionMark im(this);
  emit_int8((unsigned char)0xE8);
  intptr_t disp = entry - (pc() + sizeof(int32_t));
  // Entry is NULL in case of a scratch emit.
  assert(entry == NULL || is_simm32(disp), "disp=" INTPTR_FORMAT " must be 32bit offset (call2)", disp);
  // Technically, should use call32_operand, but this format is
  // implied by the fact that we're emitting a call instruction.

  int operand = LP64_ONLY(disp32_operand) NOT_LP64(call32_operand);
  emit_data((int) disp, rspec, operand);
}

void Assembler::cdql() {
  emit_int8((unsigned char)0x99);
}

void Assembler::cld() {
  emit_int8((unsigned char)0xFC);
}

void Assembler::cmovl(Condition cc, Register dst, Register src) {
  NOT_LP64(guarantee(VM_Version::supports_cmov(), "illegal instruction"));
  int encode = prefix_and_encode(dst->encoding(), src->encoding());
  emit_int24(0x0F,
             0x40 | cc,
             0xC0 | encode);
}


void Assembler::cmovl(Condition cc, Register dst, Address src) {
  InstructionMark im(this);
  NOT_LP64(guarantee(VM_Version::supports_cmov(), "illegal instruction"));
  prefix(src, dst);
  emit_int16(0x0F, (0x40 | cc));
  emit_operand(dst, src);
}

void Assembler::cmpb(Address dst, int imm8) {
  InstructionMark im(this);
  prefix(dst);
  emit_int8((unsigned char)0x80);
  emit_operand(rdi, dst, 1);
  emit_int8(imm8);
}

void Assembler::cmpl(Address dst, int32_t imm32) {
  InstructionMark im(this);
  prefix(dst);
  emit_int8((unsigned char)0x81);
  emit_operand(rdi, dst, 4);
  emit_int32(imm32);
}

void Assembler::cmp(Register dst, int32_t imm32) {
  prefix(dst);
  emit_int8((unsigned char)0x3D);
  emit_int32(imm32);
}

void Assembler::cmpl(Register dst, int32_t imm32) {
  prefix(dst);
  emit_arith(0x81, 0xF8, dst, imm32);
}

void Assembler::cmpl(Register dst, Register src) {
  (void) prefix_and_encode(dst->encoding(), src->encoding());
  emit_arith(0x3B, 0xC0, dst, src);
}

void Assembler::cmpl(Register dst, Address  src) {
  InstructionMark im(this);
  prefix(src, dst);
  emit_int8(0x3B);
  emit_operand(dst, src);
}

void Assembler::cmpw(Address dst, int imm16) {
  InstructionMark im(this);
  assert(!dst.base_needs_rex() && !dst.index_needs_rex(), "no extended registers");
  emit_int16(0x66, (unsigned char)0x81);
  emit_operand(rdi, dst, 2);
  emit_int16(imm16);
}

// The 32-bit cmpxchg compares the value at adr with the contents of rax,
// and stores reg into adr if so; otherwise, the value at adr is loaded into rax,.
// The ZF is set if the compared values were equal, and cleared otherwise.
void Assembler::cmpxchgl(Register reg, Address adr) { // cmpxchg
  InstructionMark im(this);
  prefix(adr, reg);
  emit_int16(0x0F, (unsigned char)0xB1);
  emit_operand(reg, adr);
}

void Assembler::cmpxchgw(Register reg, Address adr) { // cmpxchg
  InstructionMark im(this);
  size_prefix();
  prefix(adr, reg);
  emit_int16(0x0F, (unsigned char)0xB1);
  emit_operand(reg, adr);
}

// The 8-bit cmpxchg compares the value at adr with the contents of rax,
// and stores reg into adr if so; otherwise, the value at adr is loaded into rax,.
// The ZF is set if the compared values were equal, and cleared otherwise.
void Assembler::cmpxchgb(Register reg, Address adr) { // cmpxchg
  InstructionMark im(this);
  prefix(adr, reg, true);
  emit_int16(0x0F, (unsigned char)0xB0);
  emit_operand(reg, adr);
}

void Assembler::comisd(XMMRegister dst, Address src) {
  // NOTE: dbx seems to decode this as comiss even though the
  // 0x66 is there. Strangly ucomisd comes out correct
  NOT_LP64(assert(VM_Version::supports_sse2(), ""));
  InstructionMark im(this);
  InstructionAttr attributes(AVX_128bit, /* rex_w */ VM_Version::supports_evex(), /* legacy_mode */ false, /* no_mask_reg */ true, /* uses_vl */ false);;
  attributes.set_address_attributes(/* tuple_type */ EVEX_T1S, /* input_size_in_bits */ EVEX_64bit);
  attributes.set_rex_vex_w_reverted();
  simd_prefix(dst, xnoreg, src, VEX_SIMD_66, VEX_OPCODE_0F, &attributes);
  emit_int8(0x2F);
  emit_operand(dst, src);
}

void Assembler::comisd(XMMRegister dst, XMMRegister src) {
  NOT_LP64(assert(VM_Version::supports_sse2(), ""));
  InstructionAttr attributes(AVX_128bit, /* rex_w */ VM_Version::supports_evex(), /* legacy_mode */ false, /* no_mask_reg */ true, /* uses_vl */ false);
  attributes.set_rex_vex_w_reverted();
  int encode = simd_prefix_and_encode(dst, xnoreg, src, VEX_SIMD_66, VEX_OPCODE_0F, &attributes);
  emit_int16(0x2F, (0xC0 | encode));
}

void Assembler::comiss(XMMRegister dst, Address src) {
  NOT_LP64(assert(VM_Version::supports_sse(), ""));
  InstructionMark im(this);
  InstructionAttr attributes(AVX_128bit, /* rex_w */ false, /* legacy_mode */ false, /* no_mask_reg */ true, /* uses_vl */ false);
  attributes.set_address_attributes(/* tuple_type */ EVEX_T1S, /* input_size_in_bits */ EVEX_32bit);
  simd_prefix(dst, xnoreg, src, VEX_SIMD_NONE, VEX_OPCODE_0F, &attributes);
  emit_int8(0x2F);
  emit_operand(dst, src);
}

void Assembler::comiss(XMMRegister dst, XMMRegister src) {
  NOT_LP64(assert(VM_Version::supports_sse(), ""));
  InstructionAttr attributes(AVX_128bit, /* rex_w */ false, /* legacy_mode */ false, /* no_mask_reg */ true, /* uses_vl */ false);
  int encode = simd_prefix_and_encode(dst, xnoreg, src, VEX_SIMD_NONE, VEX_OPCODE_0F, &attributes);
  emit_int16(0x2F, (0xC0 | encode));
}

void Assembler::cpuid() {
  emit_int16(0x0F, (unsigned char)0xA2);
}

// Opcode / Instruction                      Op /  En  64 - Bit Mode     Compat / Leg Mode Description                  Implemented
// F2 0F 38 F0 / r       CRC32 r32, r / m8   RM        Valid             Valid             Accumulate CRC32 on r / m8.  v
// F2 REX 0F 38 F0 / r   CRC32 r32, r / m8*  RM        Valid             N.E.              Accumulate CRC32 on r / m8.  -
// F2 REX.W 0F 38 F0 / r CRC32 r64, r / m8   RM        Valid             N.E.              Accumulate CRC32 on r / m8.  -
//
// F2 0F 38 F1 / r       CRC32 r32, r / m16  RM        Valid             Valid             Accumulate CRC32 on r / m16. v
//
// F2 0F 38 F1 / r       CRC32 r32, r / m32  RM        Valid             Valid             Accumulate CRC32 on r / m32. v
//
// F2 REX.W 0F 38 F1 / r CRC32 r64, r / m64  RM        Valid             N.E.              Accumulate CRC32 on r / m64. v
void Assembler::crc32(Register crc, Register v, int8_t sizeInBytes) {
  assert(VM_Version::supports_sse4_2(), "");
  int8_t w = 0x01;
  Prefix p = Prefix_EMPTY;

  emit_int8((unsigned char)0xF2);
  switch (sizeInBytes) {
  case 1:
    w = 0;
    break;
  case 2:
  case 4:
    break;
  LP64_ONLY(case 8:)
    // This instruction is not valid in 32 bits
    // Note:
    // http://www.intel.com/content/dam/www/public/us/en/documents/manuals/64-ia-32-architectures-software-developer-instruction-set-reference-manual-325383.pdf
    //
    // Page B - 72   Vol. 2C says
    // qwreg2 to qwreg            1111 0010 : 0100 1R0B : 0000 1111 : 0011 1000 : 1111 0000 : 11 qwreg1 qwreg2
    // mem64 to qwreg             1111 0010 : 0100 1R0B : 0000 1111 : 0011 1000 : 1111 0000 : mod qwreg r / m
    //                                                                            F0!!!
    // while 3 - 208 Vol. 2A
    // F2 REX.W 0F 38 F1 / r       CRC32 r64, r / m64             RM         Valid      N.E.Accumulate CRC32 on r / m64.
    //
    // the 0 on a last bit is reserved for a different flavor of this instruction :
    // F2 REX.W 0F 38 F0 / r       CRC32 r64, r / m8              RM         Valid      N.E.Accumulate CRC32 on r / m8.
    p = REX_W;
    break;
  default:
    assert(0, "Unsupported value for a sizeInBytes argument");
    break;
  }
  LP64_ONLY(prefix(crc, v, p);)
  emit_int32(0x0F,
             0x38,
             0xF0 | w,
             0xC0 | ((crc->encoding() & 0x7) << 3) | (v->encoding() & 7));
}

void Assembler::crc32(Register crc, Address adr, int8_t sizeInBytes) {
  assert(VM_Version::supports_sse4_2(), "");
  InstructionMark im(this);
  int8_t w = 0x01;
  Prefix p = Prefix_EMPTY;

  emit_int8((int8_t)0xF2);
  switch (sizeInBytes) {
  case 1:
    w = 0;
    break;
  case 2:
  case 4:
    break;
  LP64_ONLY(case 8:)
    // This instruction is not valid in 32 bits
    p = REX_W;
    break;
  default:
    assert(0, "Unsupported value for a sizeInBytes argument");
    break;
  }
  LP64_ONLY(prefix(crc, adr, p);)
  emit_int24(0x0F, 0x38, (0xF0 | w));
  emit_operand(crc, adr);
}

void Assembler::cvtdq2pd(XMMRegister dst, XMMRegister src) {
  NOT_LP64(assert(VM_Version::supports_sse2(), ""));
  InstructionAttr attributes(AVX_128bit, /* rex_w */ false, /* legacy_mode */ false, /* no_mask_reg */ true, /* uses_vl */ true);
  int encode = simd_prefix_and_encode(dst, xnoreg, src, VEX_SIMD_F3, VEX_OPCODE_0F, &attributes);
  emit_int16((unsigned char)0xE6, (0xC0 | encode));
}

void Assembler::vcvtdq2pd(XMMRegister dst, XMMRegister src, int vector_len) {
  assert(vector_len <= AVX_256bit ? VM_Version::supports_avx() : VM_Version::supports_evex(), "");
  InstructionAttr attributes(vector_len, /* rex_w */ false, /* legacy_mode */ false, /* no_mask_reg */ true, /* uses_vl */ true);
  int encode = simd_prefix_and_encode(dst, xnoreg, src, VEX_SIMD_F3, VEX_OPCODE_0F, &attributes);
  emit_int16((unsigned char)0xE6, (0xC0 | encode));
}

void Assembler::cvtdq2ps(XMMRegister dst, XMMRegister src) {
  NOT_LP64(assert(VM_Version::supports_sse2(), ""));
  InstructionAttr attributes(AVX_128bit, /* rex_w */ false, /* legacy_mode */ false, /* no_mask_reg */ true, /* uses_vl */ true);
  int encode = simd_prefix_and_encode(dst, xnoreg, src, VEX_SIMD_NONE, VEX_OPCODE_0F, &attributes);
  emit_int16(0x5B, (0xC0 | encode));
}

void Assembler::vcvtdq2ps(XMMRegister dst, XMMRegister src, int vector_len) {
  assert(vector_len <= AVX_256bit ? VM_Version::supports_avx() : VM_Version::supports_evex(), "");
  InstructionAttr attributes(vector_len, /* rex_w */ false, /* legacy_mode */ false, /* no_mask_reg */ true, /* uses_vl */ true);
  int encode = simd_prefix_and_encode(dst, xnoreg, src, VEX_SIMD_NONE, VEX_OPCODE_0F, &attributes);
  emit_int16(0x5B, (0xC0 | encode));
}

void Assembler::cvtsd2ss(XMMRegister dst, XMMRegister src) {
  NOT_LP64(assert(VM_Version::supports_sse2(), ""));
  InstructionAttr attributes(AVX_128bit, /* rex_w */ VM_Version::supports_evex(), /* legacy_mode */ false, /* no_mask_reg */ true, /* uses_vl */ false);
  attributes.set_rex_vex_w_reverted();
  int encode = simd_prefix_and_encode(dst, dst, src, VEX_SIMD_F2, VEX_OPCODE_0F, &attributes);
  emit_int16(0x5A, (0xC0 | encode));
}

void Assembler::cvtsd2ss(XMMRegister dst, Address src) {
  NOT_LP64(assert(VM_Version::supports_sse2(), ""));
  InstructionMark im(this);
  InstructionAttr attributes(AVX_128bit, /* rex_w */ VM_Version::supports_evex(), /* legacy_mode */ false, /* no_mask_reg */ true, /* uses_vl */ false);
  attributes.set_address_attributes(/* tuple_type */ EVEX_T1S, /* input_size_in_bits */ EVEX_64bit);
  attributes.set_rex_vex_w_reverted();
  simd_prefix(dst, dst, src, VEX_SIMD_F2, VEX_OPCODE_0F, &attributes);
  emit_int8(0x5A);
  emit_operand(dst, src);
}

void Assembler::cvtsi2sdl(XMMRegister dst, Register src) {
  NOT_LP64(assert(VM_Version::supports_sse2(), ""));
  InstructionAttr attributes(AVX_128bit, /* rex_w */ false, /* legacy_mode */ false, /* no_mask_reg */ true, /* uses_vl */ false);
  int encode = simd_prefix_and_encode(dst, dst, as_XMMRegister(src->encoding()), VEX_SIMD_F2, VEX_OPCODE_0F, &attributes);
  emit_int16(0x2A, (0xC0 | encode));
}

void Assembler::cvtsi2sdl(XMMRegister dst, Address src) {
  NOT_LP64(assert(VM_Version::supports_sse2(), ""));
  InstructionMark im(this);
  InstructionAttr attributes(AVX_128bit, /* rex_w */ false, /* legacy_mode */ false, /* no_mask_reg */ true, /* uses_vl */ false);
  attributes.set_address_attributes(/* tuple_type */ EVEX_T1S, /* input_size_in_bits */ EVEX_32bit);
  simd_prefix(dst, dst, src, VEX_SIMD_F2, VEX_OPCODE_0F, &attributes);
  emit_int8(0x2A);
  emit_operand(dst, src);
}

void Assembler::cvtsi2ssl(XMMRegister dst, Register src) {
  NOT_LP64(assert(VM_Version::supports_sse(), ""));
  InstructionAttr attributes(AVX_128bit, /* rex_w */ false, /* legacy_mode */ false, /* no_mask_reg */ true, /* uses_vl */ false);
  int encode = simd_prefix_and_encode(dst, dst, as_XMMRegister(src->encoding()), VEX_SIMD_F3, VEX_OPCODE_0F, &attributes);
  emit_int16(0x2A, (0xC0 | encode));
}

void Assembler::cvtsi2ssl(XMMRegister dst, Address src) {
  NOT_LP64(assert(VM_Version::supports_sse(), ""));
  InstructionMark im(this);
  InstructionAttr attributes(AVX_128bit, /* rex_w */ false, /* legacy_mode */ false, /* no_mask_reg */ true, /* uses_vl */ false);
  attributes.set_address_attributes(/* tuple_type */ EVEX_T1S, /* input_size_in_bits */ EVEX_32bit);
  simd_prefix(dst, dst, src, VEX_SIMD_F3, VEX_OPCODE_0F, &attributes);
  emit_int8(0x2A);
  emit_operand(dst, src);
}

void Assembler::cvtsi2ssq(XMMRegister dst, Register src) {
  NOT_LP64(assert(VM_Version::supports_sse(), ""));
  InstructionAttr attributes(AVX_128bit, /* rex_w */ true, /* legacy_mode */ false, /* no_mask_reg */ true, /* uses_vl */ false);
  int encode = simd_prefix_and_encode(dst, dst, as_XMMRegister(src->encoding()), VEX_SIMD_F3, VEX_OPCODE_0F, &attributes);
  emit_int16(0x2A, (0xC0 | encode));
}

void Assembler::cvtss2sd(XMMRegister dst, XMMRegister src) {
  NOT_LP64(assert(VM_Version::supports_sse2(), ""));
  InstructionAttr attributes(AVX_128bit, /* rex_w */ false, /* legacy_mode */ false, /* no_mask_reg */ true, /* uses_vl */ false);
  int encode = simd_prefix_and_encode(dst, dst, src, VEX_SIMD_F3, VEX_OPCODE_0F, &attributes);
  emit_int16(0x5A, (0xC0 | encode));
}

void Assembler::cvtss2sd(XMMRegister dst, Address src) {
  NOT_LP64(assert(VM_Version::supports_sse2(), ""));
  InstructionMark im(this);
  InstructionAttr attributes(AVX_128bit, /* rex_w */ false, /* legacy_mode */ false, /* no_mask_reg */ true, /* uses_vl */ false);
  attributes.set_address_attributes(/* tuple_type */ EVEX_T1S, /* input_size_in_bits */ EVEX_32bit);
  simd_prefix(dst, dst, src, VEX_SIMD_F3, VEX_OPCODE_0F, &attributes);
  emit_int8(0x5A);
  emit_operand(dst, src);
}


void Assembler::cvttsd2sil(Register dst, XMMRegister src) {
  NOT_LP64(assert(VM_Version::supports_sse2(), ""));
  InstructionAttr attributes(AVX_128bit, /* rex_w */ false, /* legacy_mode */ false, /* no_mask_reg */ true, /* uses_vl */ false);
  int encode = simd_prefix_and_encode(as_XMMRegister(dst->encoding()), xnoreg, src, VEX_SIMD_F2, VEX_OPCODE_0F, &attributes);
  emit_int16(0x2C, (0xC0 | encode));
}

void Assembler::cvttss2sil(Register dst, XMMRegister src) {
  NOT_LP64(assert(VM_Version::supports_sse(), ""));
  InstructionAttr attributes(AVX_128bit, /* rex_w */ false, /* legacy_mode */ false, /* no_mask_reg */ true, /* uses_vl */ false);
  int encode = simd_prefix_and_encode(as_XMMRegister(dst->encoding()), xnoreg, src, VEX_SIMD_F3, VEX_OPCODE_0F, &attributes);
  emit_int16(0x2C, (0xC0 | encode));
}

void Assembler::cvttpd2dq(XMMRegister dst, XMMRegister src) {
  NOT_LP64(assert(VM_Version::supports_sse2(), ""));
  int vector_len = VM_Version::supports_avx512novl() ? AVX_512bit : AVX_128bit;
  InstructionAttr attributes(vector_len, /* rex_w */ true, /* legacy_mode */ false, /* no_mask_reg */ true, /* uses_vl */ true);
  int encode = simd_prefix_and_encode(dst, xnoreg, src, VEX_SIMD_66, VEX_OPCODE_0F, &attributes);
  emit_int16((unsigned char)0xE6, (0xC0 | encode));
}

void Assembler::pabsb(XMMRegister dst, XMMRegister src) {
  assert(VM_Version::supports_ssse3(), "");
  InstructionAttr attributes(AVX_128bit, /* rex_w */ false, /* legacy_mode */ _legacy_mode_bw, /* no_mask_reg */ true, /* uses_vl */ true);
  int encode = simd_prefix_and_encode(dst, xnoreg, src, VEX_SIMD_66, VEX_OPCODE_0F_38, &attributes);
  emit_int16(0x1C, (0xC0 | encode));
}

void Assembler::pabsw(XMMRegister dst, XMMRegister src) {
  assert(VM_Version::supports_ssse3(), "");
  InstructionAttr attributes(AVX_128bit, /* rex_w */ false, /* legacy_mode */ _legacy_mode_bw, /* no_mask_reg */ true, /* uses_vl */ true);
  int encode = simd_prefix_and_encode(dst, xnoreg, src, VEX_SIMD_66, VEX_OPCODE_0F_38, &attributes);
  emit_int16(0x1D, (0xC0 | encode));
}

void Assembler::pabsd(XMMRegister dst, XMMRegister src) {
  assert(VM_Version::supports_ssse3(), "");
  InstructionAttr attributes(AVX_128bit, /* rex_w */ false, /* legacy_mode */ false, /* no_mask_reg */ true, /* uses_vl */ true);
  int encode = simd_prefix_and_encode(dst, xnoreg, src, VEX_SIMD_66, VEX_OPCODE_0F_38, &attributes);
  emit_int16(0x1E, (0xC0 | encode));
}

void Assembler::vpabsb(XMMRegister dst, XMMRegister src, int vector_len) {
  assert(vector_len == AVX_128bit ? VM_Version::supports_avx()      :
         vector_len == AVX_256bit ? VM_Version::supports_avx2()     :
         vector_len == AVX_512bit ? VM_Version::supports_avx512bw() : false, "not supported");
  InstructionAttr attributes(vector_len, /* rex_w */ false, /* legacy_mode */ _legacy_mode_bw, /* no_mask_reg */ true, /* uses_vl */ true);
  int encode = vex_prefix_and_encode(dst->encoding(), 0, src->encoding(), VEX_SIMD_66, VEX_OPCODE_0F_38, &attributes);
  emit_int16(0x1C, (0xC0 | encode));
}

void Assembler::vpabsw(XMMRegister dst, XMMRegister src, int vector_len) {
  assert(vector_len == AVX_128bit ? VM_Version::supports_avx()      :
         vector_len == AVX_256bit ? VM_Version::supports_avx2()     :
         vector_len == AVX_512bit ? VM_Version::supports_avx512bw() : false, "");
  InstructionAttr attributes(vector_len, /* rex_w */ false, /* legacy_mode */ _legacy_mode_bw, /* no_mask_reg */ true, /* uses_vl */ true);
  int encode = vex_prefix_and_encode(dst->encoding(), 0, src->encoding(), VEX_SIMD_66, VEX_OPCODE_0F_38, &attributes);
  emit_int16(0x1D, (0xC0 | encode));
}

void Assembler::vpabsd(XMMRegister dst, XMMRegister src, int vector_len) {
  assert(vector_len == AVX_128bit? VM_Version::supports_avx() :
  vector_len == AVX_256bit? VM_Version::supports_avx2() :
  vector_len == AVX_512bit? VM_Version::supports_evex() : 0, "");
  InstructionAttr attributes(vector_len, /* rex_w */ false, /* legacy_mode */ false, /* no_mask_reg */ true, /* uses_vl */ true);
  int encode = vex_prefix_and_encode(dst->encoding(), 0, src->encoding(), VEX_SIMD_66, VEX_OPCODE_0F_38, &attributes);
  emit_int16(0x1E, (0xC0 | encode));
}

void Assembler::evpabsq(XMMRegister dst, XMMRegister src, int vector_len) {
  assert(UseAVX > 2, "");
  InstructionAttr attributes(vector_len, /* rex_w */ true, /* legacy_mode */ false, /* no_mask_reg */ true, /* uses_vl */ true);
  attributes.set_is_evex_instruction();
  int encode = vex_prefix_and_encode(dst->encoding(), 0, src->encoding(), VEX_SIMD_66, VEX_OPCODE_0F_38, &attributes);
  emit_int16(0x1F, (0xC0 | encode));
}

void Assembler::vcvtps2pd(XMMRegister dst, XMMRegister src, int vector_len) {
  assert(vector_len <= AVX_256bit ? VM_Version::supports_avx() : VM_Version::supports_evex(), "");
  InstructionAttr attributes(vector_len, /* rex_w */ false, /* legacy_mode */ false, /* no_mask_reg */ true, /* uses_vl */ true);
  int encode = vex_prefix_and_encode(dst->encoding(), 0, src->encoding(), VEX_SIMD_NONE, VEX_OPCODE_0F, &attributes);
  emit_int16(0x5A, (0xC0 | encode));
}

void Assembler::vcvtpd2ps(XMMRegister dst, XMMRegister src, int vector_len) {
  assert(vector_len <= AVX_256bit ? VM_Version::supports_avx() : VM_Version::supports_evex(), "");
  InstructionAttr attributes(vector_len, /* rex_w */ VM_Version::supports_evex(), /* legacy_mode */ false, /* no_mask_reg */ true, /* uses_vl */ true);
  int encode = vex_prefix_and_encode(dst->encoding(), 0, src->encoding(), VEX_SIMD_66, VEX_OPCODE_0F, &attributes);
  attributes.set_rex_vex_w_reverted();
  emit_int16(0x5A, (0xC0 | encode));
}

void Assembler::evcvtqq2ps(XMMRegister dst, XMMRegister src, int vector_len) {
  assert(UseAVX > 2 && VM_Version::supports_avx512dq(), "");
  InstructionAttr attributes(vector_len, /* rex_w */ true, /* legacy_mode */ false, /* no_mask_reg */ true, /* uses_vl */ true);
  attributes.set_is_evex_instruction();
  int encode = vex_prefix_and_encode(dst->encoding(), 0, src->encoding(), VEX_SIMD_NONE, VEX_OPCODE_0F, &attributes);
  emit_int16(0x5B, (0xC0 | encode));
}

void Assembler::evcvtqq2pd(XMMRegister dst, XMMRegister src, int vector_len) {
  assert(UseAVX > 2 && VM_Version::supports_avx512dq(), "");
  InstructionAttr attributes(vector_len, /* rex_w */ true, /* legacy_mode */ false, /* no_mask_reg */ true, /* uses_vl */ true);
  attributes.set_is_evex_instruction();
  int encode = vex_prefix_and_encode(dst->encoding(), 0, src->encoding(), VEX_SIMD_F3, VEX_OPCODE_0F, &attributes);
  emit_int16((unsigned char)0xE6, (0xC0 | encode));
}

void Assembler::evpmovwb(XMMRegister dst, XMMRegister src, int vector_len) {
  assert(UseAVX > 2  && VM_Version::supports_avx512bw(), "");
  InstructionAttr attributes(vector_len, /* rex_w */ false, /* legacy_mode */ false, /* no_mask_reg */ true, /* uses_vl */ true);
  attributes.set_is_evex_instruction();
  int encode = vex_prefix_and_encode(src->encoding(), 0, dst->encoding(), VEX_SIMD_F3, VEX_OPCODE_0F_38, &attributes);
  emit_int16(0x30, (0xC0 | encode));
}

void Assembler::evpmovdw(XMMRegister dst, XMMRegister src, int vector_len) {
  assert(UseAVX > 2, "");
  InstructionAttr attributes(vector_len, /* rex_w */ false, /* legacy_mode */ false, /* no_mask_reg */ true, /* uses_vl */ true);
  attributes.set_is_evex_instruction();
  int encode = vex_prefix_and_encode(src->encoding(), 0, dst->encoding(), VEX_SIMD_F3, VEX_OPCODE_0F_38, &attributes);
  emit_int16(0x33, (0xC0 | encode));
}

void Assembler::evpmovdb(XMMRegister dst, XMMRegister src, int vector_len) {
  assert(UseAVX > 2, "");
  InstructionAttr attributes(vector_len, /* rex_w */ false, /* legacy_mode */ false, /* no_mask_reg */ true, /* uses_vl */ true);
  attributes.set_is_evex_instruction();
  int encode = vex_prefix_and_encode(src->encoding(), 0, dst->encoding(), VEX_SIMD_F3, VEX_OPCODE_0F_38, &attributes);
  emit_int16(0x31, (0xC0 | encode));
}

void Assembler::evpmovqd(XMMRegister dst, XMMRegister src, int vector_len) {
  assert(UseAVX > 2, "");
  InstructionAttr attributes(vector_len, /* rex_w */ false, /* legacy_mode */ false, /* no_mask_reg */ true, /* uses_vl */ true);
  attributes.set_is_evex_instruction();
  int encode = vex_prefix_and_encode(src->encoding(), 0, dst->encoding(), VEX_SIMD_F3, VEX_OPCODE_0F_38, &attributes);
  emit_int16(0x35, (0xC0 | encode));
}

void Assembler::evpmovqb(XMMRegister dst, XMMRegister src, int vector_len) {
  assert(UseAVX > 2, "");
  InstructionAttr attributes(vector_len, /* rex_w */ false, /* legacy_mode */ false, /* no_mask_reg */ true, /* uses_vl */ true);
  attributes.set_is_evex_instruction();
  int encode = vex_prefix_and_encode(src->encoding(), 0, dst->encoding(), VEX_SIMD_F3, VEX_OPCODE_0F_38, &attributes);
  emit_int16(0x32, (0xC0 | encode));
}

void Assembler::evpmovqw(XMMRegister dst, XMMRegister src, int vector_len) {
  assert(UseAVX > 2, "");
  InstructionAttr attributes(vector_len, /* rex_w */ false, /* legacy_mode */ false, /* no_mask_reg */ true, /* uses_vl */ true);
  attributes.set_is_evex_instruction();
  int encode = vex_prefix_and_encode(src->encoding(), 0, dst->encoding(), VEX_SIMD_F3, VEX_OPCODE_0F_38, &attributes);
  emit_int16(0x34, (0xC0 | encode));
}

void Assembler::decl(Address dst) {
  // Don't use it directly. Use MacroAssembler::decrement() instead.
  InstructionMark im(this);
  prefix(dst);
  emit_int8((unsigned char)0xFF);
  emit_operand(rcx, dst);
}

void Assembler::divsd(XMMRegister dst, Address src) {
  NOT_LP64(assert(VM_Version::supports_sse2(), ""));
  InstructionMark im(this);
  InstructionAttr attributes(AVX_128bit, /* rex_w */ VM_Version::supports_evex(), /* legacy_mode */ false, /* no_mask_reg */ true, /* uses_vl */ false);
  attributes.set_address_attributes(/* tuple_type */ EVEX_T1S, /* input_size_in_bits */ EVEX_64bit);
  attributes.set_rex_vex_w_reverted();
  simd_prefix(dst, dst, src, VEX_SIMD_F2, VEX_OPCODE_0F, &attributes);
  emit_int8(0x5E);
  emit_operand(dst, src);
}

void Assembler::divsd(XMMRegister dst, XMMRegister src) {
  NOT_LP64(assert(VM_Version::supports_sse2(), ""));
  InstructionAttr attributes(AVX_128bit, /* rex_w */ VM_Version::supports_evex(), /* legacy_mode */ false, /* no_mask_reg */ true, /* uses_vl */ false);
  attributes.set_rex_vex_w_reverted();
  int encode = simd_prefix_and_encode(dst, dst, src, VEX_SIMD_F2, VEX_OPCODE_0F, &attributes);
  emit_int16(0x5E, (0xC0 | encode));
}

void Assembler::divss(XMMRegister dst, Address src) {
  NOT_LP64(assert(VM_Version::supports_sse(), ""));
  InstructionMark im(this);
  InstructionAttr attributes(AVX_128bit, /* rex_w */ false, /* legacy_mode */ false, /* no_mask_reg */ true, /* uses_vl */ false);
  attributes.set_address_attributes(/* tuple_type */ EVEX_T1S, /* input_size_in_bits */ EVEX_32bit);
  simd_prefix(dst, dst, src, VEX_SIMD_F3, VEX_OPCODE_0F, &attributes);
  emit_int8(0x5E);
  emit_operand(dst, src);
}

void Assembler::divss(XMMRegister dst, XMMRegister src) {
  NOT_LP64(assert(VM_Version::supports_sse(), ""));
  InstructionAttr attributes(AVX_128bit, /* rex_w */ false, /* legacy_mode */ false, /* no_mask_reg */ true, /* uses_vl */ false);
  int encode = simd_prefix_and_encode(dst, dst, src, VEX_SIMD_F3, VEX_OPCODE_0F, &attributes);
  emit_int16(0x5E, (0xC0 | encode));
}

void Assembler::hlt() {
  emit_int8((unsigned char)0xF4);
}

void Assembler::idivl(Register src) {
  int encode = prefix_and_encode(src->encoding());
  emit_int16((unsigned char)0xF7, (0xF8 | encode));
}

void Assembler::divl(Register src) { // Unsigned
  int encode = prefix_and_encode(src->encoding());
  emit_int16((unsigned char)0xF7, (0xF0 | encode));
}

void Assembler::imull(Register src) {
  int encode = prefix_and_encode(src->encoding());
  emit_int16((unsigned char)0xF7, (0xE8 | encode));
}

void Assembler::imull(Register dst, Register src) {
  int encode = prefix_and_encode(dst->encoding(), src->encoding());
  emit_int24(0x0F,
             (unsigned char)0xAF,
             (0xC0 | encode));
}

void Assembler::imull(Register dst, Address src, int32_t value) {
  InstructionMark im(this);
  prefix(src, dst);
  if (is8bit(value)) {
    emit_int8((unsigned char)0x6B);
    emit_operand(dst, src);
    emit_int8(value);
  } else {
    emit_int8((unsigned char)0x69);
    emit_operand(dst, src);
    emit_int32(value);
  }
}

void Assembler::imull(Register dst, Register src, int value) {
  int encode = prefix_and_encode(dst->encoding(), src->encoding());
  if (is8bit(value)) {
    emit_int24(0x6B, (0xC0 | encode), value & 0xFF);
  } else {
    emit_int16(0x69, (0xC0 | encode));
    emit_int32(value);
  }
}

void Assembler::imull(Register dst, Address src) {
  InstructionMark im(this);
  prefix(src, dst);
  emit_int16(0x0F, (unsigned char)0xAF);
  emit_operand(dst, src);
}


void Assembler::incl(Address dst) {
  // Don't use it directly. Use MacroAssembler::increment() instead.
  InstructionMark im(this);
  prefix(dst);
  emit_int8((unsigned char)0xFF);
  emit_operand(rax, dst);
}

void Assembler::jcc(Condition cc, Label& L, bool maybe_short) {
  InstructionMark im(this);
  assert((0 <= cc) && (cc < 16), "illegal cc");
  if (L.is_bound()) {
    address dst = target(L);
    assert(dst != NULL, "jcc most probably wrong");

    const int short_size = 2;
    const int long_size = 6;
    intptr_t offs = (intptr_t)dst - (intptr_t)pc();
    if (maybe_short && is8bit(offs - short_size)) {
      // 0111 tttn #8-bit disp
      emit_int16(0x70 | cc, (offs - short_size) & 0xFF);
    } else {
      // 0000 1111 1000 tttn #32-bit disp
      assert(is_simm32(offs - long_size),
             "must be 32bit offset (call4)");
      emit_int16(0x0F, (0x80 | cc));
      emit_int32(offs - long_size);
    }
  } else {
    // Note: could eliminate cond. jumps to this jump if condition
    //       is the same however, seems to be rather unlikely case.
    // Note: use jccb() if label to be bound is very close to get
    //       an 8-bit displacement
    L.add_patch_at(code(), locator());
    emit_int16(0x0F, (0x80 | cc));
    emit_int32(0);
  }
}

void Assembler::jccb_0(Condition cc, Label& L, const char* file, int line) {
  if (L.is_bound()) {
    const int short_size = 2;
    address entry = target(L);
#ifdef ASSERT
    intptr_t dist = (intptr_t)entry - ((intptr_t)pc() + short_size);
    intptr_t delta = short_branch_delta();
    if (delta != 0) {
      dist += (dist < 0 ? (-delta) :delta);
    }
    assert(is8bit(dist), "Dispacement too large for a short jmp at %s:%d", file, line);
#endif
    intptr_t offs = (intptr_t)entry - (intptr_t)pc();
    // 0111 tttn #8-bit disp
    emit_int16(0x70 | cc, (offs - short_size) & 0xFF);
  } else {
    InstructionMark im(this);
    L.add_patch_at(code(), locator(), file, line);
    emit_int16(0x70 | cc, 0);
  }
}

void Assembler::jmp(Address adr) {
  InstructionMark im(this);
  prefix(adr);
  emit_int8((unsigned char)0xFF);
  emit_operand(rsp, adr);
}

void Assembler::jmp(Label& L, bool maybe_short) {
  if (L.is_bound()) {
    address entry = target(L);
    assert(entry != NULL, "jmp most probably wrong");
    InstructionMark im(this);
    const int short_size = 2;
    const int long_size = 5;
    intptr_t offs = entry - pc();
    if (maybe_short && is8bit(offs - short_size)) {
      emit_int16((unsigned char)0xEB, ((offs - short_size) & 0xFF));
    } else {
      emit_int8((unsigned char)0xE9);
      emit_int32(offs - long_size);
    }
  } else {
    // By default, forward jumps are always 32-bit displacements, since
    // we can't yet know where the label will be bound.  If you're sure that
    // the forward jump will not run beyond 256 bytes, use jmpb to
    // force an 8-bit displacement.
    InstructionMark im(this);
    L.add_patch_at(code(), locator());
    emit_int8((unsigned char)0xE9);
    emit_int32(0);
  }
}

void Assembler::jmp(Register entry) {
  int encode = prefix_and_encode(entry->encoding());
  emit_int16((unsigned char)0xFF, (0xE0 | encode));
}

void Assembler::jmp_literal(address dest, RelocationHolder const& rspec) {
  InstructionMark im(this);
  emit_int8((unsigned char)0xE9);
  assert(dest != NULL, "must have a target");
  intptr_t disp = dest - (pc() + sizeof(int32_t));
  assert(is_simm32(disp), "must be 32bit offset (jmp)");
  emit_data(disp, rspec.reloc(), call32_operand);
}

void Assembler::jmpb_0(Label& L, const char* file, int line) {
  if (L.is_bound()) {
    const int short_size = 2;
    address entry = target(L);
    assert(entry != NULL, "jmp most probably wrong");
#ifdef ASSERT
    intptr_t dist = (intptr_t)entry - ((intptr_t)pc() + short_size);
    intptr_t delta = short_branch_delta();
    if (delta != 0) {
      dist += (dist < 0 ? (-delta) :delta);
    }
    assert(is8bit(dist), "Dispacement too large for a short jmp at %s:%d", file, line);
#endif
    intptr_t offs = entry - pc();
    emit_int16((unsigned char)0xEB, (offs - short_size) & 0xFF);
  } else {
    InstructionMark im(this);
    L.add_patch_at(code(), locator(), file, line);
    emit_int16((unsigned char)0xEB, 0);
  }
}

void Assembler::ldmxcsr( Address src) {
  if (UseAVX > 0 ) {
    InstructionMark im(this);
    InstructionAttr attributes(AVX_128bit, /* vex_w */ false, /* legacy_mode */ true, /* no_mask_reg */ true, /* uses_vl */ false);
    vex_prefix(src, 0, 0, VEX_SIMD_NONE, VEX_OPCODE_0F, &attributes);
    emit_int8((unsigned char)0xAE);
    emit_operand(as_Register(2), src);
  } else {
    NOT_LP64(assert(VM_Version::supports_sse(), ""));
    InstructionMark im(this);
    prefix(src);
    emit_int16(0x0F, (unsigned char)0xAE);
    emit_operand(as_Register(2), src);
  }
}

void Assembler::leal(Register dst, Address src) {
  InstructionMark im(this);
#ifdef _LP64
  emit_int8(0x67); // addr32
  prefix(src, dst);
#endif // LP64
  emit_int8((unsigned char)0x8D);
  emit_operand(dst, src);
}

void Assembler::lfence() {
  emit_int24(0x0F, (unsigned char)0xAE, (unsigned char)0xE8);
}

void Assembler::lock() {
  emit_int8((unsigned char)0xF0);
}

void Assembler::size_prefix() {
  emit_int8(0x66);
}

void Assembler::lzcntl(Register dst, Register src) {
  assert(VM_Version::supports_lzcnt(), "encoding is treated as BSR");
  emit_int8((unsigned char)0xF3);
  int encode = prefix_and_encode(dst->encoding(), src->encoding());
  emit_int24(0x0F, (unsigned char)0xBD, (0xC0 | encode));
}

// Emit mfence instruction
void Assembler::mfence() {
  NOT_LP64(assert(VM_Version::supports_sse2(), "unsupported");)
  emit_int24(0x0F, (unsigned char)0xAE, (unsigned char)0xF0);
}

// Emit sfence instruction
void Assembler::sfence() {
  NOT_LP64(assert(VM_Version::supports_sse2(), "unsupported");)
  emit_int24(0x0F, (unsigned char)0xAE, (unsigned char)0xF8);
}

void Assembler::mov(Register dst, Register src) {
  LP64_ONLY(movq(dst, src)) NOT_LP64(movl(dst, src));
}

void Assembler::movapd(XMMRegister dst, XMMRegister src) {
  NOT_LP64(assert(VM_Version::supports_sse2(), ""));
  int vector_len = VM_Version::supports_avx512novl() ? AVX_512bit : AVX_128bit;
  InstructionAttr attributes(vector_len, /* rex_w */ VM_Version::supports_evex(), /* legacy_mode */ false, /* no_mask_reg */ true, /* uses_vl */ true);
  attributes.set_rex_vex_w_reverted();
  int encode = simd_prefix_and_encode(dst, xnoreg, src, VEX_SIMD_66, VEX_OPCODE_0F, &attributes);
  emit_int16(0x28, (0xC0 | encode));
}

void Assembler::movaps(XMMRegister dst, XMMRegister src) {
  NOT_LP64(assert(VM_Version::supports_sse(), ""));
  int vector_len = VM_Version::supports_avx512novl() ? AVX_512bit : AVX_128bit;
  InstructionAttr attributes(vector_len, /* rex_w */ false, /* legacy_mode */ false, /* no_mask_reg */ true, /* uses_vl */ true);
  int encode = simd_prefix_and_encode(dst, xnoreg, src, VEX_SIMD_NONE, VEX_OPCODE_0F, &attributes);
  emit_int16(0x28, (0xC0 | encode));
}

void Assembler::movlhps(XMMRegister dst, XMMRegister src) {
  NOT_LP64(assert(VM_Version::supports_sse(), ""));
  InstructionAttr attributes(AVX_128bit, /* rex_w */ false, /* legacy_mode */ false, /* no_mask_reg */ true, /* uses_vl */ true);
  int encode = simd_prefix_and_encode(dst, src, src, VEX_SIMD_NONE, VEX_OPCODE_0F, &attributes);
  emit_int16(0x16, (0xC0 | encode));
}

void Assembler::movb(Register dst, Address src) {
  NOT_LP64(assert(dst->has_byte_register(), "must have byte register"));
  InstructionMark im(this);
  prefix(src, dst, true);
  emit_int8((unsigned char)0x8A);
  emit_operand(dst, src);
}

void Assembler::movddup(XMMRegister dst, XMMRegister src) {
  NOT_LP64(assert(VM_Version::supports_sse3(), ""));
  int vector_len = VM_Version::supports_avx512novl() ? AVX_512bit : AVX_128bit;
  InstructionAttr attributes(vector_len, /* rex_w */ VM_Version::supports_evex(), /* legacy_mode */ false, /* no_mask_reg */ true, /* uses_vl */ true);
  attributes.set_rex_vex_w_reverted();
  int encode = simd_prefix_and_encode(dst, xnoreg, src, VEX_SIMD_F2, VEX_OPCODE_0F, &attributes);
  emit_int16(0x12, 0xC0 | encode);
}

void Assembler::kmovbl(KRegister dst, Register src) {
  assert(VM_Version::supports_avx512dq(), "");
  InstructionAttr attributes(AVX_128bit, /* rex_w */ false, /* legacy_mode */ true, /* no_mask_reg */ true, /* uses_vl */ false);
  int encode = vex_prefix_and_encode(dst->encoding(), 0, src->encoding(), VEX_SIMD_66, VEX_OPCODE_0F, &attributes);
  emit_int16((unsigned char)0x92, (0xC0 | encode));
}

void Assembler::kmovbl(Register dst, KRegister src) {
  assert(VM_Version::supports_avx512dq(), "");
  InstructionAttr attributes(AVX_128bit, /* rex_w */ false, /* legacy_mode */ true, /* no_mask_reg */ true, /* uses_vl */ false);
  int encode = vex_prefix_and_encode(dst->encoding(), 0, src->encoding(), VEX_SIMD_66, VEX_OPCODE_0F, &attributes);
  emit_int16((unsigned char)0x93, (0xC0 | encode));
}

void Assembler::kmovwl(KRegister dst, Register src) {
  assert(VM_Version::supports_evex(), "");
  InstructionAttr attributes(AVX_128bit, /* rex_w */ false, /* legacy_mode */ true, /* no_mask_reg */ true, /* uses_vl */ false);
  int encode = vex_prefix_and_encode(dst->encoding(), 0, src->encoding(), VEX_SIMD_NONE, VEX_OPCODE_0F, &attributes);
  emit_int16((unsigned char)0x92, (0xC0 | encode));
}

void Assembler::kmovwl(Register dst, KRegister src) {
  assert(VM_Version::supports_evex(), "");
  InstructionAttr attributes(AVX_128bit, /* rex_w */ false, /* legacy_mode */ true, /* no_mask_reg */ true, /* uses_vl */ false);
  int encode = vex_prefix_and_encode(dst->encoding(), 0, src->encoding(), VEX_SIMD_NONE, VEX_OPCODE_0F, &attributes);
  emit_int16((unsigned char)0x93, (0xC0 | encode));
}

void Assembler::kmovwl(KRegister dst, Address src) {
  assert(VM_Version::supports_evex(), "");
  InstructionMark im(this);
  InstructionAttr attributes(AVX_128bit, /* vex_w */ false, /* legacy_mode */ true, /* no_mask_reg */ true, /* uses_vl */ false);
  vex_prefix(src, 0, dst->encoding(), VEX_SIMD_NONE, VEX_OPCODE_0F, &attributes);
  emit_int8((unsigned char)0x90);
  emit_operand((Register)dst, src);
}

void Assembler::kmovwl(Address dst, KRegister src) {
  assert(VM_Version::supports_evex(), "");
  InstructionMark im(this);
  InstructionAttr attributes(AVX_128bit, /* vex_w */ false, /* legacy_mode */ true, /* no_mask_reg */ true, /* uses_vl */ false);
  vex_prefix(dst, 0, src->encoding(), VEX_SIMD_NONE, VEX_OPCODE_0F, &attributes);
  emit_int8((unsigned char)0x91);
  emit_operand((Register)src, dst);
}

void Assembler::kmovwl(KRegister dst, KRegister src) {
  assert(VM_Version::supports_avx512bw(), "");
  InstructionAttr attributes(AVX_128bit, /* rex_w */ false, /* legacy_mode */ true, /* no_mask_reg */ true, /* uses_vl */ false);
  int encode = vex_prefix_and_encode(dst->encoding(), 0, src->encoding(), VEX_SIMD_NONE, VEX_OPCODE_0F, &attributes);
  emit_int16((unsigned char)0x90, (0xC0 | encode));
}

void Assembler::kmovdl(KRegister dst, Register src) {
  assert(VM_Version::supports_avx512bw(), "");
  InstructionAttr attributes(AVX_128bit, /* rex_w */ false, /* legacy_mode */ true, /* no_mask_reg */ true, /* uses_vl */ false);
  int encode = vex_prefix_and_encode(dst->encoding(), 0, src->encoding(), VEX_SIMD_F2, VEX_OPCODE_0F, &attributes);
  emit_int16((unsigned char)0x92, (0xC0 | encode));
}

void Assembler::kmovdl(Register dst, KRegister src) {
  assert(VM_Version::supports_avx512bw(), "");
  InstructionAttr attributes(AVX_128bit, /* rex_w */ false, /* legacy_mode */ true, /* no_mask_reg */ true, /* uses_vl */ false);
  int encode = vex_prefix_and_encode(dst->encoding(), 0, src->encoding(), VEX_SIMD_F2, VEX_OPCODE_0F, &attributes);
  emit_int16((unsigned char)0x93, (0xC0 | encode));
}

void Assembler::kmovql(KRegister dst, KRegister src) {
  assert(VM_Version::supports_avx512bw(), "");
  InstructionAttr attributes(AVX_128bit, /* rex_w */ true, /* legacy_mode */ true, /* no_mask_reg */ true, /* uses_vl */ false);
  int encode = vex_prefix_and_encode(dst->encoding(), 0, src->encoding(), VEX_SIMD_NONE, VEX_OPCODE_0F, &attributes);
  emit_int16((unsigned char)0x90, (0xC0 | encode));
}

void Assembler::kmovql(KRegister dst, Address src) {
  assert(VM_Version::supports_avx512bw(), "");
  InstructionMark im(this);
  InstructionAttr attributes(AVX_128bit, /* vex_w */ true, /* legacy_mode */ true, /* no_mask_reg */ true, /* uses_vl */ false);
  vex_prefix(src, 0, dst->encoding(), VEX_SIMD_NONE, VEX_OPCODE_0F, &attributes);
  emit_int8((unsigned char)0x90);
  emit_operand((Register)dst, src);
}

void Assembler::kmovql(Address dst, KRegister src) {
  assert(VM_Version::supports_avx512bw(), "");
  InstructionMark im(this);
  InstructionAttr attributes(AVX_128bit, /* vex_w */ true, /* legacy_mode */ true, /* no_mask_reg */ true, /* uses_vl */ false);
  vex_prefix(dst, 0, src->encoding(), VEX_SIMD_NONE, VEX_OPCODE_0F, &attributes);
  emit_int8((unsigned char)0x91);
  emit_operand((Register)src, dst);
}

void Assembler::kmovql(KRegister dst, Register src) {
  assert(VM_Version::supports_avx512bw(), "");
  InstructionAttr attributes(AVX_128bit, /* rex_w */ true, /* legacy_mode */ true, /* no_mask_reg */ true, /* uses_vl */ false);
  int encode = vex_prefix_and_encode(dst->encoding(), 0, src->encoding(), VEX_SIMD_F2, VEX_OPCODE_0F, &attributes);
  emit_int16((unsigned char)0x92, (0xC0 | encode));
}

void Assembler::kmovql(Register dst, KRegister src) {
  assert(VM_Version::supports_avx512bw(), "");
  InstructionAttr attributes(AVX_128bit, /* rex_w */ true, /* legacy_mode */ true, /* no_mask_reg */ true, /* uses_vl */ false);
  int encode = vex_prefix_and_encode(dst->encoding(), 0, src->encoding(), VEX_SIMD_F2, VEX_OPCODE_0F, &attributes);
  emit_int16((unsigned char)0x93, (0xC0 | encode));
}

void Assembler::knotwl(KRegister dst, KRegister src) {
  assert(VM_Version::supports_evex(), "");
  InstructionAttr attributes(AVX_128bit, /* rex_w */ false, /* legacy_mode */ true, /* no_mask_reg */ true, /* uses_vl */ false);
  int encode = vex_prefix_and_encode(dst->encoding(), 0, src->encoding(), VEX_SIMD_NONE, VEX_OPCODE_0F, &attributes);
  emit_int16(0x44, (0xC0 | encode));
}

void Assembler::knotql(KRegister dst, KRegister src) {
  assert(VM_Version::supports_avx512bw(), "");
  InstructionAttr attributes(AVX_128bit, /* rex_w */ true, /* legacy_mode */ true, /* no_mask_reg */ true, /* uses_vl */ false);
  int encode = vex_prefix_and_encode(dst->encoding(), 0, src->encoding(), VEX_SIMD_NONE, VEX_OPCODE_0F, &attributes);
  emit_int16(0x44, (0xC0 | encode));
}

// This instruction produces ZF or CF flags
void Assembler::kortestbl(KRegister src1, KRegister src2) {
  assert(VM_Version::supports_avx512dq(), "");
  InstructionAttr attributes(AVX_128bit, /* rex_w */ false, /* legacy_mode */ true, /* no_mask_reg */ true, /* uses_vl */ false);
  int encode = vex_prefix_and_encode(src1->encoding(), 0, src2->encoding(), VEX_SIMD_66, VEX_OPCODE_0F, &attributes);
  emit_int16((unsigned char)0x98, (0xC0 | encode));
}

// This instruction produces ZF or CF flags
void Assembler::kortestwl(KRegister src1, KRegister src2) {
  assert(VM_Version::supports_evex(), "");
  InstructionAttr attributes(AVX_128bit, /* rex_w */ false, /* legacy_mode */ true, /* no_mask_reg */ true, /* uses_vl */ false);
  int encode = vex_prefix_and_encode(src1->encoding(), 0, src2->encoding(), VEX_SIMD_NONE, VEX_OPCODE_0F, &attributes);
  emit_int16((unsigned char)0x98, (0xC0 | encode));
}

// This instruction produces ZF or CF flags
void Assembler::kortestdl(KRegister src1, KRegister src2) {
  assert(VM_Version::supports_avx512bw(), "");
  InstructionAttr attributes(AVX_128bit, /* rex_w */ true, /* legacy_mode */ true, /* no_mask_reg */ true, /* uses_vl */ false);
  int encode = vex_prefix_and_encode(src1->encoding(), 0, src2->encoding(), VEX_SIMD_66, VEX_OPCODE_0F, &attributes);
  emit_int16((unsigned char)0x98, (0xC0 | encode));
}

// This instruction produces ZF or CF flags
void Assembler::kortestql(KRegister src1, KRegister src2) {
  assert(VM_Version::supports_avx512bw(), "");
  InstructionAttr attributes(AVX_128bit, /* rex_w */ true, /* legacy_mode */ true, /* no_mask_reg */ true, /* uses_vl */ false);
  int encode = vex_prefix_and_encode(src1->encoding(), 0, src2->encoding(), VEX_SIMD_NONE, VEX_OPCODE_0F, &attributes);
  emit_int16((unsigned char)0x98, (0xC0 | encode));
}

// This instruction produces ZF or CF flags
void Assembler::ktestql(KRegister src1, KRegister src2) {
  assert(VM_Version::supports_avx512bw(), "");
  InstructionAttr attributes(AVX_128bit, /* rex_w */ true, /* legacy_mode */ true, /* no_mask_reg */ true, /* uses_vl */ false);
  int encode = vex_prefix_and_encode(src1->encoding(), 0, src2->encoding(), VEX_SIMD_NONE, VEX_OPCODE_0F, &attributes);
  emit_int16((unsigned char)0x99, (0xC0 | encode));
}

void Assembler::ktestq(KRegister src1, KRegister src2) {
  assert(VM_Version::supports_avx512bw(), "");
  InstructionAttr attributes(AVX_128bit, /* rex_w */ true, /* legacy_mode */ true, /* no_mask_reg */ true, /* uses_vl */ false);
  int encode = vex_prefix_and_encode(src1->encoding(), 0, src2->encoding(), VEX_SIMD_NONE, VEX_OPCODE_0F, &attributes);
  emit_int16((unsigned char)0x99, (0xC0 | encode));
}

void Assembler::ktestd(KRegister src1, KRegister src2) {
  assert(VM_Version::supports_avx512bw(), "");
  InstructionAttr attributes(AVX_128bit, /* rex_w */ true, /* legacy_mode */ true, /* no_mask_reg */ true, /* uses_vl */ false);
  int encode = vex_prefix_and_encode(src1->encoding(), 0, src2->encoding(), VEX_SIMD_66, VEX_OPCODE_0F, &attributes);
  emit_int16((unsigned char)0x99, (0xC0 | encode));
}

void Assembler::movb(Address dst, int imm8) {
  InstructionMark im(this);
   prefix(dst);
  emit_int8((unsigned char)0xC6);
  emit_operand(rax, dst, 1);
  emit_int8(imm8);
}


void Assembler::movb(Address dst, Register src) {
  assert(src->has_byte_register(), "must have byte register");
  InstructionMark im(this);
  prefix(dst, src, true);
  emit_int8((unsigned char)0x88);
  emit_operand(src, dst);
}

void Assembler::movdl(XMMRegister dst, Register src) {
  NOT_LP64(assert(VM_Version::supports_sse2(), ""));
  InstructionAttr attributes(AVX_128bit, /* rex_w */ false, /* legacy_mode */ false, /* no_mask_reg */ true, /* uses_vl */ false);
  int encode = simd_prefix_and_encode(dst, xnoreg, as_XMMRegister(src->encoding()), VEX_SIMD_66, VEX_OPCODE_0F, &attributes);
  emit_int16(0x6E, (0xC0 | encode));
}

void Assembler::movdl(Register dst, XMMRegister src) {
  NOT_LP64(assert(VM_Version::supports_sse2(), ""));
  InstructionAttr attributes(AVX_128bit, /* rex_w */ false, /* legacy_mode */ false, /* no_mask_reg */ true, /* uses_vl */ false);
  // swap src/dst to get correct prefix
  int encode = simd_prefix_and_encode(src, xnoreg, as_XMMRegister(dst->encoding()), VEX_SIMD_66, VEX_OPCODE_0F, &attributes);
  emit_int16(0x7E, (0xC0 | encode));
}

void Assembler::movdl(XMMRegister dst, Address src) {
  NOT_LP64(assert(VM_Version::supports_sse2(), ""));
  InstructionMark im(this);
  InstructionAttr attributes(AVX_128bit, /* rex_w */ false, /* legacy_mode */ false, /* no_mask_reg */ true, /* uses_vl */ false);
  attributes.set_address_attributes(/* tuple_type */ EVEX_T1S, /* input_size_in_bits */ EVEX_32bit);
  simd_prefix(dst, xnoreg, src, VEX_SIMD_66, VEX_OPCODE_0F, &attributes);
  emit_int8(0x6E);
  emit_operand(dst, src);
}

void Assembler::movdl(Address dst, XMMRegister src) {
  NOT_LP64(assert(VM_Version::supports_sse2(), ""));
  InstructionMark im(this);
  InstructionAttr attributes(AVX_128bit, /* rex_w */ false, /* legacy_mode */ false, /* no_mask_reg */ true, /* uses_vl */ false);
  attributes.set_address_attributes(/* tuple_type */ EVEX_T1S, /* input_size_in_bits */ EVEX_32bit);
  simd_prefix(src, xnoreg, dst, VEX_SIMD_66, VEX_OPCODE_0F, &attributes);
  emit_int8(0x7E);
  emit_operand(src, dst);
}

void Assembler::movdqa(XMMRegister dst, XMMRegister src) {
  NOT_LP64(assert(VM_Version::supports_sse2(), ""));
  InstructionAttr attributes(AVX_128bit, /* rex_w */ false, /* legacy_mode */ false, /* no_mask_reg */ true, /* uses_vl */ true);
  int encode = simd_prefix_and_encode(dst, xnoreg, src, VEX_SIMD_66, VEX_OPCODE_0F, &attributes);
  emit_int16(0x6F, (0xC0 | encode));
}

void Assembler::movdqa(XMMRegister dst, Address src) {
  NOT_LP64(assert(VM_Version::supports_sse2(), ""));
  InstructionMark im(this);
  InstructionAttr attributes(AVX_128bit, /* rex_w */ false, /* legacy_mode */ false, /* no_mask_reg */ true, /* uses_vl */ true);
  attributes.set_address_attributes(/* tuple_type */ EVEX_FVM, /* input_size_in_bits */ EVEX_NObit);
  simd_prefix(dst, xnoreg, src, VEX_SIMD_66, VEX_OPCODE_0F, &attributes);
  emit_int8(0x6F);
  emit_operand(dst, src);
}

void Assembler::movdqu(XMMRegister dst, Address src) {
  NOT_LP64(assert(VM_Version::supports_sse2(), ""));
  InstructionMark im(this);
  InstructionAttr attributes(AVX_128bit, /* rex_w */ false, /* legacy_mode */ false, /* no_mask_reg */ true, /* uses_vl */ true);
  attributes.set_address_attributes(/* tuple_type */ EVEX_FVM, /* input_size_in_bits */ EVEX_NObit);
  simd_prefix(dst, xnoreg, src, VEX_SIMD_F3, VEX_OPCODE_0F, &attributes);
  emit_int8(0x6F);
  emit_operand(dst, src);
}

void Assembler::movdqu(XMMRegister dst, XMMRegister src) {
  NOT_LP64(assert(VM_Version::supports_sse2(), ""));
  InstructionAttr attributes(AVX_128bit, /* rex_w */ false, /* legacy_mode */ false, /* no_mask_reg */ true, /* uses_vl */ true);
  int encode = simd_prefix_and_encode(dst, xnoreg, src, VEX_SIMD_F3, VEX_OPCODE_0F, &attributes);
  emit_int16(0x6F, (0xC0 | encode));
}

void Assembler::movdqu(Address dst, XMMRegister src) {
  NOT_LP64(assert(VM_Version::supports_sse2(), ""));
  InstructionMark im(this);
  InstructionAttr attributes(AVX_128bit, /* rex_w */ false, /* legacy_mode */ false, /* no_mask_reg */ true, /* uses_vl */ true);
  attributes.set_address_attributes(/* tuple_type */ EVEX_FVM, /* input_size_in_bits */ EVEX_NObit);
  attributes.reset_is_clear_context();
  simd_prefix(src, xnoreg, dst, VEX_SIMD_F3, VEX_OPCODE_0F, &attributes);
  emit_int8(0x7F);
  emit_operand(src, dst);
}

// Move Unaligned 256bit Vector
void Assembler::vmovdqu(XMMRegister dst, XMMRegister src) {
  assert(UseAVX > 0, "");
  InstructionAttr attributes(AVX_256bit, /* vex_w */ false, /* legacy_mode */ false, /* no_mask_reg */ true, /* uses_vl */ true);
  int encode = vex_prefix_and_encode(dst->encoding(), 0, src->encoding(), VEX_SIMD_F3, VEX_OPCODE_0F, &attributes);
  emit_int16(0x6F, (0xC0 | encode));
}

void Assembler::vmovdqu(XMMRegister dst, Address src) {
  assert(UseAVX > 0, "");
  InstructionMark im(this);
  InstructionAttr attributes(AVX_256bit, /* vex_w */ false, /* legacy_mode */ false, /* no_mask_reg */ true, /* uses_vl */ true);
  attributes.set_address_attributes(/* tuple_type */ EVEX_FVM, /* input_size_in_bits */ EVEX_NObit);
  vex_prefix(src, 0, dst->encoding(), VEX_SIMD_F3, VEX_OPCODE_0F, &attributes);
  emit_int8(0x6F);
  emit_operand(dst, src);
}

void Assembler::vmovdqu(Address dst, XMMRegister src) {
  assert(UseAVX > 0, "");
  InstructionMark im(this);
  InstructionAttr attributes(AVX_256bit, /* vex_w */ false, /* legacy_mode */ false, /* no_mask_reg */ true, /* uses_vl */ true);
  attributes.set_address_attributes(/* tuple_type */ EVEX_FVM, /* input_size_in_bits */ EVEX_NObit);
  attributes.reset_is_clear_context();
  // swap src<->dst for encoding
  assert(src != xnoreg, "sanity");
  vex_prefix(dst, 0, src->encoding(), VEX_SIMD_F3, VEX_OPCODE_0F, &attributes);
  emit_int8(0x7F);
  emit_operand(src, dst);
}

// Move Unaligned EVEX enabled Vector (programmable : 8,16,32,64)
void Assembler::evmovdqub(XMMRegister dst, XMMRegister src, bool merge, int vector_len) {
  assert(VM_Version::supports_evex(), "");
  InstructionAttr attributes(vector_len, /* vex_w */ false, /* legacy_mode */ _legacy_mode_bw, /* no_mask_reg */ true, /* uses_vl */ true);
  attributes.set_is_evex_instruction();
  if (merge) {
    attributes.reset_is_clear_context();
  }
  int prefix = (_legacy_mode_bw) ? VEX_SIMD_F2 : VEX_SIMD_F3;
  int encode = vex_prefix_and_encode(dst->encoding(), 0, src->encoding(), (Assembler::VexSimdPrefix)prefix, VEX_OPCODE_0F, &attributes);
  emit_int16(0x6F, (0xC0 | encode));
}

void Assembler::evmovdqub(XMMRegister dst, Address src, bool merge, int vector_len) {
  assert(VM_Version::supports_evex(), "");
  InstructionMark im(this);
  InstructionAttr attributes(vector_len, /* vex_w */ false, /* legacy_mode */ _legacy_mode_bw, /* no_mask_reg */ true, /* uses_vl */ true);
  int prefix = (_legacy_mode_bw) ? VEX_SIMD_F2 : VEX_SIMD_F3;
  attributes.set_address_attributes(/* tuple_type */ EVEX_FVM, /* input_size_in_bits */ EVEX_NObit);
  attributes.set_is_evex_instruction();
  if (merge) {
    attributes.reset_is_clear_context();
  }
  vex_prefix(src, 0, dst->encoding(), (Assembler::VexSimdPrefix)prefix, VEX_OPCODE_0F, &attributes);
  emit_int8(0x6F);
  emit_operand(dst, src);
}

void Assembler::evmovdqub(Address dst, XMMRegister src, bool merge, int vector_len) {
  assert(VM_Version::supports_evex(), "");
  assert(src != xnoreg, "sanity");
  InstructionMark im(this);
  InstructionAttr attributes(vector_len, /* vex_w */ false, /* legacy_mode */ _legacy_mode_bw, /* no_mask_reg */ true, /* uses_vl */ true);
  int prefix = (_legacy_mode_bw) ? VEX_SIMD_F2 : VEX_SIMD_F3;
  attributes.set_address_attributes(/* tuple_type */ EVEX_FVM, /* input_size_in_bits */ EVEX_NObit);
  attributes.set_is_evex_instruction();
  if (merge) {
    attributes.reset_is_clear_context();
  }
  vex_prefix(dst, 0, src->encoding(), (Assembler::VexSimdPrefix)prefix, VEX_OPCODE_0F, &attributes);
  emit_int8(0x7F);
  emit_operand(src, dst);
}

void Assembler::evmovdqub(XMMRegister dst, KRegister mask, Address src, bool merge, int vector_len) {
  assert(VM_Version::supports_avx512vlbw(), "");
  InstructionMark im(this);
  InstructionAttr attributes(vector_len, /* vex_w */ false, /* legacy_mode */ false, /* no_mask_reg */ false, /* uses_vl */ true);
  attributes.set_address_attributes(/* tuple_type */ EVEX_FVM, /* input_size_in_bits */ EVEX_NObit);
  attributes.set_embedded_opmask_register_specifier(mask);
  attributes.set_is_evex_instruction();
  if (merge) {
    attributes.reset_is_clear_context();
  }
  vex_prefix(src, 0, dst->encoding(), VEX_SIMD_F2, VEX_OPCODE_0F, &attributes);
  emit_int8(0x6F);
  emit_operand(dst, src);
}

void Assembler::evmovdqub(Address dst, KRegister mask, XMMRegister src, bool merge, int vector_len) {
  assert(VM_Version::supports_avx512vlbw(), "");
  assert(src != xnoreg, "sanity");
  InstructionMark im(this);
  InstructionAttr attributes(vector_len, /* vex_w */ false, /* legacy_mode */ false, /* no_mask_reg */ false, /* uses_vl */ true);
  attributes.set_address_attributes(/* tuple_type */ EVEX_FVM, /* input_size_in_bits */ EVEX_NObit);
  attributes.set_embedded_opmask_register_specifier(mask);
  attributes.set_is_evex_instruction();
  if (merge) {
    attributes.reset_is_clear_context();
  }
  vex_prefix(dst, 0, src->encoding(), VEX_SIMD_F2, VEX_OPCODE_0F, &attributes);
  emit_int8(0x7F);
  emit_operand(src, dst);
}

void Assembler::evmovdquw(XMMRegister dst, Address src, bool merge, int vector_len) {
  assert(VM_Version::supports_evex(), "");
  InstructionMark im(this);
  InstructionAttr attributes(vector_len, /* vex_w */ true, /* legacy_mode */ _legacy_mode_bw, /* no_mask_reg */ true, /* uses_vl */ true);
  attributes.set_address_attributes(/* tuple_type */ EVEX_FVM, /* input_size_in_bits */ EVEX_NObit);
  attributes.set_is_evex_instruction();
  if (merge) {
    attributes.reset_is_clear_context();
  }
  int prefix = (_legacy_mode_bw) ? VEX_SIMD_F2 : VEX_SIMD_F3;
  vex_prefix(src, 0, dst->encoding(), (Assembler::VexSimdPrefix)prefix, VEX_OPCODE_0F, &attributes);
  emit_int8(0x6F);
  emit_operand(dst, src);
}

void Assembler::evmovdquw(XMMRegister dst, KRegister mask, Address src, bool merge, int vector_len) {
  assert(VM_Version::supports_avx512vlbw(), "");
  InstructionMark im(this);
  InstructionAttr attributes(vector_len, /* vex_w */ true, /* legacy_mode */ false, /* no_mask_reg */ false, /* uses_vl */ true);
  attributes.set_address_attributes(/* tuple_type */ EVEX_FVM, /* input_size_in_bits */ EVEX_NObit);
  attributes.set_embedded_opmask_register_specifier(mask);
  attributes.set_is_evex_instruction();
  if (merge) {
    attributes.reset_is_clear_context();
  }
  vex_prefix(src, 0, dst->encoding(), VEX_SIMD_F2, VEX_OPCODE_0F, &attributes);
  emit_int8(0x6F);
  emit_operand(dst, src);
}

void Assembler::evmovdquw(Address dst, XMMRegister src, bool merge, int vector_len) {
  assert(VM_Version::supports_evex(), "");
  assert(src != xnoreg, "sanity");
  InstructionMark im(this);
  InstructionAttr attributes(vector_len, /* vex_w */ true, /* legacy_mode */ _legacy_mode_bw, /* no_mask_reg */ true, /* uses_vl */ true);
  attributes.set_address_attributes(/* tuple_type */ EVEX_FVM, /* input_size_in_bits */ EVEX_NObit);
  attributes.set_is_evex_instruction();
  if (merge) {
    attributes.reset_is_clear_context();
  }
  int prefix = (_legacy_mode_bw) ? VEX_SIMD_F2 : VEX_SIMD_F3;
  vex_prefix(dst, 0, src->encoding(), (Assembler::VexSimdPrefix)prefix, VEX_OPCODE_0F, &attributes);
  emit_int8(0x7F);
  emit_operand(src, dst);
}

void Assembler::evmovdquw(Address dst, KRegister mask, XMMRegister src, bool merge, int vector_len) {
  assert(VM_Version::supports_avx512vlbw(), "");
  assert(src != xnoreg, "sanity");
  InstructionMark im(this);
  InstructionAttr attributes(vector_len, /* vex_w */ true, /* legacy_mode */ false, /* no_mask_reg */ false, /* uses_vl */ true);
  attributes.set_address_attributes(/* tuple_type */ EVEX_FVM, /* input_size_in_bits */ EVEX_NObit);
  attributes.set_embedded_opmask_register_specifier(mask);
  attributes.set_is_evex_instruction();
  if (merge) {
    attributes.reset_is_clear_context();
  }
  vex_prefix(dst, 0, src->encoding(), VEX_SIMD_F2, VEX_OPCODE_0F, &attributes);
  emit_int8(0x7F);
  emit_operand(src, dst);
}

void Assembler::evmovdqul(XMMRegister dst, XMMRegister src, int vector_len) {
  // Unmasked instruction
  evmovdqul(dst, k0, src, /*merge*/ false, vector_len);
}

void Assembler::evmovdqul(XMMRegister dst, KRegister mask, XMMRegister src, bool merge, int vector_len) {
  assert(VM_Version::supports_evex(), "");
  InstructionAttr attributes(vector_len, /* vex_w */ false, /* legacy_mode */ false, /* no_mask_reg */ false, /* uses_vl */ true);
  attributes.set_embedded_opmask_register_specifier(mask);
  attributes.set_is_evex_instruction();
  if (merge) {
    attributes.reset_is_clear_context();
  }
  int encode = vex_prefix_and_encode(dst->encoding(), 0, src->encoding(), VEX_SIMD_F3, VEX_OPCODE_0F, &attributes);
  emit_int16(0x6F, (0xC0 | encode));
}

void Assembler::evmovdqul(XMMRegister dst, Address src, int vector_len) {
  // Unmasked instruction
  evmovdqul(dst, k0, src, /*merge*/ false, vector_len);
}

void Assembler::evmovdqul(XMMRegister dst, KRegister mask, Address src, bool merge, int vector_len) {
  assert(VM_Version::supports_evex(), "");
  InstructionMark im(this);
  InstructionAttr attributes(vector_len, /* vex_w */ false, /* legacy_mode */ false, /* no_mask_reg */ false , /* uses_vl */ true);
  attributes.set_address_attributes(/* tuple_type */ EVEX_FVM, /* input_size_in_bits */ EVEX_NObit);
  attributes.set_embedded_opmask_register_specifier(mask);
  attributes.set_is_evex_instruction();
  if (merge) {
    attributes.reset_is_clear_context();
  }
  vex_prefix(src, 0, dst->encoding(), VEX_SIMD_F3, VEX_OPCODE_0F, &attributes);
  emit_int8(0x6F);
  emit_operand(dst, src);
}

void Assembler::evmovdqul(Address dst, XMMRegister src, int vector_len) {
  // Unmasked isntruction
  evmovdqul(dst, k0, src, /*merge*/ true, vector_len);
}

void Assembler::evmovdqul(Address dst, KRegister mask, XMMRegister src, bool merge, int vector_len) {
  assert(VM_Version::supports_evex(), "");
  assert(src != xnoreg, "sanity");
  InstructionMark im(this);
  InstructionAttr attributes(vector_len, /* vex_w */ false, /* legacy_mode */ false, /* no_mask_reg */ false, /* uses_vl */ true);
  attributes.set_address_attributes(/* tuple_type */ EVEX_FVM, /* input_size_in_bits */ EVEX_NObit);
  attributes.set_embedded_opmask_register_specifier(mask);
  attributes.set_is_evex_instruction();
  if (merge) {
    attributes.reset_is_clear_context();
  }
  vex_prefix(dst, 0, src->encoding(), VEX_SIMD_F3, VEX_OPCODE_0F, &attributes);
  emit_int8(0x7F);
  emit_operand(src, dst);
}

void Assembler::evmovdquq(XMMRegister dst, XMMRegister src, int vector_len) {
  // Unmasked instruction
  if (dst->encoding() == src->encoding()) return;
  evmovdquq(dst, k0, src, /*merge*/ false, vector_len);
}

void Assembler::evmovdquq(XMMRegister dst, KRegister mask, XMMRegister src, bool merge, int vector_len) {
  assert(VM_Version::supports_evex(), "");
  InstructionAttr attributes(vector_len, /* vex_w */ true, /* legacy_mode */ false, /* no_mask_reg */ false, /* uses_vl */ true);
  attributes.set_embedded_opmask_register_specifier(mask);
  attributes.set_is_evex_instruction();
  if (merge) {
    attributes.reset_is_clear_context();
  }
  int encode = vex_prefix_and_encode(dst->encoding(), 0, src->encoding(), VEX_SIMD_F3, VEX_OPCODE_0F, &attributes);
  emit_int16(0x6F, (0xC0 | encode));
}

void Assembler::evmovdquq(XMMRegister dst, Address src, int vector_len) {
  // Unmasked instruction
  evmovdquq(dst, k0, src, /*merge*/ false, vector_len);
}

void Assembler::evmovdquq(XMMRegister dst, KRegister mask, Address src, bool merge, int vector_len) {
  assert(VM_Version::supports_evex(), "");
  InstructionMark im(this);
  InstructionAttr attributes(vector_len, /* vex_w */ true, /* legacy_mode */ false, /* no_mask_reg */ false, /* uses_vl */ true);
  attributes.set_address_attributes(/* tuple_type */ EVEX_FVM, /* input_size_in_bits */ EVEX_NObit);
  attributes.set_embedded_opmask_register_specifier(mask);
  attributes.set_is_evex_instruction();
  if (merge) {
    attributes.reset_is_clear_context();
  }
  vex_prefix(src, 0, dst->encoding(), VEX_SIMD_F3, VEX_OPCODE_0F, &attributes);
  emit_int8(0x6F);
  emit_operand(dst, src);
}

void Assembler::evmovdquq(Address dst, XMMRegister src, int vector_len) {
  // Unmasked instruction
  evmovdquq(dst, k0, src, /*merge*/ true, vector_len);
}

void Assembler::evmovdquq(Address dst, KRegister mask, XMMRegister src, bool merge, int vector_len) {
  assert(VM_Version::supports_evex(), "");
  assert(src != xnoreg, "sanity");
  InstructionMark im(this);
  InstructionAttr attributes(vector_len, /* vex_w */ true, /* legacy_mode */ false, /* no_mask_reg */ false, /* uses_vl */ true);
  attributes.set_address_attributes(/* tuple_type */ EVEX_FVM, /* input_size_in_bits */ EVEX_NObit);
  attributes.set_embedded_opmask_register_specifier(mask);
  if (merge) {
    attributes.reset_is_clear_context();
  }
  attributes.set_is_evex_instruction();
  vex_prefix(dst, 0, src->encoding(), VEX_SIMD_F3, VEX_OPCODE_0F, &attributes);
  emit_int8(0x7F);
  emit_operand(src, dst);
}

// Uses zero extension on 64bit

void Assembler::movl(Register dst, int32_t imm32) {
  int encode = prefix_and_encode(dst->encoding());
  emit_int8(0xB8 | encode);
  emit_int32(imm32);
}

void Assembler::movl(Register dst, Register src) {
  int encode = prefix_and_encode(dst->encoding(), src->encoding());
  emit_int16((unsigned char)0x8B, (0xC0 | encode));
}

void Assembler::movl(Register dst, Address src) {
  InstructionMark im(this);
  prefix(src, dst);
  emit_int8((unsigned char)0x8B);
  emit_operand(dst, src);
}

void Assembler::movl(Address dst, int32_t imm32) {
  InstructionMark im(this);
  prefix(dst);
  emit_int8((unsigned char)0xC7);
  emit_operand(rax, dst, 4);
  emit_int32(imm32);
}

void Assembler::movl(Address dst, Register src) {
  InstructionMark im(this);
  prefix(dst, src);
  emit_int8((unsigned char)0x89);
  emit_operand(src, dst);
}

// New cpus require to use movsd and movss to avoid partial register stall
// when loading from memory. But for old Opteron use movlpd instead of movsd.
// The selection is done in MacroAssembler::movdbl() and movflt().
void Assembler::movlpd(XMMRegister dst, Address src) {
  NOT_LP64(assert(VM_Version::supports_sse2(), ""));
  InstructionMark im(this);
  InstructionAttr attributes(AVX_128bit, /* rex_w */ VM_Version::supports_evex(), /* legacy_mode */ false, /* no_mask_reg */ true, /* uses_vl */ true);
  attributes.set_address_attributes(/* tuple_type */ EVEX_T1S, /* input_size_in_bits */ EVEX_64bit);
  attributes.set_rex_vex_w_reverted();
  simd_prefix(dst, dst, src, VEX_SIMD_66, VEX_OPCODE_0F, &attributes);
  emit_int8(0x12);
  emit_operand(dst, src);
}

void Assembler::movq(XMMRegister dst, Address src) {
  NOT_LP64(assert(VM_Version::supports_sse2(), ""));
  InstructionMark im(this);
  InstructionAttr attributes(AVX_128bit, /* rex_w */ VM_Version::supports_evex(), /* legacy_mode */ false, /* no_mask_reg */ true, /* uses_vl */ false);
  attributes.set_address_attributes(/* tuple_type */ EVEX_T1S, /* input_size_in_bits */ EVEX_64bit);
  attributes.set_rex_vex_w_reverted();
  simd_prefix(dst, xnoreg, src, VEX_SIMD_F3, VEX_OPCODE_0F, &attributes);
  emit_int8(0x7E);
  emit_operand(dst, src);
}

void Assembler::movq(Address dst, XMMRegister src) {
  NOT_LP64(assert(VM_Version::supports_sse2(), ""));
  InstructionMark im(this);
  InstructionAttr attributes(AVX_128bit, /* rex_w */ VM_Version::supports_evex(), /* legacy_mode */ false, /* no_mask_reg */ true, /* uses_vl */ false);
  attributes.set_address_attributes(/* tuple_type */ EVEX_T1S, /* input_size_in_bits */ EVEX_64bit);
  attributes.set_rex_vex_w_reverted();
  simd_prefix(src, xnoreg, dst, VEX_SIMD_66, VEX_OPCODE_0F, &attributes);
  emit_int8((unsigned char)0xD6);
  emit_operand(src, dst);
}

void Assembler::movq(XMMRegister dst, XMMRegister src) {
  NOT_LP64(assert(VM_Version::supports_sse2(), ""));
  InstructionAttr attributes(AVX_128bit, /* rex_w */ VM_Version::supports_evex(), /* legacy_mode */ false, /* no_mask_reg */ true, /* uses_vl */ false);
  attributes.set_rex_vex_w_reverted();
  int encode = simd_prefix_and_encode(src, xnoreg, dst, VEX_SIMD_66, VEX_OPCODE_0F, &attributes);
  emit_int16((unsigned char)0xD6, (0xC0 | encode));
}

void Assembler::movq(Register dst, XMMRegister src) {
  NOT_LP64(assert(VM_Version::supports_sse2(), ""));
  InstructionAttr attributes(AVX_128bit, /* rex_w */ true, /* legacy_mode */ false, /* no_mask_reg */ true, /* uses_vl */ false);
  // swap src/dst to get correct prefix
  int encode = simd_prefix_and_encode(src, xnoreg, as_XMMRegister(dst->encoding()), VEX_SIMD_66, VEX_OPCODE_0F, &attributes);
  emit_int16(0x7E, (0xC0 | encode));
}

void Assembler::movq(XMMRegister dst, Register src) {
  NOT_LP64(assert(VM_Version::supports_sse2(), ""));
  InstructionAttr attributes(AVX_128bit, /* rex_w */ true, /* legacy_mode */ false, /* no_mask_reg */ true, /* uses_vl */ false);
  int encode = simd_prefix_and_encode(dst, xnoreg, as_XMMRegister(src->encoding()), VEX_SIMD_66, VEX_OPCODE_0F, &attributes);
  emit_int16(0x6E, (0xC0 | encode));
}

void Assembler::movsbl(Register dst, Address src) { // movsxb
  InstructionMark im(this);
  prefix(src, dst);
  emit_int16(0x0F, (unsigned char)0xBE);
  emit_operand(dst, src);
}

void Assembler::movsbl(Register dst, Register src) { // movsxb
  NOT_LP64(assert(src->has_byte_register(), "must have byte register"));
  int encode = prefix_and_encode(dst->encoding(), false, src->encoding(), true);
  emit_int24(0x0F, (unsigned char)0xBE, (0xC0 | encode));
}

void Assembler::movsd(XMMRegister dst, XMMRegister src) {
  NOT_LP64(assert(VM_Version::supports_sse2(), ""));
  InstructionAttr attributes(AVX_128bit, /* rex_w */ VM_Version::supports_evex(), /* legacy_mode */ false, /* no_mask_reg */ true, /* uses_vl */ false);
  attributes.set_rex_vex_w_reverted();
  int encode = simd_prefix_and_encode(dst, dst, src, VEX_SIMD_F2, VEX_OPCODE_0F, &attributes);
  emit_int16(0x10, (0xC0 | encode));
}

void Assembler::movsd(XMMRegister dst, Address src) {
  NOT_LP64(assert(VM_Version::supports_sse2(), ""));
  InstructionMark im(this);
  InstructionAttr attributes(AVX_128bit, /* rex_w */ VM_Version::supports_evex(), /* legacy_mode */ false, /* no_mask_reg */ true, /* uses_vl */ false);
  attributes.set_address_attributes(/* tuple_type */ EVEX_T1S, /* input_size_in_bits */ EVEX_64bit);
  attributes.set_rex_vex_w_reverted();
  simd_prefix(dst, xnoreg, src, VEX_SIMD_F2, VEX_OPCODE_0F, &attributes);
  emit_int8(0x10);
  emit_operand(dst, src);
}

void Assembler::movsd(Address dst, XMMRegister src) {
  NOT_LP64(assert(VM_Version::supports_sse2(), ""));
  InstructionMark im(this);
  InstructionAttr attributes(AVX_128bit, /* rex_w */ VM_Version::supports_evex(), /* legacy_mode */ false, /* no_mask_reg */ true, /* uses_vl */ false);
  attributes.set_address_attributes(/* tuple_type */ EVEX_T1S, /* input_size_in_bits */ EVEX_64bit);
  attributes.reset_is_clear_context();
  attributes.set_rex_vex_w_reverted();
  simd_prefix(src, xnoreg, dst, VEX_SIMD_F2, VEX_OPCODE_0F, &attributes);
  emit_int8(0x11);
  emit_operand(src, dst);
}

void Assembler::movss(XMMRegister dst, XMMRegister src) {
  NOT_LP64(assert(VM_Version::supports_sse(), ""));
  InstructionAttr attributes(AVX_128bit, /* rex_w */ false, /* legacy_mode */ false, /* no_mask_reg */ true, /* uses_vl */ false);
  int encode = simd_prefix_and_encode(dst, dst, src, VEX_SIMD_F3, VEX_OPCODE_0F, &attributes);
  emit_int16(0x10, (0xC0 | encode));
}

void Assembler::movss(XMMRegister dst, Address src) {
  NOT_LP64(assert(VM_Version::supports_sse(), ""));
  InstructionMark im(this);
  InstructionAttr attributes(AVX_128bit, /* rex_w */ false, /* legacy_mode */ false, /* no_mask_reg */ true, /* uses_vl */ false);
  attributes.set_address_attributes(/* tuple_type */ EVEX_T1S, /* input_size_in_bits */ EVEX_32bit);
  simd_prefix(dst, xnoreg, src, VEX_SIMD_F3, VEX_OPCODE_0F, &attributes);
  emit_int8(0x10);
  emit_operand(dst, src);
}

void Assembler::movss(Address dst, XMMRegister src) {
  NOT_LP64(assert(VM_Version::supports_sse(), ""));
  InstructionMark im(this);
  InstructionAttr attributes(AVX_128bit, /* rex_w */ false, /* legacy_mode */ false, /* no_mask_reg */ true, /* uses_vl */ false);
  attributes.set_address_attributes(/* tuple_type */ EVEX_T1S, /* input_size_in_bits */ EVEX_32bit);
  attributes.reset_is_clear_context();
  simd_prefix(src, xnoreg, dst, VEX_SIMD_F3, VEX_OPCODE_0F, &attributes);
  emit_int8(0x11);
  emit_operand(src, dst);
}

void Assembler::movswl(Register dst, Address src) { // movsxw
  InstructionMark im(this);
  prefix(src, dst);
  emit_int16(0x0F, (unsigned char)0xBF);
  emit_operand(dst, src);
}

void Assembler::movswl(Register dst, Register src) { // movsxw
  int encode = prefix_and_encode(dst->encoding(), src->encoding());
  emit_int24(0x0F, (unsigned char)0xBF, (0xC0 | encode));
}

void Assembler::movw(Address dst, int imm16) {
  InstructionMark im(this);

  emit_int8(0x66); // switch to 16-bit mode
  prefix(dst);
  emit_int8((unsigned char)0xC7);
  emit_operand(rax, dst, 2);
  emit_int16(imm16);
}

void Assembler::movw(Register dst, Address src) {
  InstructionMark im(this);
  emit_int8(0x66);
  prefix(src, dst);
  emit_int8((unsigned char)0x8B);
  emit_operand(dst, src);
}

void Assembler::movw(Address dst, Register src) {
  InstructionMark im(this);
  emit_int8(0x66);
  prefix(dst, src);
  emit_int8((unsigned char)0x89);
  emit_operand(src, dst);
}

void Assembler::movzbl(Register dst, Address src) { // movzxb
  InstructionMark im(this);
  prefix(src, dst);
  emit_int16(0x0F, (unsigned char)0xB6);
  emit_operand(dst, src);
}

void Assembler::movzbl(Register dst, Register src) { // movzxb
  NOT_LP64(assert(src->has_byte_register(), "must have byte register"));
  int encode = prefix_and_encode(dst->encoding(), false, src->encoding(), true);
  emit_int24(0x0F, (unsigned char)0xB6, 0xC0 | encode);
}

void Assembler::movzwl(Register dst, Address src) { // movzxw
  InstructionMark im(this);
  prefix(src, dst);
  emit_int16(0x0F, (unsigned char)0xB7);
  emit_operand(dst, src);
}

void Assembler::movzwl(Register dst, Register src) { // movzxw
  int encode = prefix_and_encode(dst->encoding(), src->encoding());
  emit_int24(0x0F, (unsigned char)0xB7, 0xC0 | encode);
}

void Assembler::mull(Address src) {
  InstructionMark im(this);
  prefix(src);
  emit_int8((unsigned char)0xF7);
  emit_operand(rsp, src);
}

void Assembler::mull(Register src) {
  int encode = prefix_and_encode(src->encoding());
  emit_int16((unsigned char)0xF7, (0xE0 | encode));
}

void Assembler::mulsd(XMMRegister dst, Address src) {
  NOT_LP64(assert(VM_Version::supports_sse2(), ""));
  InstructionMark im(this);
  InstructionAttr attributes(AVX_128bit, /* rex_w */ VM_Version::supports_evex(), /* legacy_mode */ false, /* no_mask_reg */ true, /* uses_vl */ false);
  attributes.set_address_attributes(/* tuple_type */ EVEX_T1S, /* input_size_in_bits */ EVEX_64bit);
  attributes.set_rex_vex_w_reverted();
  simd_prefix(dst, dst, src, VEX_SIMD_F2, VEX_OPCODE_0F, &attributes);
  emit_int8(0x59);
  emit_operand(dst, src);
}

void Assembler::mulsd(XMMRegister dst, XMMRegister src) {
  NOT_LP64(assert(VM_Version::supports_sse2(), ""));
  InstructionAttr attributes(AVX_128bit, /* rex_w */ VM_Version::supports_evex(), /* legacy_mode */ false, /* no_mask_reg */ true, /* uses_vl */ false);
  attributes.set_rex_vex_w_reverted();
  int encode = simd_prefix_and_encode(dst, dst, src, VEX_SIMD_F2, VEX_OPCODE_0F, &attributes);
  emit_int16(0x59, (0xC0 | encode));
}

void Assembler::mulss(XMMRegister dst, Address src) {
  NOT_LP64(assert(VM_Version::supports_sse(), ""));
  InstructionMark im(this);
  InstructionAttr attributes(AVX_128bit, /* rex_w */ false, /* legacy_mode */ false, /* no_mask_reg */ true, /* uses_vl */ false);
  attributes.set_address_attributes(/* tuple_type */ EVEX_T1S, /* input_size_in_bits */ EVEX_32bit);
  simd_prefix(dst, dst, src, VEX_SIMD_F3, VEX_OPCODE_0F, &attributes);
  emit_int8(0x59);
  emit_operand(dst, src);
}

void Assembler::mulss(XMMRegister dst, XMMRegister src) {
  NOT_LP64(assert(VM_Version::supports_sse(), ""));
  InstructionAttr attributes(AVX_128bit, /* rex_w */ false, /* legacy_mode */ false, /* no_mask_reg */ true, /* uses_vl */ false);
  int encode = simd_prefix_and_encode(dst, dst, src, VEX_SIMD_F3, VEX_OPCODE_0F, &attributes);
  emit_int16(0x59, (0xC0 | encode));
}

void Assembler::negl(Register dst) {
  int encode = prefix_and_encode(dst->encoding());
  emit_int16((unsigned char)0xF7, (0xD8 | encode));
}

void Assembler::negl(Address dst) {
  InstructionMark im(this);
  prefix(dst);
  emit_int8((unsigned char)0xF7);
  emit_operand(as_Register(3), dst);
}

void Assembler::nop(int i) {
#ifdef ASSERT
  assert(i > 0, " ");
  // The fancy nops aren't currently recognized by debuggers making it a
  // pain to disassemble code while debugging. If asserts are on clearly
  // speed is not an issue so simply use the single byte traditional nop
  // to do alignment.

  for (; i > 0 ; i--) emit_int8((unsigned char)0x90);
  return;

#endif // ASSERT

  if (UseAddressNop && VM_Version::is_intel()) {
    //
    // Using multi-bytes nops "0x0F 0x1F [address]" for Intel
    //  1: 0x90
    //  2: 0x66 0x90
    //  3: 0x66 0x66 0x90 (don't use "0x0F 0x1F 0x00" - need patching safe padding)
    //  4: 0x0F 0x1F 0x40 0x00
    //  5: 0x0F 0x1F 0x44 0x00 0x00
    //  6: 0x66 0x0F 0x1F 0x44 0x00 0x00
    //  7: 0x0F 0x1F 0x80 0x00 0x00 0x00 0x00
    //  8: 0x0F 0x1F 0x84 0x00 0x00 0x00 0x00 0x00
    //  9: 0x66 0x0F 0x1F 0x84 0x00 0x00 0x00 0x00 0x00
    // 10: 0x66 0x66 0x0F 0x1F 0x84 0x00 0x00 0x00 0x00 0x00
    // 11: 0x66 0x66 0x66 0x0F 0x1F 0x84 0x00 0x00 0x00 0x00 0x00

    // The rest coding is Intel specific - don't use consecutive address nops

    // 12: 0x0F 0x1F 0x84 0x00 0x00 0x00 0x00 0x00 0x66 0x66 0x66 0x90
    // 13: 0x66 0x0F 0x1F 0x84 0x00 0x00 0x00 0x00 0x00 0x66 0x66 0x66 0x90
    // 14: 0x66 0x66 0x0F 0x1F 0x84 0x00 0x00 0x00 0x00 0x00 0x66 0x66 0x66 0x90
    // 15: 0x66 0x66 0x66 0x0F 0x1F 0x84 0x00 0x00 0x00 0x00 0x00 0x66 0x66 0x66 0x90

    while(i >= 15) {
      // For Intel don't generate consecutive addess nops (mix with regular nops)
      i -= 15;
      emit_int24(0x66, 0x66, 0x66);
      addr_nop_8();
      emit_int32(0x66, 0x66, 0x66, (unsigned char)0x90);
    }
    switch (i) {
      case 14:
        emit_int8(0x66); // size prefix
      case 13:
        emit_int8(0x66); // size prefix
      case 12:
        addr_nop_8();
        emit_int32(0x66, 0x66, 0x66, (unsigned char)0x90);
        break;
      case 11:
        emit_int8(0x66); // size prefix
      case 10:
        emit_int8(0x66); // size prefix
      case 9:
        emit_int8(0x66); // size prefix
      case 8:
        addr_nop_8();
        break;
      case 7:
        addr_nop_7();
        break;
      case 6:
        emit_int8(0x66); // size prefix
      case 5:
        addr_nop_5();
        break;
      case 4:
        addr_nop_4();
        break;
      case 3:
        // Don't use "0x0F 0x1F 0x00" - need patching safe padding
        emit_int8(0x66); // size prefix
      case 2:
        emit_int8(0x66); // size prefix
      case 1:
        emit_int8((unsigned char)0x90);
                         // nop
        break;
      default:
        assert(i == 0, " ");
    }
    return;
  }
  if (UseAddressNop && VM_Version::is_amd_family()) {
    //
    // Using multi-bytes nops "0x0F 0x1F [address]" for AMD.
    //  1: 0x90
    //  2: 0x66 0x90
    //  3: 0x66 0x66 0x90 (don't use "0x0F 0x1F 0x00" - need patching safe padding)
    //  4: 0x0F 0x1F 0x40 0x00
    //  5: 0x0F 0x1F 0x44 0x00 0x00
    //  6: 0x66 0x0F 0x1F 0x44 0x00 0x00
    //  7: 0x0F 0x1F 0x80 0x00 0x00 0x00 0x00
    //  8: 0x0F 0x1F 0x84 0x00 0x00 0x00 0x00 0x00
    //  9: 0x66 0x0F 0x1F 0x84 0x00 0x00 0x00 0x00 0x00
    // 10: 0x66 0x66 0x0F 0x1F 0x84 0x00 0x00 0x00 0x00 0x00
    // 11: 0x66 0x66 0x66 0x0F 0x1F 0x84 0x00 0x00 0x00 0x00 0x00

    // The rest coding is AMD specific - use consecutive address nops

    // 12: 0x66 0x0F 0x1F 0x44 0x00 0x00 0x66 0x0F 0x1F 0x44 0x00 0x00
    // 13: 0x0F 0x1F 0x80 0x00 0x00 0x00 0x00 0x66 0x0F 0x1F 0x44 0x00 0x00
    // 14: 0x0F 0x1F 0x80 0x00 0x00 0x00 0x00 0x0F 0x1F 0x80 0x00 0x00 0x00 0x00
    // 15: 0x0F 0x1F 0x84 0x00 0x00 0x00 0x00 0x00 0x0F 0x1F 0x80 0x00 0x00 0x00 0x00
    // 16: 0x0F 0x1F 0x84 0x00 0x00 0x00 0x00 0x00 0x0F 0x1F 0x84 0x00 0x00 0x00 0x00 0x00
    //     Size prefixes (0x66) are added for larger sizes

    while(i >= 22) {
      i -= 11;
      emit_int24(0x66, 0x66, 0x66);
      addr_nop_8();
    }
    // Generate first nop for size between 21-12
    switch (i) {
      case 21:
        i -= 1;
        emit_int8(0x66); // size prefix
      case 20:
      case 19:
        i -= 1;
        emit_int8(0x66); // size prefix
      case 18:
      case 17:
        i -= 1;
        emit_int8(0x66); // size prefix
      case 16:
      case 15:
        i -= 8;
        addr_nop_8();
        break;
      case 14:
      case 13:
        i -= 7;
        addr_nop_7();
        break;
      case 12:
        i -= 6;
        emit_int8(0x66); // size prefix
        addr_nop_5();
        break;
      default:
        assert(i < 12, " ");
    }

    // Generate second nop for size between 11-1
    switch (i) {
      case 11:
        emit_int8(0x66); // size prefix
      case 10:
        emit_int8(0x66); // size prefix
      case 9:
        emit_int8(0x66); // size prefix
      case 8:
        addr_nop_8();
        break;
      case 7:
        addr_nop_7();
        break;
      case 6:
        emit_int8(0x66); // size prefix
      case 5:
        addr_nop_5();
        break;
      case 4:
        addr_nop_4();
        break;
      case 3:
        // Don't use "0x0F 0x1F 0x00" - need patching safe padding
        emit_int8(0x66); // size prefix
      case 2:
        emit_int8(0x66); // size prefix
      case 1:
        emit_int8((unsigned char)0x90);
                         // nop
        break;
      default:
        assert(i == 0, " ");
    }
    return;
  }

  if (UseAddressNop && VM_Version::is_zx()) {
    //
    // Using multi-bytes nops "0x0F 0x1F [address]" for ZX
    //  1: 0x90
    //  2: 0x66 0x90
    //  3: 0x66 0x66 0x90 (don't use "0x0F 0x1F 0x00" - need patching safe padding)
    //  4: 0x0F 0x1F 0x40 0x00
    //  5: 0x0F 0x1F 0x44 0x00 0x00
    //  6: 0x66 0x0F 0x1F 0x44 0x00 0x00
    //  7: 0x0F 0x1F 0x80 0x00 0x00 0x00 0x00
    //  8: 0x0F 0x1F 0x84 0x00 0x00 0x00 0x00 0x00
    //  9: 0x66 0x0F 0x1F 0x84 0x00 0x00 0x00 0x00 0x00
    // 10: 0x66 0x66 0x0F 0x1F 0x84 0x00 0x00 0x00 0x00 0x00
    // 11: 0x66 0x66 0x66 0x0F 0x1F 0x84 0x00 0x00 0x00 0x00 0x00

    // The rest coding is ZX specific - don't use consecutive address nops

    // 12: 0x0F 0x1F 0x84 0x00 0x00 0x00 0x00 0x00 0x66 0x66 0x66 0x90
    // 13: 0x66 0x0F 0x1F 0x84 0x00 0x00 0x00 0x00 0x00 0x66 0x66 0x66 0x90
    // 14: 0x66 0x66 0x0F 0x1F 0x84 0x00 0x00 0x00 0x00 0x00 0x66 0x66 0x66 0x90
    // 15: 0x66 0x66 0x66 0x0F 0x1F 0x84 0x00 0x00 0x00 0x00 0x00 0x66 0x66 0x66 0x90

    while (i >= 15) {
      // For ZX don't generate consecutive addess nops (mix with regular nops)
      i -= 15;
      emit_int24(0x66, 0x66, 0x66);
      addr_nop_8();
      emit_int32(0x66, 0x66, 0x66, (unsigned char)0x90);
    }
    switch (i) {
      case 14:
        emit_int8(0x66); // size prefix
      case 13:
        emit_int8(0x66); // size prefix
      case 12:
        addr_nop_8();
        emit_int32(0x66, 0x66, 0x66, (unsigned char)0x90);
        break;
      case 11:
        emit_int8(0x66); // size prefix
      case 10:
        emit_int8(0x66); // size prefix
      case 9:
        emit_int8(0x66); // size prefix
      case 8:
        addr_nop_8();
        break;
      case 7:
        addr_nop_7();
        break;
      case 6:
        emit_int8(0x66); // size prefix
      case 5:
        addr_nop_5();
        break;
      case 4:
        addr_nop_4();
        break;
      case 3:
        // Don't use "0x0F 0x1F 0x00" - need patching safe padding
        emit_int8(0x66); // size prefix
      case 2:
        emit_int8(0x66); // size prefix
      case 1:
        emit_int8((unsigned char)0x90);
                         // nop
        break;
      default:
        assert(i == 0, " ");
    }
    return;
  }

  // Using nops with size prefixes "0x66 0x90".
  // From AMD Optimization Guide:
  //  1: 0x90
  //  2: 0x66 0x90
  //  3: 0x66 0x66 0x90
  //  4: 0x66 0x66 0x66 0x90
  //  5: 0x66 0x66 0x90 0x66 0x90
  //  6: 0x66 0x66 0x90 0x66 0x66 0x90
  //  7: 0x66 0x66 0x66 0x90 0x66 0x66 0x90
  //  8: 0x66 0x66 0x66 0x90 0x66 0x66 0x66 0x90
  //  9: 0x66 0x66 0x90 0x66 0x66 0x90 0x66 0x66 0x90
  // 10: 0x66 0x66 0x66 0x90 0x66 0x66 0x90 0x66 0x66 0x90
  //
  while (i > 12) {
    i -= 4;
    emit_int32(0x66, 0x66, 0x66, (unsigned char)0x90);
  }
  // 1 - 12 nops
  if (i > 8) {
    if (i > 9) {
      i -= 1;
      emit_int8(0x66);
    }
    i -= 3;
    emit_int24(0x66, 0x66, (unsigned char)0x90);
  }
  // 1 - 8 nops
  if (i > 4) {
    if (i > 6) {
      i -= 1;
      emit_int8(0x66);
    }
    i -= 3;
    emit_int24(0x66, 0x66, (unsigned char)0x90);
  }
  switch (i) {
    case 4:
      emit_int8(0x66);
    case 3:
      emit_int8(0x66);
    case 2:
      emit_int8(0x66);
    case 1:
      emit_int8((unsigned char)0x90);
      break;
    default:
      assert(i == 0, " ");
  }
}

void Assembler::notl(Register dst) {
  int encode = prefix_and_encode(dst->encoding());
  emit_int16((unsigned char)0xF7, (0xD0 | encode));
}

void Assembler::orw(Register dst, Register src) {
  (void)prefix_and_encode(dst->encoding(), src->encoding());
  emit_arith(0x0B, 0xC0, dst, src);
}

void Assembler::orl(Address dst, int32_t imm32) {
  InstructionMark im(this);
  prefix(dst);
  emit_arith_operand(0x81, rcx, dst, imm32);
}

void Assembler::orl(Register dst, int32_t imm32) {
  prefix(dst);
  emit_arith(0x81, 0xC8, dst, imm32);
}

void Assembler::orl(Register dst, Address src) {
  InstructionMark im(this);
  prefix(src, dst);
  emit_int8(0x0B);
  emit_operand(dst, src);
}

void Assembler::orl(Register dst, Register src) {
  (void) prefix_and_encode(dst->encoding(), src->encoding());
  emit_arith(0x0B, 0xC0, dst, src);
}

void Assembler::orl(Address dst, Register src) {
  InstructionMark im(this);
  prefix(dst, src);
  emit_int8(0x09);
  emit_operand(src, dst);
}

void Assembler::orb(Address dst, int imm8) {
  InstructionMark im(this);
  prefix(dst);
  emit_int8((unsigned char)0x80);
  emit_operand(rcx, dst, 1);
  emit_int8(imm8);
}

void Assembler::orb(Address dst, Register src) {
  InstructionMark im(this);
  prefix(dst, src, true);
  emit_int8(0x08);
  emit_operand(src, dst);
}

void Assembler::packsswb(XMMRegister dst, XMMRegister src) {
  NOT_LP64(assert(VM_Version::supports_sse2(), ""));
  InstructionAttr attributes(AVX_128bit, /* rex_w */ false, /* legacy_mode */ _legacy_mode_bw, /* no_mask_reg */ true, /* uses_vl */ true);
  int encode = simd_prefix_and_encode(dst, dst, src, VEX_SIMD_66, VEX_OPCODE_0F, &attributes);
  emit_int16(0x63, (0xC0 | encode));
}

void Assembler::vpacksswb(XMMRegister dst, XMMRegister nds, XMMRegister src, int vector_len) {
  assert(UseAVX > 0, "some form of AVX must be enabled");
  InstructionAttr attributes(vector_len, /* vex_w */ false, /* legacy_mode */ _legacy_mode_bw, /* no_mask_reg */ true, /* uses_vl */ true);
  int encode = vex_prefix_and_encode(dst->encoding(), nds->encoding(), src->encoding(), VEX_SIMD_66, VEX_OPCODE_0F, &attributes);
  emit_int16(0x63, (0xC0 | encode));
}

void Assembler::packssdw(XMMRegister dst, XMMRegister src) {
  assert(VM_Version::supports_sse2(), "");
  InstructionAttr attributes(AVX_128bit, /* rex_w */ false, /* legacy_mode */ _legacy_mode_bw, /* no_mask_reg */ true, /* uses_vl */ true);
  int encode = simd_prefix_and_encode(dst, dst, src, VEX_SIMD_66, VEX_OPCODE_0F, &attributes);
  emit_int16(0x6B, (0xC0 | encode));
}

void Assembler::vpackssdw(XMMRegister dst, XMMRegister nds, XMMRegister src, int vector_len) {
  assert(UseAVX > 0, "some form of AVX must be enabled");
  InstructionAttr attributes(vector_len, /* vex_w */ false, /* legacy_mode */ _legacy_mode_bw, /* no_mask_reg */ true, /* uses_vl */ true);
  int encode = vex_prefix_and_encode(dst->encoding(), nds->encoding(), src->encoding(), VEX_SIMD_66, VEX_OPCODE_0F, &attributes);
  emit_int16(0x6B, (0xC0 | encode));
}

void Assembler::packuswb(XMMRegister dst, Address src) {
  NOT_LP64(assert(VM_Version::supports_sse2(), ""));
  assert((UseAVX > 0), "SSE mode requires address alignment 16 bytes");
  InstructionMark im(this);
  InstructionAttr attributes(AVX_128bit, /* rex_w */ false, /* legacy_mode */ _legacy_mode_bw, /* no_mask_reg */ true, /* uses_vl */ true);
  attributes.set_address_attributes(/* tuple_type */ EVEX_FV, /* input_size_in_bits */ EVEX_32bit);
  simd_prefix(dst, dst, src, VEX_SIMD_66, VEX_OPCODE_0F, &attributes);
  emit_int8(0x67);
  emit_operand(dst, src);
}

void Assembler::packuswb(XMMRegister dst, XMMRegister src) {
  NOT_LP64(assert(VM_Version::supports_sse2(), ""));
  InstructionAttr attributes(AVX_128bit, /* rex_w */ false, /* legacy_mode */ _legacy_mode_bw, /* no_mask_reg */ true, /* uses_vl */ true);
  int encode = simd_prefix_and_encode(dst, dst, src, VEX_SIMD_66, VEX_OPCODE_0F, &attributes);
  emit_int16(0x67, (0xC0 | encode));
}

void Assembler::vpackuswb(XMMRegister dst, XMMRegister nds, XMMRegister src, int vector_len) {
  assert(UseAVX > 0, "some form of AVX must be enabled");
  InstructionAttr attributes(vector_len, /* vex_w */ false, /* legacy_mode */ _legacy_mode_bw, /* no_mask_reg */ true, /* uses_vl */ true);
  int encode = vex_prefix_and_encode(dst->encoding(), nds->encoding(), src->encoding(), VEX_SIMD_66, VEX_OPCODE_0F, &attributes);
  emit_int16(0x67, (0xC0 | encode));
}

void Assembler::packusdw(XMMRegister dst, XMMRegister src) {
  assert(VM_Version::supports_sse4_1(), "");
  InstructionAttr attributes(AVX_128bit, /* rex_w */ false, /* legacy_mode */ _legacy_mode_bw, /* no_mask_reg */ true, /* uses_vl */ true);
  int encode = simd_prefix_and_encode(dst, dst, src, VEX_SIMD_66, VEX_OPCODE_0F_38, &attributes);
  emit_int16(0x2B, (0xC0 | encode));
}

void Assembler::vpackusdw(XMMRegister dst, XMMRegister nds, XMMRegister src, int vector_len) {
  assert(UseAVX > 0, "some form of AVX must be enabled");
  InstructionAttr attributes(vector_len, /* vex_w */ false, /* legacy_mode */ _legacy_mode_bw, /* no_mask_reg */ true, /* uses_vl */ true);
  int encode = vex_prefix_and_encode(dst->encoding(), nds->encoding(), src->encoding(), VEX_SIMD_66, VEX_OPCODE_0F_38, &attributes);
  emit_int16(0x2B, (0xC0 | encode));
}

void Assembler::vpermq(XMMRegister dst, XMMRegister src, int imm8, int vector_len) {
  assert(VM_Version::supports_avx2(), "");
  assert(vector_len != AVX_128bit, "");
  // VEX.256.66.0F3A.W1 00 /r ib
  InstructionAttr attributes(vector_len, /* rex_w */ true, /* legacy_mode */ false, /* no_mask_reg */ true, /* uses_vl */ true);
  int encode = vex_prefix_and_encode(dst->encoding(), 0, src->encoding(), VEX_SIMD_66, VEX_OPCODE_0F_3A, &attributes);
  emit_int24(0x00, (0xC0 | encode), imm8);
}

void Assembler::vpermq(XMMRegister dst, XMMRegister nds, XMMRegister src, int vector_len) {
  assert(vector_len == AVX_256bit ? VM_Version::supports_avx512vl() :
         vector_len == AVX_512bit ? VM_Version::supports_evex()     : false, "not supported");
  InstructionAttr attributes(vector_len, /* rex_w */ true, /* legacy_mode */ false, /* no_mask_reg */ true, /* uses_vl */ true);
  attributes.set_is_evex_instruction();
  int encode = vex_prefix_and_encode(dst->encoding(), nds->encoding(), src->encoding(), VEX_SIMD_66, VEX_OPCODE_0F_38, &attributes);
  emit_int16(0x36, (0xC0 | encode));
}

void Assembler::vpermb(XMMRegister dst, XMMRegister nds, XMMRegister src, int vector_len) {
  assert(VM_Version::supports_avx512_vbmi(), "");
  InstructionAttr attributes(vector_len, /* rex_w */ false, /* legacy_mode */ false, /* no_mask_reg */ true, /* uses_vl */ true);
  attributes.set_is_evex_instruction();
  int encode = vex_prefix_and_encode(dst->encoding(), nds->encoding(), src->encoding(), VEX_SIMD_66, VEX_OPCODE_0F_38, &attributes);
  emit_int16((unsigned char)0x8D, (0xC0 | encode));
}

void Assembler::vpermb(XMMRegister dst, XMMRegister nds, Address src, int vector_len) {
  assert(VM_Version::supports_avx512_vbmi(), "");
  InstructionAttr attributes(vector_len, /* rex_w */ false, /* legacy_mode */ false, /* no_mask_reg */ true, /* uses_vl */ true);
  attributes.set_is_evex_instruction();
  vex_prefix(src, nds->encoding(), dst->encoding(), VEX_SIMD_66, VEX_OPCODE_0F_38, &attributes);
  emit_int8((unsigned char)0x8D);
  emit_operand(dst, src);
}

void Assembler::vpermw(XMMRegister dst, XMMRegister nds, XMMRegister src, int vector_len) {
  assert(vector_len == AVX_128bit ? VM_Version::supports_avx512vlbw() :
         vector_len == AVX_256bit ? VM_Version::supports_avx512vlbw() :
         vector_len == AVX_512bit ? VM_Version::supports_avx512bw()   : false, "not supported");
  InstructionAttr attributes(vector_len, /* rex_w */ true, /* legacy_mode */ _legacy_mode_bw, /* no_mask_reg */ true, /* uses_vl */ true);
  attributes.set_is_evex_instruction();
  int encode = vex_prefix_and_encode(dst->encoding(), nds->encoding(), src->encoding(), VEX_SIMD_66, VEX_OPCODE_0F_38, &attributes);
  emit_int16((unsigned char)0x8D, (0xC0 | encode));
}

void Assembler::vpermd(XMMRegister dst, XMMRegister nds, XMMRegister src, int vector_len) {
  assert(vector_len <= AVX_256bit ? VM_Version::supports_avx2() : VM_Version::supports_evex(), "");
  // VEX.NDS.256.66.0F38.W0 36 /r
  InstructionAttr attributes(vector_len, /* rex_w */ false, /* legacy_mode */ false, /* no_mask_reg */ true, /* uses_vl */ true);
  int encode = vex_prefix_and_encode(dst->encoding(), nds->encoding(), src->encoding(), VEX_SIMD_66, VEX_OPCODE_0F_38, &attributes);
  emit_int16(0x36, (0xC0 | encode));
}

void Assembler::vpermd(XMMRegister dst, XMMRegister nds, Address src, int vector_len) {
  assert(vector_len <= AVX_256bit ? VM_Version::supports_avx2() : VM_Version::supports_evex(), "");
  // VEX.NDS.256.66.0F38.W0 36 /r
  InstructionMark im(this);
  InstructionAttr attributes(vector_len, /* rex_w */ false, /* legacy_mode */ false, /* no_mask_reg */ true, /* uses_vl */ true);
  vex_prefix(src, nds->encoding(), dst->encoding(), VEX_SIMD_66, VEX_OPCODE_0F_38, &attributes);
  emit_int8(0x36);
  emit_operand(dst, src);
}

void Assembler::vperm2i128(XMMRegister dst,  XMMRegister nds, XMMRegister src, int imm8) {
  assert(VM_Version::supports_avx2(), "");
  InstructionAttr attributes(AVX_256bit, /* rex_w */ false, /* legacy_mode */ true, /* no_mask_reg */ true, /* uses_vl */ false);
  int encode = vex_prefix_and_encode(dst->encoding(), nds->encoding(), src->encoding(), VEX_SIMD_66, VEX_OPCODE_0F_3A, &attributes);
  emit_int24(0x46, (0xC0 | encode), imm8);
}

void Assembler::vperm2f128(XMMRegister dst, XMMRegister nds, XMMRegister src, int imm8) {
  assert(VM_Version::supports_avx(), "");
  InstructionAttr attributes(AVX_256bit, /* rex_w */ false, /* legacy_mode */ true, /* no_mask_reg */ true, /* uses_vl */ false);
  int encode = vex_prefix_and_encode(dst->encoding(), nds->encoding(), src->encoding(), VEX_SIMD_66, VEX_OPCODE_0F_3A, &attributes);
  emit_int24(0x06, (0xC0 | encode), imm8);
}

void Assembler::vpermilps(XMMRegister dst, XMMRegister src, int imm8, int vector_len) {
  assert(vector_len <= AVX_256bit ? VM_Version::supports_avx() : VM_Version::supports_evex(), "");
  InstructionAttr attributes(vector_len, /* rex_w */ false, /* legacy_mode */ false, /* no_mask_reg */ true, /* uses_vl */ false);
  int encode = vex_prefix_and_encode(dst->encoding(), 0, src->encoding(), VEX_SIMD_66, VEX_OPCODE_0F_3A, &attributes);
  emit_int24(0x04, (0xC0 | encode), imm8);
}

void Assembler::vpermilpd(XMMRegister dst, XMMRegister src, int imm8, int vector_len) {
  assert(vector_len <= AVX_256bit ? VM_Version::supports_avx() : VM_Version::supports_evex(), "");
  InstructionAttr attributes(vector_len, /* rex_w */ VM_Version::supports_evex(),/* legacy_mode */ false,/* no_mask_reg */ true, /* uses_vl */ false);
  attributes.set_rex_vex_w_reverted();
  int encode = vex_prefix_and_encode(dst->encoding(), 0, src->encoding(), VEX_SIMD_66, VEX_OPCODE_0F_3A, &attributes);
  emit_int24(0x05, (0xC0 | encode), imm8);
}

void Assembler::vpermpd(XMMRegister dst, XMMRegister src, int imm8, int vector_len) {
  assert(vector_len <= AVX_256bit ? VM_Version::supports_avx2() : VM_Version::supports_evex(), "");
  InstructionAttr attributes(vector_len, /* rex_w */ true, /* legacy_mode */false, /* no_mask_reg */ true, /* uses_vl */ false);
  int encode = vex_prefix_and_encode(dst->encoding(), 0, src->encoding(), VEX_SIMD_66, VEX_OPCODE_0F_3A, &attributes);
  emit_int24(0x01, (0xC0 | encode), imm8);
}

void Assembler::evpermi2q(XMMRegister dst, XMMRegister nds, XMMRegister src, int vector_len) {
  assert(VM_Version::supports_evex(), "");
  InstructionAttr attributes(vector_len, /* vex_w */ true, /* legacy_mode */ false, /* no_mask_reg */ true, /* uses_vl */ true);
  attributes.set_is_evex_instruction();
  int encode = vex_prefix_and_encode(dst->encoding(), nds->encoding(), src->encoding(), VEX_SIMD_66, VEX_OPCODE_0F_38, &attributes);
  emit_int16(0x76, (0xC0 | encode));
}

void Assembler::evpermt2b(XMMRegister dst, XMMRegister nds, XMMRegister src, int vector_len) {
  assert(VM_Version::supports_avx512_vbmi(), "");
  InstructionAttr attributes(vector_len, /* vex_w */ false, /* legacy_mode */ false, /* no_mask_reg */ true, /* uses_vl */ true);
  attributes.set_is_evex_instruction();
  int encode = vex_prefix_and_encode(dst->encoding(), nds->encoding(), src->encoding(), VEX_SIMD_66, VEX_OPCODE_0F_38, &attributes);
  emit_int16(0x7D, (0xC0 | encode));
}

void Assembler::evpmultishiftqb(XMMRegister dst, XMMRegister ctl, XMMRegister src, int vector_len) {
  assert(VM_Version::supports_avx512_vbmi(), "");
  InstructionAttr attributes(vector_len, /* vex_w */ true, /* legacy_mode */ false, /* no_mask_reg */ true, /* uses_vl */ true);
  attributes.set_is_evex_instruction();
  int encode = vex_prefix_and_encode(dst->encoding(), ctl->encoding(), src->encoding(), VEX_SIMD_66, VEX_OPCODE_0F_38, &attributes);
  emit_int16((unsigned char)0x83, (unsigned char)(0xC0 | encode));
}

void Assembler::pause() {
  emit_int16((unsigned char)0xF3, (unsigned char)0x90);
}

void Assembler::ud2() {
  emit_int16(0x0F, 0x0B);
}

void Assembler::pcmpestri(XMMRegister dst, Address src, int imm8) {
  assert(VM_Version::supports_sse4_2(), "");
  InstructionMark im(this);
  InstructionAttr attributes(AVX_128bit, /* rex_w */ false, /* legacy_mode */ true, /* no_mask_reg */ true, /* uses_vl */ false);
  simd_prefix(dst, xnoreg, src, VEX_SIMD_66, VEX_OPCODE_0F_3A, &attributes);
  emit_int8(0x61);
  emit_operand(dst, src);
  emit_int8(imm8);
}

void Assembler::pcmpestri(XMMRegister dst, XMMRegister src, int imm8) {
  assert(VM_Version::supports_sse4_2(), "");
  InstructionAttr attributes(AVX_128bit, /* rex_w */ false, /* legacy_mode */ true, /* no_mask_reg */ true, /* uses_vl */ false);
  int encode = simd_prefix_and_encode(dst, xnoreg, src, VEX_SIMD_66, VEX_OPCODE_0F_3A, &attributes);
  emit_int24(0x61, (0xC0 | encode), imm8);
}

// In this context, the dst vector contains the components that are equal, non equal components are zeroed in dst
void Assembler::pcmpeqb(XMMRegister dst, XMMRegister src) {
  assert(VM_Version::supports_sse2(), "");
  InstructionAttr attributes(AVX_128bit, /* rex_w */ false, /* legacy_mode */ true, /* no_mask_reg */ true, /* uses_vl */ false);
  int encode = simd_prefix_and_encode(dst, dst, src, VEX_SIMD_66, VEX_OPCODE_0F, &attributes);
  emit_int16(0x74, (0xC0 | encode));
}

void Assembler::vpcmpCCbwd(XMMRegister dst, XMMRegister nds, XMMRegister src, int cond_encoding, int vector_len) {
  assert(vector_len == AVX_128bit ? VM_Version::supports_avx() : VM_Version::supports_avx2(), "");
  assert(vector_len <= AVX_256bit, "evex encoding is different - has k register as dest");
  InstructionAttr attributes(vector_len, /* rex_w */ false, /* legacy_mode */ true, /* no_mask_reg */ true, /* uses_vl */ false);
  int encode = vex_prefix_and_encode(dst->encoding(), nds->encoding(), src->encoding(), VEX_SIMD_66, VEX_OPCODE_0F, &attributes);
  emit_int16(cond_encoding, (0xC0 | encode));
}

// In this context, the dst vector contains the components that are equal, non equal components are zeroed in dst
void Assembler::vpcmpeqb(XMMRegister dst, XMMRegister nds, XMMRegister src, int vector_len) {
  assert(vector_len == AVX_128bit ? VM_Version::supports_avx() : VM_Version::supports_avx2(), "");
  assert(vector_len <= AVX_256bit, "evex encoding is different - has k register as dest");
  InstructionAttr attributes(vector_len, /* rex_w */ false, /* legacy_mode */ true, /* no_mask_reg */ true, /* uses_vl */ false);
  int encode = vex_prefix_and_encode(dst->encoding(), nds->encoding(), src->encoding(), VEX_SIMD_66, VEX_OPCODE_0F, &attributes);
  emit_int16(0x74, (0xC0 | encode));
}

// In this context, kdst is written the mask used to process the equal components
void Assembler::evpcmpeqb(KRegister kdst, XMMRegister nds, XMMRegister src, int vector_len) {
  assert(VM_Version::supports_avx512bw(), "");
  InstructionAttr attributes(vector_len, /* rex_w */ false, /* legacy_mode */ false, /* no_mask_reg */ true, /* uses_vl */ true);
  attributes.set_is_evex_instruction();
  int encode = vex_prefix_and_encode(kdst->encoding(), nds->encoding(), src->encoding(), VEX_SIMD_66, VEX_OPCODE_0F, &attributes);
  emit_int16(0x74, (0xC0 | encode));
}

void Assembler::evpcmpgtb(KRegister kdst, XMMRegister nds, Address src, int vector_len) {
  assert(VM_Version::supports_avx512vlbw(), "");
  InstructionMark im(this);
  InstructionAttr attributes(vector_len, /* rex_w */ false, /* legacy_mode */ false, /* no_mask_reg */ true, /* uses_vl */ true);
  attributes.set_address_attributes(/* tuple_type */ EVEX_FVM, /* input_size_in_bits */ EVEX_NObit);
  attributes.set_is_evex_instruction();
  int dst_enc = kdst->encoding();
  vex_prefix(src, nds->encoding(), dst_enc, VEX_SIMD_66, VEX_OPCODE_0F, &attributes);
  emit_int8(0x64);
  emit_operand(as_Register(dst_enc), src);
}

void Assembler::evpcmpgtb(KRegister kdst, KRegister mask, XMMRegister nds, Address src, int vector_len) {
  assert(VM_Version::supports_avx512vlbw(), "");
  InstructionMark im(this);
  InstructionAttr attributes(vector_len, /* rex_w */ false, /* legacy_mode */ false, /* no_mask_reg */ false, /* uses_vl */ true);
  attributes.set_address_attributes(/* tuple_type */ EVEX_FVM, /* input_size_in_bits */ EVEX_NObit);
  attributes.reset_is_clear_context();
  attributes.set_embedded_opmask_register_specifier(mask);
  attributes.set_is_evex_instruction();
  int dst_enc = kdst->encoding();
  vex_prefix(src, nds->encoding(), dst_enc, VEX_SIMD_66, VEX_OPCODE_0F, &attributes);
  emit_int8(0x64);
  emit_operand(as_Register(dst_enc), src);
}

void Assembler::evpcmpuw(KRegister kdst, XMMRegister nds, XMMRegister src, ComparisonPredicate vcc, int vector_len) {
  assert(VM_Version::supports_avx512vlbw(), "");
  InstructionAttr attributes(vector_len, /* rex_w */ true, /* legacy_mode */ false, /* no_mask_reg */ true, /* uses_vl */ true);
  attributes.set_is_evex_instruction();
  int encode = vex_prefix_and_encode(kdst->encoding(), nds->encoding(), src->encoding(), VEX_SIMD_66, VEX_OPCODE_0F_3A, &attributes);
  emit_int24(0x3E, (0xC0 | encode), vcc);
}

void Assembler::evpcmpuw(KRegister kdst, XMMRegister nds, Address src, ComparisonPredicate vcc, int vector_len) {
  assert(VM_Version::supports_avx512vlbw(), "");
  InstructionMark im(this);
  InstructionAttr attributes(vector_len, /* rex_w */ true, /* legacy_mode */ false, /* no_mask_reg */ true, /* uses_vl */ true);
  attributes.set_address_attributes(/* tuple_type */ EVEX_FVM, /* input_size_in_bits */ EVEX_NObit);
  attributes.set_is_evex_instruction();
  int dst_enc = kdst->encoding();
  vex_prefix(src, nds->encoding(), kdst->encoding(), VEX_SIMD_66, VEX_OPCODE_0F_3A, &attributes);
  emit_int8(0x3E);
  emit_operand(as_Register(dst_enc), src);
  emit_int8(vcc);
}

void Assembler::evpcmpeqb(KRegister kdst, XMMRegister nds, Address src, int vector_len) {
  assert(VM_Version::supports_avx512bw(), "");
  InstructionMark im(this);
  InstructionAttr attributes(vector_len, /* rex_w */ false, /* legacy_mode */ false, /* no_mask_reg */ true, /* uses_vl */ true);
  attributes.set_is_evex_instruction();
  attributes.set_address_attributes(/* tuple_type */ EVEX_FVM, /* input_size_in_bits */ EVEX_NObit);
  int dst_enc = kdst->encoding();
  vex_prefix(src, nds->encoding(), dst_enc, VEX_SIMD_66, VEX_OPCODE_0F, &attributes);
  emit_int8(0x74);
  emit_operand(as_Register(dst_enc), src);
}

void Assembler::evpcmpeqb(KRegister kdst, KRegister mask, XMMRegister nds, Address src, int vector_len) {
  assert(VM_Version::supports_avx512vlbw(), "");
  InstructionMark im(this);
  InstructionAttr attributes(vector_len, /* vex_w */ false, /* legacy_mode */ false, /* no_mask_reg */ false, /* uses_vl */ true);
  attributes.set_address_attributes(/* tuple_type */ EVEX_FVM, /* input_size_in_bits */ EVEX_NObit);
  attributes.reset_is_clear_context();
  attributes.set_embedded_opmask_register_specifier(mask);
  attributes.set_is_evex_instruction();
  vex_prefix(src, nds->encoding(), kdst->encoding(), VEX_SIMD_66, VEX_OPCODE_0F, &attributes);
  emit_int8(0x74);
  emit_operand(as_Register(kdst->encoding()), src);
}

// In this context, the dst vector contains the components that are equal, non equal components are zeroed in dst
void Assembler::pcmpeqw(XMMRegister dst, XMMRegister src) {
  assert(VM_Version::supports_sse2(), "");
  InstructionAttr attributes(AVX_128bit, /* rex_w */ false, /* legacy_mode */ true, /* no_mask_reg */ true, /* uses_vl */ false);
  int encode = simd_prefix_and_encode(dst, dst, src, VEX_SIMD_66, VEX_OPCODE_0F, &attributes);
  emit_int16(0x75, (0xC0 | encode));
}

// In this context, the dst vector contains the components that are equal, non equal components are zeroed in dst
void Assembler::vpcmpeqw(XMMRegister dst, XMMRegister nds, XMMRegister src, int vector_len) {
  assert(vector_len == AVX_128bit ? VM_Version::supports_avx() : VM_Version::supports_avx2(), "");
  assert(vector_len <= AVX_256bit, "evex encoding is different - has k register as dest");
  InstructionAttr attributes(vector_len, /* rex_w */ false, /* legacy_mode */ true, /* no_mask_reg */ true, /* uses_vl */ false);
  int encode = vex_prefix_and_encode(dst->encoding(), nds->encoding(), src->encoding(), VEX_SIMD_66, VEX_OPCODE_0F, &attributes);
  emit_int16(0x75, (0xC0 | encode));
}

// In this context, kdst is written the mask used to process the equal components
void Assembler::evpcmpeqw(KRegister kdst, XMMRegister nds, XMMRegister src, int vector_len) {
  assert(VM_Version::supports_avx512bw(), "");
  InstructionAttr attributes(vector_len, /* rex_w */ false, /* legacy_mode */ false, /* no_mask_reg */ true, /* uses_vl */ true);
  attributes.set_is_evex_instruction();
  int encode = vex_prefix_and_encode(kdst->encoding(), nds->encoding(), src->encoding(), VEX_SIMD_66, VEX_OPCODE_0F, &attributes);
  emit_int16(0x75, (0xC0 | encode));
}

void Assembler::evpcmpeqw(KRegister kdst, XMMRegister nds, Address src, int vector_len) {
  assert(VM_Version::supports_avx512bw(), "");
  InstructionMark im(this);
  InstructionAttr attributes(vector_len, /* rex_w */ false, /* legacy_mode */ false, /* no_mask_reg */ true, /* uses_vl */ true);
  attributes.set_address_attributes(/* tuple_type */ EVEX_FVM, /* input_size_in_bits */ EVEX_NObit);
  attributes.set_is_evex_instruction();
  int dst_enc = kdst->encoding();
  vex_prefix(src, nds->encoding(), dst_enc, VEX_SIMD_66, VEX_OPCODE_0F, &attributes);
  emit_int8(0x75);
  emit_operand(as_Register(dst_enc), src);
}

// In this context, the dst vector contains the components that are equal, non equal components are zeroed in dst
void Assembler::pcmpeqd(XMMRegister dst, XMMRegister src) {
  assert(VM_Version::supports_sse2(), "");
  InstructionAttr attributes(AVX_128bit, /* rex_w */ false, /* legacy_mode */ true, /* no_mask_reg */ true, /* uses_vl */ false);
  int encode = simd_prefix_and_encode(dst, dst, src, VEX_SIMD_66, VEX_OPCODE_0F, &attributes);
  emit_int16(0x76, (0xC0 | encode));
}

// In this context, the dst vector contains the components that are equal, non equal components are zeroed in dst
void Assembler::vpcmpeqd(XMMRegister dst, XMMRegister nds, XMMRegister src, int vector_len) {
  assert(vector_len == AVX_128bit ? VM_Version::supports_avx() : VM_Version::supports_avx2(), "");
  assert(vector_len <= AVX_256bit, "evex encoding is different - has k register as dest");
  InstructionAttr attributes(vector_len, /* vex_w */ false, /* legacy_mode */ true, /* no_mask_reg */ true, /* uses_vl */ false);
  int encode = vex_prefix_and_encode(dst->encoding(), nds->encoding(), src->encoding(), VEX_SIMD_66, VEX_OPCODE_0F, &attributes);
  emit_int16(0x76, (0xC0 | encode));
}

// In this context, kdst is written the mask used to process the equal components
void Assembler::evpcmpeqd(KRegister kdst, KRegister mask, XMMRegister nds, XMMRegister src, int vector_len) {
  assert(VM_Version::supports_evex(), "");
  InstructionAttr attributes(vector_len, /* rex_w */ false, /* legacy_mode */ false, /* no_mask_reg */ false, /* uses_vl */ true);
  attributes.set_is_evex_instruction();
  attributes.reset_is_clear_context();
  attributes.set_embedded_opmask_register_specifier(mask);
  int encode = vex_prefix_and_encode(kdst->encoding(), nds->encoding(), src->encoding(), VEX_SIMD_66, VEX_OPCODE_0F, &attributes);
  emit_int16(0x76, (0xC0 | encode));
}

void Assembler::evpcmpeqd(KRegister kdst, KRegister mask, XMMRegister nds, Address src, int vector_len) {
  assert(VM_Version::supports_evex(), "");
  InstructionMark im(this);
  InstructionAttr attributes(vector_len, /* rex_w */ false, /* legacy_mode */ false, /* no_mask_reg */ false, /* uses_vl */ true);
  attributes.set_address_attributes(/* tuple_type */ EVEX_FV, /* input_size_in_bits */ EVEX_32bit);
  attributes.set_is_evex_instruction();
  attributes.reset_is_clear_context();
  attributes.set_embedded_opmask_register_specifier(mask);
  int dst_enc = kdst->encoding();
  vex_prefix(src, nds->encoding(), dst_enc, VEX_SIMD_66, VEX_OPCODE_0F, &attributes);
  emit_int8(0x76);
  emit_operand(as_Register(dst_enc), src);
}

// In this context, the dst vector contains the components that are equal, non equal components are zeroed in dst
void Assembler::pcmpeqq(XMMRegister dst, XMMRegister src) {
  assert(VM_Version::supports_sse4_1(), "");
  InstructionAttr attributes(AVX_128bit, /* rex_w */ false, /* legacy_mode */ true, /* no_mask_reg */ true, /* uses_vl */ false);
  int encode = simd_prefix_and_encode(dst, dst, src, VEX_SIMD_66, VEX_OPCODE_0F_38, &attributes);
  emit_int16(0x29, (0xC0 | encode));
}

void Assembler::vpcmpCCq(XMMRegister dst, XMMRegister nds, XMMRegister src, int cond_encoding, int vector_len) {
  assert(VM_Version::supports_avx(), "");
  InstructionAttr attributes(vector_len, /* rex_w */ false, /* legacy_mode */ true, /* no_mask_reg */ true, /* uses_vl */ false);
  int encode = vex_prefix_and_encode(dst->encoding(), nds->encoding(), src->encoding(), VEX_SIMD_66, VEX_OPCODE_0F_38, &attributes);
  emit_int16(cond_encoding, (0xC0 | encode));
}

// In this context, the dst vector contains the components that are equal, non equal components are zeroed in dst
void Assembler::vpcmpeqq(XMMRegister dst, XMMRegister nds, XMMRegister src, int vector_len) {
  assert(VM_Version::supports_avx(), "");
  InstructionAttr attributes(vector_len, /* rex_w */ false, /* legacy_mode */ true, /* no_mask_reg */ true, /* uses_vl */ false);
  int encode = vex_prefix_and_encode(dst->encoding(), nds->encoding(), src->encoding(), VEX_SIMD_66, VEX_OPCODE_0F_38, &attributes);
  emit_int16(0x29, (0xC0 | encode));
}

// In this context, kdst is written the mask used to process the equal components
void Assembler::evpcmpeqq(KRegister kdst, XMMRegister nds, XMMRegister src, int vector_len) {
  assert(VM_Version::supports_evex(), "");
  InstructionAttr attributes(vector_len, /* rex_w */ true, /* legacy_mode */ false, /* no_mask_reg */ true, /* uses_vl */ true);
  attributes.reset_is_clear_context();
  attributes.set_is_evex_instruction();
  int encode = vex_prefix_and_encode(kdst->encoding(), nds->encoding(), src->encoding(), VEX_SIMD_66, VEX_OPCODE_0F_38, &attributes);
  emit_int16(0x29, (0xC0 | encode));
}

// In this context, kdst is written the mask used to process the equal components
void Assembler::evpcmpeqq(KRegister kdst, XMMRegister nds, Address src, int vector_len) {
  assert(VM_Version::supports_evex(), "");
  InstructionMark im(this);
  InstructionAttr attributes(vector_len, /* rex_w */ true, /* legacy_mode */ false, /* no_mask_reg */ true, /* uses_vl */ true);
  attributes.reset_is_clear_context();
  attributes.set_is_evex_instruction();
  attributes.set_address_attributes(/* tuple_type */ EVEX_FV, /* input_size_in_bits */ EVEX_64bit);
  int dst_enc = kdst->encoding();
  vex_prefix(src, nds->encoding(), dst_enc, VEX_SIMD_66, VEX_OPCODE_0F_38, &attributes);
  emit_int8(0x29);
  emit_operand(as_Register(dst_enc), src);
}

void Assembler::evpmovd2m(KRegister kdst, XMMRegister src, int vector_len) {
  assert(UseAVX > 2  && VM_Version::supports_avx512dq(), "");
  assert(vector_len == AVX_512bit || VM_Version::supports_avx512vl(), "");
  InstructionAttr attributes(vector_len, /* vex_w */ false, /* legacy_mode */ false, /* no_mask_reg */ true, /* uses_vl */ true);
  attributes.set_is_evex_instruction();
  int encode = vex_prefix_and_encode(kdst->encoding(), 0, src->encoding(), VEX_SIMD_F3, VEX_OPCODE_0F_38, &attributes);
  emit_int16(0x39, (0xC0 | encode));
}

void Assembler::evpmovq2m(KRegister kdst, XMMRegister src, int vector_len) {
  assert(UseAVX > 2  && VM_Version::supports_avx512dq(), "");
  assert(vector_len == AVX_512bit || VM_Version::supports_avx512vl(), "");
  InstructionAttr attributes(vector_len, /* vex_w */ true, /* legacy_mode */ false, /* no_mask_reg */ true, /* uses_vl */ true);
  attributes.set_is_evex_instruction();
  int encode = vex_prefix_and_encode(kdst->encoding(), 0, src->encoding(), VEX_SIMD_F3, VEX_OPCODE_0F_38, &attributes);
  emit_int16(0x39, (0xC0 | encode));
}

void Assembler::pcmpgtq(XMMRegister dst, XMMRegister src) {
  assert(VM_Version::supports_sse4_1(), "");
  InstructionAttr attributes(AVX_128bit, /* rex_w */ false, /* legacy_mode */ true, /* no_mask_reg */ true, /* uses_vl */ false);
  int encode = simd_prefix_and_encode(dst, dst, src, VEX_SIMD_66, VEX_OPCODE_0F_38, &attributes);
  emit_int16(0x37, (0xC0 | encode));
}

void Assembler::pmovmskb(Register dst, XMMRegister src) {
  assert(VM_Version::supports_sse2(), "");
  InstructionAttr attributes(AVX_128bit, /* rex_w */ false, /* legacy_mode */ true, /* no_mask_reg */ true, /* uses_vl */ false);
  int encode = simd_prefix_and_encode(as_XMMRegister(dst->encoding()), xnoreg, src, VEX_SIMD_66, VEX_OPCODE_0F, &attributes);
  emit_int16((unsigned char)0xD7, (0xC0 | encode));
}

void Assembler::vpmovmskb(Register dst, XMMRegister src, int vec_enc) {
  assert((VM_Version::supports_avx() && vec_enc == AVX_128bit) ||
         (VM_Version::supports_avx2() && vec_enc  == AVX_256bit), "");
  InstructionAttr attributes(vec_enc, /* rex_w */ false, /* legacy_mode */ true, /* no_mask_reg */ true, /* uses_vl */ false);
  int encode = vex_prefix_and_encode(dst->encoding(), 0, src->encoding(), VEX_SIMD_66, VEX_OPCODE_0F, &attributes);
  emit_int16((unsigned char)0xD7, (0xC0 | encode));
}

void Assembler::vpmaskmovd(XMMRegister dst, XMMRegister nds, Address src, int vector_len) {
  assert((VM_Version::supports_avx2() && vector_len == AVX_256bit), "");
  InstructionMark im(this);
<<<<<<< HEAD
  InstructionAttr attributes(vector_len, /* vex_w */ false, /* legacy_mode */ false, /* no_mask_reg */ false, /* uses_vl */ true);
=======
  InstructionAttr attributes(vector_len, /* vex_w */ false, /* legacy_mode */ true, /* no_mask_reg */ false, /* uses_vl */ true);
>>>>>>> 9cac94d5
  vex_prefix(src, nds->encoding(), dst->encoding(), VEX_SIMD_66, VEX_OPCODE_0F_38, &attributes);
  emit_int8((unsigned char)0x8C);
  emit_operand(dst, src);
}

void Assembler::pextrd(Register dst, XMMRegister src, int imm8) {
  assert(VM_Version::supports_sse4_1(), "");
  InstructionAttr attributes(AVX_128bit, /* rex_w */ false, /* legacy_mode */ _legacy_mode_dq, /* no_mask_reg */ true, /* uses_vl */ false);
  int encode = simd_prefix_and_encode(src, xnoreg, as_XMMRegister(dst->encoding()), VEX_SIMD_66, VEX_OPCODE_0F_3A, &attributes);
  emit_int24(0x16, (0xC0 | encode), imm8);
}

void Assembler::pextrd(Address dst, XMMRegister src, int imm8) {
  assert(VM_Version::supports_sse4_1(), "");
  InstructionAttr attributes(AVX_128bit, /* rex_w */ false, /* legacy_mode */ _legacy_mode_dq, /* no_mask_reg */ true, /* uses_vl */ false);
  attributes.set_address_attributes(/* tuple_type */ EVEX_T1S, /* input_size_in_bits */ EVEX_32bit);
  simd_prefix(src, xnoreg, dst, VEX_SIMD_66, VEX_OPCODE_0F_3A, &attributes);
  emit_int8(0x16);
  emit_operand(src, dst);
  emit_int8(imm8);
}

void Assembler::pextrq(Register dst, XMMRegister src, int imm8) {
  assert(VM_Version::supports_sse4_1(), "");
  InstructionAttr attributes(AVX_128bit, /* rex_w */ true, /* legacy_mode */ _legacy_mode_dq, /* no_mask_reg */ true, /* uses_vl */ false);
  int encode = simd_prefix_and_encode(src, xnoreg, as_XMMRegister(dst->encoding()), VEX_SIMD_66, VEX_OPCODE_0F_3A, &attributes);
  emit_int24(0x16, (0xC0 | encode), imm8);
}

void Assembler::pextrq(Address dst, XMMRegister src, int imm8) {
  assert(VM_Version::supports_sse4_1(), "");
  InstructionAttr attributes(AVX_128bit, /* rex_w */ true, /* legacy_mode */ _legacy_mode_dq, /* no_mask_reg */ true, /* uses_vl */ false);
  attributes.set_address_attributes(/* tuple_type */ EVEX_T1S, /* input_size_in_bits */ EVEX_64bit);
  simd_prefix(src, xnoreg, dst, VEX_SIMD_66, VEX_OPCODE_0F_3A, &attributes);
  emit_int8(0x16);
  emit_operand(src, dst);
  emit_int8(imm8);
}

void Assembler::pextrw(Register dst, XMMRegister src, int imm8) {
  assert(VM_Version::supports_sse2(), "");
  InstructionAttr attributes(AVX_128bit, /* rex_w */ false, /* legacy_mode */ _legacy_mode_bw, /* no_mask_reg */ true, /* uses_vl */ false);
  int encode = simd_prefix_and_encode(as_XMMRegister(dst->encoding()), xnoreg, src, VEX_SIMD_66, VEX_OPCODE_0F, &attributes);
  emit_int24((unsigned char)0xC5, (0xC0 | encode), imm8);
}

void Assembler::pextrw(Address dst, XMMRegister src, int imm8) {
  assert(VM_Version::supports_sse4_1(), "");
  InstructionAttr attributes(AVX_128bit, /* rex_w */ false, /* legacy_mode */ _legacy_mode_bw, /* no_mask_reg */ true, /* uses_vl */ false);
  attributes.set_address_attributes(/* tuple_type */ EVEX_T1S, /* input_size_in_bits */ EVEX_16bit);
  simd_prefix(src, xnoreg, dst, VEX_SIMD_66, VEX_OPCODE_0F_3A, &attributes);
  emit_int8(0x15);
  emit_operand(src, dst);
  emit_int8(imm8);
}

void Assembler::pextrb(Register dst, XMMRegister src, int imm8) {
  assert(VM_Version::supports_sse4_1(), "");
  InstructionAttr attributes(AVX_128bit, /* rex_w */ false, /* legacy_mode */ _legacy_mode_bw, /* no_mask_reg */ true, /* uses_vl */ false);
  int encode = simd_prefix_and_encode(src, xnoreg, as_XMMRegister(dst->encoding()), VEX_SIMD_66, VEX_OPCODE_0F_3A, &attributes);
  emit_int24(0x14, (0xC0 | encode), imm8);
}

void Assembler::pextrb(Address dst, XMMRegister src, int imm8) {
  assert(VM_Version::supports_sse4_1(), "");
  InstructionAttr attributes(AVX_128bit, /* rex_w */ false, /* legacy_mode */ _legacy_mode_bw, /* no_mask_reg */ true, /* uses_vl */ false);
  attributes.set_address_attributes(/* tuple_type */ EVEX_T1S, /* input_size_in_bits */ EVEX_8bit);
  simd_prefix(src, xnoreg, dst, VEX_SIMD_66, VEX_OPCODE_0F_3A, &attributes);
  emit_int8(0x14);
  emit_operand(src, dst);
  emit_int8(imm8);
}

void Assembler::pinsrd(XMMRegister dst, Register src, int imm8) {
  assert(VM_Version::supports_sse4_1(), "");
  InstructionAttr attributes(AVX_128bit, /* rex_w */ false, /* legacy_mode */ _legacy_mode_dq, /* no_mask_reg */ true, /* uses_vl */ false);
  int encode = simd_prefix_and_encode(dst, dst, as_XMMRegister(src->encoding()), VEX_SIMD_66, VEX_OPCODE_0F_3A, &attributes);
  emit_int24(0x22, (0xC0 | encode), imm8);
}

void Assembler::pinsrd(XMMRegister dst, Address src, int imm8) {
  assert(VM_Version::supports_sse4_1(), "");
  InstructionAttr attributes(AVX_128bit, /* rex_w */ false, /* legacy_mode */ _legacy_mode_dq, /* no_mask_reg */ true, /* uses_vl */ false);
  attributes.set_address_attributes(/* tuple_type */ EVEX_T1S, /* input_size_in_bits */ EVEX_32bit);
  simd_prefix(dst, dst, src, VEX_SIMD_66, VEX_OPCODE_0F_3A, &attributes);
  emit_int8(0x22);
  emit_operand(dst,src);
  emit_int8(imm8);
}

void Assembler::vpinsrd(XMMRegister dst, XMMRegister nds, Register src, int imm8) {
  assert(VM_Version::supports_avx(), "");
  InstructionAttr attributes(AVX_128bit, /* vex_w */ false, /* legacy_mode */ _legacy_mode_dq, /* no_mask_reg */ true, /* uses_vl */ false);
  int encode = vex_prefix_and_encode(dst->encoding(), nds->encoding(), src->encoding(), VEX_SIMD_66, VEX_OPCODE_0F_3A, &attributes);
  emit_int24(0x22, (0xC0 | encode), imm8);
}

void Assembler::pinsrq(XMMRegister dst, Register src, int imm8) {
  assert(VM_Version::supports_sse4_1(), "");
  InstructionAttr attributes(AVX_128bit, /* rex_w */ true, /* legacy_mode */ _legacy_mode_dq, /* no_mask_reg */ true, /* uses_vl */ false);
  int encode = simd_prefix_and_encode(dst, dst, as_XMMRegister(src->encoding()), VEX_SIMD_66, VEX_OPCODE_0F_3A, &attributes);
  emit_int24(0x22, (0xC0 | encode), imm8);
}

void Assembler::pinsrq(XMMRegister dst, Address src, int imm8) {
  assert(VM_Version::supports_sse4_1(), "");
  InstructionAttr attributes(AVX_128bit, /* rex_w */ true, /* legacy_mode */ _legacy_mode_dq, /* no_mask_reg */ true, /* uses_vl */ false);
  attributes.set_address_attributes(/* tuple_type */ EVEX_T1S, /* input_size_in_bits */ EVEX_64bit);
  simd_prefix(dst, dst, src, VEX_SIMD_66, VEX_OPCODE_0F_3A, &attributes);
  emit_int8(0x22);
  emit_operand(dst, src);
  emit_int8(imm8);
}

void Assembler::vpinsrq(XMMRegister dst, XMMRegister nds, Register src, int imm8) {
  assert(VM_Version::supports_avx(), "");
  InstructionAttr attributes(AVX_128bit, /* vex_w */ true, /* legacy_mode */ _legacy_mode_dq, /* no_mask_reg */ true, /* uses_vl */ false);
  int encode = vex_prefix_and_encode(dst->encoding(), nds->encoding(), src->encoding(), VEX_SIMD_66, VEX_OPCODE_0F_3A, &attributes);
  emit_int24(0x22, (0xC0 | encode), imm8);
}

void Assembler::pinsrw(XMMRegister dst, Register src, int imm8) {
  assert(VM_Version::supports_sse2(), "");
  InstructionAttr attributes(AVX_128bit, /* rex_w */ false, /* legacy_mode */ _legacy_mode_bw, /* no_mask_reg */ true, /* uses_vl */ false);
  int encode = simd_prefix_and_encode(dst, dst, as_XMMRegister(src->encoding()), VEX_SIMD_66, VEX_OPCODE_0F, &attributes);
  emit_int24((unsigned char)0xC4, (0xC0 | encode), imm8);
}

void Assembler::pinsrw(XMMRegister dst, Address src, int imm8) {
  assert(VM_Version::supports_sse2(), "");
  InstructionAttr attributes(AVX_128bit, /* rex_w */ false, /* legacy_mode */ _legacy_mode_bw, /* no_mask_reg */ true, /* uses_vl */ false);
  attributes.set_address_attributes(/* tuple_type */ EVEX_T1S, /* input_size_in_bits */ EVEX_16bit);
  simd_prefix(dst, dst, src, VEX_SIMD_66, VEX_OPCODE_0F, &attributes);
  emit_int8((unsigned char)0xC4);
  emit_operand(dst, src);
  emit_int8(imm8);
}

void Assembler::vpinsrw(XMMRegister dst, XMMRegister nds, Register src, int imm8) {
  assert(VM_Version::supports_avx(), "");
  InstructionAttr attributes(AVX_128bit, /* vex_w */ false, /* legacy_mode */ _legacy_mode_bw, /* no_mask_reg */ true, /* uses_vl */ false);
  int encode = vex_prefix_and_encode(dst->encoding(), nds->encoding(), src->encoding(), VEX_SIMD_66, VEX_OPCODE_0F, &attributes);
  emit_int24((unsigned char)0xC4, (0xC0 | encode), imm8);
}

void Assembler::pinsrb(XMMRegister dst, Address src, int imm8) {
  assert(VM_Version::supports_sse4_1(), "");
  InstructionAttr attributes(AVX_128bit, /* rex_w */ false, /* legacy_mode */ _legacy_mode_bw, /* no_mask_reg */ true, /* uses_vl */ false);
  attributes.set_address_attributes(/* tuple_type */ EVEX_T1S, /* input_size_in_bits */ EVEX_8bit);
  simd_prefix(dst, dst, src, VEX_SIMD_66, VEX_OPCODE_0F_3A, &attributes);
  emit_int8(0x20);
  emit_operand(dst, src);
  emit_int8(imm8);
}

void Assembler::pinsrb(XMMRegister dst, Register src, int imm8) {
  assert(VM_Version::supports_sse4_1(), "");
  InstructionAttr attributes(AVX_128bit, /* rex_w */ false, /* legacy_mode */ _legacy_mode_bw, /* no_mask_reg */ true, /* uses_vl */ false);
  int encode = simd_prefix_and_encode(dst, dst, as_XMMRegister(src->encoding()), VEX_SIMD_66, VEX_OPCODE_0F_3A, &attributes);
  emit_int24(0x20, (0xC0 | encode), imm8);
}

void Assembler::vpinsrb(XMMRegister dst, XMMRegister nds, Register src, int imm8) {
  assert(VM_Version::supports_avx(), "");
  InstructionAttr attributes(AVX_128bit, /* vex_w */ false, /* legacy_mode */ _legacy_mode_bw, /* no_mask_reg */ true, /* uses_vl */ false);
  int encode = vex_prefix_and_encode(dst->encoding(), nds->encoding(), src->encoding(), VEX_SIMD_66, VEX_OPCODE_0F_3A, &attributes);
  emit_int24(0x20, (0xC0 | encode), imm8);
}

void Assembler::insertps(XMMRegister dst, XMMRegister src, int imm8) {
  assert(VM_Version::supports_sse4_1(), "");
  InstructionAttr attributes(AVX_128bit, /* rex_w */ false, /* legacy_mode */ false, /* no_mask_reg */ true, /* uses_vl */ false);
  int encode = simd_prefix_and_encode(dst, dst, src, VEX_SIMD_66, VEX_OPCODE_0F_3A, &attributes);
  emit_int24(0x21, (0xC0 | encode), imm8);
}

void Assembler::vinsertps(XMMRegister dst, XMMRegister nds, XMMRegister src, int imm8) {
  assert(VM_Version::supports_avx(), "");
  InstructionAttr attributes(AVX_128bit, /* vex_w */ false, /* legacy_mode */ false, /* no_mask_reg */ true, /* uses_vl */ false);
  int encode = vex_prefix_and_encode(dst->encoding(), nds->encoding(), src->encoding(), VEX_SIMD_66, VEX_OPCODE_0F_3A, &attributes);
  emit_int24(0x21, (0xC0 | encode), imm8);
}

void Assembler::pmovzxbw(XMMRegister dst, Address src) {
  assert(VM_Version::supports_sse4_1(), "");
  InstructionMark im(this);
  InstructionAttr attributes(AVX_128bit, /* rex_w */ false, /* legacy_mode */ _legacy_mode_bw, /* no_mask_reg */ true, /* uses_vl */ true);
  attributes.set_address_attributes(/* tuple_type */ EVEX_HVM, /* input_size_in_bits */ EVEX_NObit);
  simd_prefix(dst, xnoreg, src, VEX_SIMD_66, VEX_OPCODE_0F_38, &attributes);
  emit_int8(0x30);
  emit_operand(dst, src);
}

void Assembler::pmovzxbw(XMMRegister dst, XMMRegister src) {
  assert(VM_Version::supports_sse4_1(), "");
  InstructionAttr attributes(AVX_128bit, /* rex_w */ false, /* legacy_mode */ _legacy_mode_bw, /* no_mask_reg */ true, /* uses_vl */ true);
  int encode = simd_prefix_and_encode(dst, xnoreg, src, VEX_SIMD_66, VEX_OPCODE_0F_38, &attributes);
  emit_int16(0x30, (0xC0 | encode));
}

void Assembler::pmovsxbw(XMMRegister dst, XMMRegister src) {
  assert(VM_Version::supports_sse4_1(), "");
  InstructionAttr attributes(AVX_128bit, /* rex_w */ false, /* legacy_mode */ _legacy_mode_bw, /* no_mask_reg */ true, /* uses_vl */ true);
  int encode = simd_prefix_and_encode(dst, xnoreg, src, VEX_SIMD_66, VEX_OPCODE_0F_38, &attributes);
  emit_int16(0x20, (0xC0 | encode));
}

void Assembler::pmovzxdq(XMMRegister dst, XMMRegister src) {
  assert(VM_Version::supports_sse4_1(), "");
  InstructionAttr attributes(AVX_128bit, /* rex_w */ false, /* legacy_mode */ false, /* no_mask_reg */ true, /* uses_vl */ true);
  int encode = simd_prefix_and_encode(dst, xnoreg, src, VEX_SIMD_66, VEX_OPCODE_0F_38, &attributes);
  emit_int16(0x35, (0xC0 | encode));
}

void Assembler::pmovsxbd(XMMRegister dst, XMMRegister src) {
  assert(VM_Version::supports_sse4_1(), "");
  InstructionAttr attributes(AVX_128bit, /* rex_w */ false, /* legacy_mode */ false, /* no_mask_reg */ true, /* uses_vl */ true);
  int encode = simd_prefix_and_encode(dst, xnoreg, src, VEX_SIMD_66, VEX_OPCODE_0F_38, &attributes);
  emit_int16(0x21, (0xC0 | encode));
}

void Assembler::pmovzxbd(XMMRegister dst, XMMRegister src) {
  assert(VM_Version::supports_sse4_1(), "");
  InstructionAttr attributes(AVX_128bit, /* rex_w */ false, /* legacy_mode */ false, /* no_mask_reg */ true, /* uses_vl */ true);
  int encode = simd_prefix_and_encode(dst, xnoreg, src, VEX_SIMD_66, VEX_OPCODE_0F_38, &attributes);
  emit_int16(0x31, (0xC0 | encode));
}

void Assembler::pmovsxbq(XMMRegister dst, XMMRegister src) {
  assert(VM_Version::supports_sse4_1(), "");
  InstructionAttr attributes(AVX_128bit, /* rex_w */ false, /* legacy_mode */ false, /* no_mask_reg */ true, /* uses_vl */ true);
  int encode = simd_prefix_and_encode(dst, xnoreg, src, VEX_SIMD_66, VEX_OPCODE_0F_38, &attributes);
  emit_int16(0x22, (0xC0 | encode));
}

void Assembler::pmovsxwd(XMMRegister dst, XMMRegister src) {
  assert(VM_Version::supports_sse4_1(), "");
  InstructionAttr attributes(AVX_128bit, /* rex_w */ false, /* legacy_mode */ false, /* no_mask_reg */ true, /* uses_vl */ true);
  int encode = simd_prefix_and_encode(dst, xnoreg, src, VEX_SIMD_66, VEX_OPCODE_0F_38, &attributes);
  emit_int16(0x23, (0xC0 | encode));
}

void Assembler::vpmovzxbw(XMMRegister dst, Address src, int vector_len) {
  assert(VM_Version::supports_avx(), "");
  InstructionMark im(this);
  assert(dst != xnoreg, "sanity");
  InstructionAttr attributes(vector_len, /* rex_w */ false, /* legacy_mode */ _legacy_mode_bw, /* no_mask_reg */ true, /* uses_vl */ true);
  attributes.set_address_attributes(/* tuple_type */ EVEX_HVM, /* input_size_in_bits */ EVEX_NObit);
  vex_prefix(src, 0, dst->encoding(), VEX_SIMD_66, VEX_OPCODE_0F_38, &attributes);
  emit_int8(0x30);
  emit_operand(dst, src);
}

void Assembler::vpmovzxbw(XMMRegister dst, XMMRegister src, int vector_len) {
  assert(vector_len == AVX_128bit? VM_Version::supports_avx() :
  vector_len == AVX_256bit? VM_Version::supports_avx2() :
  vector_len == AVX_512bit? VM_Version::supports_avx512bw() : 0, "");
  InstructionAttr attributes(vector_len, /* rex_w */ false, /* legacy_mode */ _legacy_mode_bw, /* no_mask_reg */ true, /* uses_vl */ true);
  int encode = vex_prefix_and_encode(dst->encoding(), 0, src->encoding(), VEX_SIMD_66, VEX_OPCODE_0F_38, &attributes);
  emit_int16(0x30, (unsigned char) (0xC0 | encode));
}

void Assembler::vpmovsxbw(XMMRegister dst, XMMRegister src, int vector_len) {
  assert(vector_len == AVX_128bit? VM_Version::supports_avx() :
  vector_len == AVX_256bit? VM_Version::supports_avx2() :
  vector_len == AVX_512bit? VM_Version::supports_avx512bw() : 0, "");
  InstructionAttr attributes(vector_len, /* rex_w */ false, /* legacy_mode */ _legacy_mode_bw, /* no_mask_reg */ true, /* uses_vl */ true);
  int encode = simd_prefix_and_encode(dst, xnoreg, src, VEX_SIMD_66, VEX_OPCODE_0F_38, &attributes);
  emit_int16(0x20, (0xC0 | encode));
}

void Assembler::evpmovzxbw(XMMRegister dst, KRegister mask, Address src, int vector_len) {
  assert(VM_Version::supports_avx512vlbw(), "");
  assert(dst != xnoreg, "sanity");
  InstructionMark im(this);
  InstructionAttr attributes(vector_len, /* rex_w */ false, /* legacy_mode */ _legacy_mode_bw, /* no_mask_reg */ false, /* uses_vl */ true);
  attributes.set_address_attributes(/* tuple_type */ EVEX_HVM, /* input_size_in_bits */ EVEX_NObit);
  attributes.set_embedded_opmask_register_specifier(mask);
  attributes.set_is_evex_instruction();
  vex_prefix(src, 0, dst->encoding(), VEX_SIMD_66, VEX_OPCODE_0F_38, &attributes);
  emit_int8(0x30);
  emit_operand(dst, src);
}

void Assembler::evpandd(XMMRegister dst, KRegister mask, XMMRegister nds, XMMRegister src, bool merge, int vector_len) {
  assert(VM_Version::supports_evex(), "");
  // Encoding: EVEX.NDS.XXX.66.0F.W0 DB /r
  InstructionAttr attributes(vector_len, /* vex_w */ false, /* legacy_mode */ false, /* no_mask_reg */ false, /* uses_vl */ true);
  attributes.set_is_evex_instruction();
  attributes.set_embedded_opmask_register_specifier(mask);
  if (merge) {
    attributes.reset_is_clear_context();
  }
  int encode = vex_prefix_and_encode(dst->encoding(), nds->encoding(), src->encoding(), VEX_SIMD_66, VEX_OPCODE_0F, &attributes);
  emit_int16((unsigned char)0xDB, (0xC0 | encode));
}

void Assembler::vpmovzxdq(XMMRegister dst, XMMRegister src, int vector_len) {
  assert(vector_len > AVX_128bit ? VM_Version::supports_avx2() : VM_Version::supports_avx(), "");
  InstructionAttr attributes(vector_len, /* rex_w */ false, /* legacy_mode */ false, /* no_mask_reg */ true, /* uses_vl */ true);
  int encode = simd_prefix_and_encode(dst, xnoreg, src, VEX_SIMD_66, VEX_OPCODE_0F_38, &attributes);
  emit_int16(0x35, (0xC0 | encode));
}

void Assembler::vpmovzxbd(XMMRegister dst, XMMRegister src, int vector_len) {
  assert(vector_len > AVX_128bit ? VM_Version::supports_avx2() : VM_Version::supports_avx(), "");
  InstructionAttr attributes(vector_len, /* rex_w */ false, /* legacy_mode */ false, /* no_mask_reg */ true, /* uses_vl */ true);
  int encode = simd_prefix_and_encode(dst, xnoreg, src, VEX_SIMD_66, VEX_OPCODE_0F_38, &attributes);
  emit_int16(0x31, (0xC0 | encode));
}

void Assembler::vpmovzxbq(XMMRegister dst, XMMRegister src, int vector_len) {
  assert(vector_len > AVX_128bit ? VM_Version::supports_avx2() : VM_Version::supports_avx(), "");
  InstructionAttr attributes(vector_len, /* rex_w */ false, /* legacy_mode */ false, /* no_mask_reg */ true, /* uses_vl */ true);
  int encode = simd_prefix_and_encode(dst, xnoreg, src, VEX_SIMD_66, VEX_OPCODE_0F_38, &attributes);
  emit_int16(0x32, (0xC0 | encode));
}

void Assembler::vpmovsxbd(XMMRegister dst, XMMRegister src, int vector_len) {
  assert(vector_len == AVX_128bit ? VM_Version::supports_avx() :
         vector_len == AVX_256bit ? VM_Version::supports_avx2() :
             VM_Version::supports_evex(), "");
  InstructionAttr attributes(vector_len, /* rex_w */ false, /* legacy_mode */ false, /* no_mask_reg */ true, /* uses_vl */ true);
  int encode = simd_prefix_and_encode(dst, xnoreg, src, VEX_SIMD_66, VEX_OPCODE_0F_38, &attributes);
  emit_int16(0x21, (0xC0 | encode));
}

void Assembler::vpmovsxbq(XMMRegister dst, XMMRegister src, int vector_len) {
  assert(vector_len == AVX_128bit ? VM_Version::supports_avx() :
         vector_len == AVX_256bit ? VM_Version::supports_avx2() :
             VM_Version::supports_evex(), "");
  InstructionAttr attributes(vector_len, /* rex_w */ false, /* legacy_mode */ false, /* no_mask_reg */ true, /* uses_vl */ true);
  int encode = simd_prefix_and_encode(dst, xnoreg, src, VEX_SIMD_66, VEX_OPCODE_0F_38, &attributes);
  emit_int16(0x22, (0xC0 | encode));
}

void Assembler::vpmovsxwd(XMMRegister dst, XMMRegister src, int vector_len) {
  assert(vector_len == AVX_128bit ? VM_Version::supports_avx() :
         vector_len == AVX_256bit ? VM_Version::supports_avx2() :
             VM_Version::supports_evex(), "");
  InstructionAttr attributes(vector_len, /* rex_w */ false, /* legacy_mode */ false, /* no_mask_reg */ true, /* uses_vl */ true);
  int encode = simd_prefix_and_encode(dst, xnoreg, src, VEX_SIMD_66, VEX_OPCODE_0F_38, &attributes);
  emit_int16(0x23, (0xC0 | encode));
}

void Assembler::vpmovsxwq(XMMRegister dst, XMMRegister src, int vector_len) {
  assert(vector_len == AVX_128bit ? VM_Version::supports_avx() :
         vector_len == AVX_256bit ? VM_Version::supports_avx2() :
             VM_Version::supports_evex(), "");
  InstructionAttr attributes(vector_len, /* rex_w */ false, /* legacy_mode */ false, /* no_mask_reg */ true, /* uses_vl */ true);
  int encode = simd_prefix_and_encode(dst, xnoreg, src, VEX_SIMD_66, VEX_OPCODE_0F_38, &attributes);
  emit_int16(0x24, (0xC0 | encode));
}

void Assembler::vpmovsxdq(XMMRegister dst, XMMRegister src, int vector_len) {
  assert(vector_len == AVX_128bit ? VM_Version::supports_avx() :
         vector_len == AVX_256bit ? VM_Version::supports_avx2() :
             VM_Version::supports_evex(), "");
  InstructionAttr attributes(vector_len, /* rex_w */ false, /* legacy_mode */ false, /* no_mask_reg */ true, /* uses_vl */ true);
  int encode = simd_prefix_and_encode(dst, xnoreg, src, VEX_SIMD_66, VEX_OPCODE_0F_38, &attributes);
  emit_int16(0x25, (0xC0 | encode));
}

void Assembler::evpmovwb(Address dst, XMMRegister src, int vector_len) {
  assert(VM_Version::supports_avx512vlbw(), "");
  assert(src != xnoreg, "sanity");
  InstructionMark im(this);
  InstructionAttr attributes(vector_len, /* rex_w */ false, /* legacy_mode */ false, /* no_mask_reg */ true, /* uses_vl */ true);
  attributes.set_address_attributes(/* tuple_type */ EVEX_HVM, /* input_size_in_bits */ EVEX_NObit);
  attributes.set_is_evex_instruction();
  vex_prefix(dst, 0, src->encoding(), VEX_SIMD_F3, VEX_OPCODE_0F_38, &attributes);
  emit_int8(0x30);
  emit_operand(src, dst);
}

void Assembler::evpmovwb(Address dst, KRegister mask, XMMRegister src, int vector_len) {
  assert(VM_Version::supports_avx512vlbw(), "");
  assert(src != xnoreg, "sanity");
  InstructionMark im(this);
  InstructionAttr attributes(vector_len, /* rex_w */ false, /* legacy_mode */ false, /* no_mask_reg */ false, /* uses_vl */ true);
  attributes.set_address_attributes(/* tuple_type */ EVEX_HVM, /* input_size_in_bits */ EVEX_NObit);
  attributes.reset_is_clear_context();
  attributes.set_embedded_opmask_register_specifier(mask);
  attributes.set_is_evex_instruction();
  vex_prefix(dst, 0, src->encoding(), VEX_SIMD_F3, VEX_OPCODE_0F_38, &attributes);
  emit_int8(0x30);
  emit_operand(src, dst);
}

void Assembler::evpmovdb(Address dst, XMMRegister src, int vector_len) {
  assert(VM_Version::supports_evex(), "");
  assert(src != xnoreg, "sanity");
  InstructionMark im(this);
  InstructionAttr attributes(vector_len, /* rex_w */ false, /* legacy_mode */ false, /* no_mask_reg */ true, /* uses_vl */ true);
  attributes.set_address_attributes(/* tuple_type */ EVEX_QVM, /* input_size_in_bits */ EVEX_NObit);
  attributes.set_is_evex_instruction();
  vex_prefix(dst, 0, src->encoding(), VEX_SIMD_F3, VEX_OPCODE_0F_38, &attributes);
  emit_int8(0x31);
  emit_operand(src, dst);
}

void Assembler::vpmovzxwd(XMMRegister dst, XMMRegister src, int vector_len) {
  assert(vector_len == AVX_128bit? VM_Version::supports_avx() :
  vector_len == AVX_256bit? VM_Version::supports_avx2() :
  vector_len == AVX_512bit? VM_Version::supports_evex() : 0, " ");
  InstructionAttr attributes(vector_len, /* rex_w */ false, /* legacy_mode */ _legacy_mode_bw, /* no_mask_reg */ true, /* uses_vl */ true);
  int encode = vex_prefix_and_encode(dst->encoding(), 0, src->encoding(), VEX_SIMD_66, VEX_OPCODE_0F_38, &attributes);
  emit_int16(0x33, (0xC0 | encode));
}

void Assembler::pmaddwd(XMMRegister dst, XMMRegister src) {
  NOT_LP64(assert(VM_Version::supports_sse2(), ""));
  InstructionAttr attributes(AVX_128bit, /* rex_w */ false, /* legacy_mode */ _legacy_mode_bw, /* no_mask_reg */ true, /* uses_vl */ true);
  int encode = simd_prefix_and_encode(dst, dst, src, VEX_SIMD_66, VEX_OPCODE_0F, &attributes);
  emit_int16((unsigned char)0xF5, (0xC0 | encode));
}

void Assembler::vpmaddwd(XMMRegister dst, XMMRegister nds, XMMRegister src, int vector_len) {
  assert(vector_len == AVX_128bit ? VM_Version::supports_avx() :
    (vector_len == AVX_256bit ? VM_Version::supports_avx2() :
    (vector_len == AVX_512bit ? VM_Version::supports_evex() : 0)), "");
  InstructionAttr attributes(vector_len, /* rex_w */ false, /* legacy_mode */ _legacy_mode_bw, /* no_mask_reg */ true, /* uses_vl */ true);
  int encode = simd_prefix_and_encode(dst, nds, src, VEX_SIMD_66, VEX_OPCODE_0F, &attributes);
  emit_int16((unsigned char)0xF5, (0xC0 | encode));
}

void Assembler::vpmaddubsw(XMMRegister dst, XMMRegister src1, XMMRegister src2, int vector_len) {
assert(vector_len == AVX_128bit? VM_Version::supports_avx() :
       vector_len == AVX_256bit? VM_Version::supports_avx2() :
       vector_len == AVX_512bit? VM_Version::supports_avx512bw() : 0, "");
  InstructionAttr attributes(vector_len, /* rex_w */ false, /* legacy_mode */ _legacy_mode_bw, /* no_mask_reg */ true, /* uses_vl */ true);
  int encode = simd_prefix_and_encode(dst, src1, src2, VEX_SIMD_66, VEX_OPCODE_0F_38, &attributes);
  emit_int16(0x04, (0xC0 | encode));
}

void Assembler::evpdpwssd(XMMRegister dst, XMMRegister nds, XMMRegister src, int vector_len) {
  assert(VM_Version::supports_evex(), "");
  assert(VM_Version::supports_avx512_vnni(), "must support vnni");
  InstructionAttr attributes(vector_len, /* vex_w */ false, /* legacy_mode */ false, /* no_mask_reg */ true, /* uses_vl */ true);
  attributes.set_is_evex_instruction();
  int encode = vex_prefix_and_encode(dst->encoding(), nds->encoding(), src->encoding(), VEX_SIMD_66, VEX_OPCODE_0F_38, &attributes);
  emit_int16(0x52, (0xC0 | encode));
}

// generic
void Assembler::pop(Register dst) {
  int encode = prefix_and_encode(dst->encoding());
  emit_int8(0x58 | encode);
}

void Assembler::popcntl(Register dst, Address src) {
  assert(VM_Version::supports_popcnt(), "must support");
  InstructionMark im(this);
  emit_int8((unsigned char)0xF3);
  prefix(src, dst);
  emit_int16(0x0F, (unsigned char)0xB8);
  emit_operand(dst, src);
}

void Assembler::popcntl(Register dst, Register src) {
  assert(VM_Version::supports_popcnt(), "must support");
  emit_int8((unsigned char)0xF3);
  int encode = prefix_and_encode(dst->encoding(), src->encoding());
  emit_int24(0x0F, (unsigned char)0xB8, (0xC0 | encode));
}

void Assembler::vpopcntd(XMMRegister dst, XMMRegister src, int vector_len) {
  assert(VM_Version::supports_avx512_vpopcntdq(), "must support vpopcntdq feature");
  InstructionAttr attributes(vector_len, /* vex_w */ false, /* legacy_mode */ false, /* no_mask_reg */ true, /* uses_vl */ true);
  attributes.set_is_evex_instruction();
  int encode = vex_prefix_and_encode(dst->encoding(), 0, src->encoding(), VEX_SIMD_66, VEX_OPCODE_0F_38, &attributes);
  emit_int16(0x55, (0xC0 | encode));
}

void Assembler::popf() {
  emit_int8((unsigned char)0x9D);
}

#ifndef _LP64 // no 32bit push/pop on amd64
void Assembler::popl(Address dst) {
  // NOTE: this will adjust stack by 8byte on 64bits
  InstructionMark im(this);
  prefix(dst);
  emit_int8((unsigned char)0x8F);
  emit_operand(rax, dst);
}
#endif

void Assembler::prefetchnta(Address src) {
  NOT_LP64(assert(VM_Version::supports_sse(), "must support"));
  InstructionMark im(this);
  prefix(src);
  emit_int16(0x0F, 0x18);
  emit_operand(rax, src); // 0, src
}

void Assembler::prefetchr(Address src) {
  assert(VM_Version::supports_3dnow_prefetch(), "must support");
  InstructionMark im(this);
  prefix(src);
  emit_int16(0x0F, 0x0D);
  emit_operand(rax, src); // 0, src
}

void Assembler::prefetcht0(Address src) {
  NOT_LP64(assert(VM_Version::supports_sse(), "must support"));
  InstructionMark im(this);
  prefix(src);
  emit_int16(0x0F, 0x18);
  emit_operand(rcx, src); // 1, src
}

void Assembler::prefetcht1(Address src) {
  NOT_LP64(assert(VM_Version::supports_sse(), "must support"));
  InstructionMark im(this);
  prefix(src);
  emit_int16(0x0F, 0x18);
  emit_operand(rdx, src); // 2, src
}

void Assembler::prefetcht2(Address src) {
  NOT_LP64(assert(VM_Version::supports_sse(), "must support"));
  InstructionMark im(this);
  prefix(src);
  emit_int16(0x0F, 0x18);
  emit_operand(rbx, src); // 3, src
}

void Assembler::prefetchw(Address src) {
  assert(VM_Version::supports_3dnow_prefetch(), "must support");
  InstructionMark im(this);
  prefix(src);
  emit_int16(0x0F, 0x0D);
  emit_operand(rcx, src); // 1, src
}

void Assembler::prefix(Prefix p) {
  emit_int8(p);
}

void Assembler::pshufb(XMMRegister dst, XMMRegister src) {
  assert(VM_Version::supports_ssse3(), "");
  InstructionAttr attributes(AVX_128bit, /* rex_w */ false, /* legacy_mode */ _legacy_mode_bw, /* no_mask_reg */ true, /* uses_vl */ true);
  int encode = simd_prefix_and_encode(dst, dst, src, VEX_SIMD_66, VEX_OPCODE_0F_38, &attributes);
  emit_int16(0x00, (0xC0 | encode));
}

void Assembler::vpshufb(XMMRegister dst, XMMRegister nds, XMMRegister src, int vector_len) {
  assert(vector_len == AVX_128bit? VM_Version::supports_avx() :
         vector_len == AVX_256bit? VM_Version::supports_avx2() :
         vector_len == AVX_512bit? VM_Version::supports_avx512bw() : 0, "");
  InstructionAttr attributes(vector_len, /* rex_w */ false, /* legacy_mode */ _legacy_mode_bw, /* no_mask_reg */ true, /* uses_vl */ true);
  int encode = simd_prefix_and_encode(dst, nds, src, VEX_SIMD_66, VEX_OPCODE_0F_38, &attributes);
  emit_int16(0x00, (0xC0 | encode));
}

void Assembler::pshufb(XMMRegister dst, Address src) {
  assert(VM_Version::supports_ssse3(), "");
  InstructionMark im(this);
  InstructionAttr attributes(AVX_128bit, /* rex_w */ false, /* legacy_mode */ _legacy_mode_bw, /* no_mask_reg */ true, /* uses_vl */ true);
  attributes.set_address_attributes(/* tuple_type */ EVEX_FVM, /* input_size_in_bits */ EVEX_NObit);
  simd_prefix(dst, dst, src, VEX_SIMD_66, VEX_OPCODE_0F_38, &attributes);
  emit_int8(0x00);
  emit_operand(dst, src);
}

void Assembler::pshufd(XMMRegister dst, XMMRegister src, int mode) {
  assert(isByte(mode), "invalid value");
  NOT_LP64(assert(VM_Version::supports_sse2(), ""));
  int vector_len = VM_Version::supports_avx512novl() ? AVX_512bit : AVX_128bit;
  InstructionAttr attributes(vector_len, /* rex_w */ false, /* legacy_mode */ false, /* no_mask_reg */ true, /* uses_vl */ true);
  int encode = simd_prefix_and_encode(dst, xnoreg, src, VEX_SIMD_66, VEX_OPCODE_0F, &attributes);
  emit_int24(0x70, (0xC0 | encode), mode & 0xFF);
}

void Assembler::vpshufd(XMMRegister dst, XMMRegister src, int mode, int vector_len) {
  assert(vector_len == AVX_128bit? VM_Version::supports_avx() :
         (vector_len == AVX_256bit? VM_Version::supports_avx2() :
         (vector_len == AVX_512bit? VM_Version::supports_evex() : 0)), "");
  NOT_LP64(assert(VM_Version::supports_sse2(), ""));
  InstructionAttr attributes(vector_len, /* rex_w */ false, /* legacy_mode */ false, /* no_mask_reg */ true, /* uses_vl */ true);
  int encode = simd_prefix_and_encode(dst, xnoreg, src, VEX_SIMD_66, VEX_OPCODE_0F, &attributes);
  emit_int24(0x70, (0xC0 | encode), mode & 0xFF);
}

void Assembler::pshufd(XMMRegister dst, Address src, int mode) {
  assert(isByte(mode), "invalid value");
  NOT_LP64(assert(VM_Version::supports_sse2(), ""));
  assert((UseAVX > 0), "SSE mode requires address alignment 16 bytes");
  InstructionMark im(this);
  InstructionAttr attributes(AVX_128bit, /* rex_w */ false, /* legacy_mode */ false, /* no_mask_reg */ true, /* uses_vl */ true);
  attributes.set_address_attributes(/* tuple_type */ EVEX_FV, /* input_size_in_bits */ EVEX_32bit);
  simd_prefix(dst, xnoreg, src, VEX_SIMD_66, VEX_OPCODE_0F, &attributes);
  emit_int8(0x70);
  emit_operand(dst, src);
  emit_int8(mode & 0xFF);
}

void Assembler::pshufhw(XMMRegister dst, XMMRegister src, int mode) {
  assert(isByte(mode), "invalid value");
  NOT_LP64(assert(VM_Version::supports_sse2(), ""));
  InstructionAttr attributes(AVX_128bit, /* rex_w */ false, /* legacy_mode */ _legacy_mode_bw, /* no_mask_reg */ true, /* uses_vl */ true);
  int encode = simd_prefix_and_encode(dst, xnoreg, src, VEX_SIMD_F3, VEX_OPCODE_0F, &attributes);
  emit_int24(0x70, (0xC0 | encode), mode & 0xFF);
}

void Assembler::pshuflw(XMMRegister dst, XMMRegister src, int mode) {
  assert(isByte(mode), "invalid value");
  NOT_LP64(assert(VM_Version::supports_sse2(), ""));
  InstructionAttr attributes(AVX_128bit, /* rex_w */ false, /* legacy_mode */ _legacy_mode_bw, /* no_mask_reg */ true, /* uses_vl */ true);
  int encode = simd_prefix_and_encode(dst, xnoreg, src, VEX_SIMD_F2, VEX_OPCODE_0F, &attributes);
  emit_int24(0x70, (0xC0 | encode), mode & 0xFF);
}

void Assembler::pshuflw(XMMRegister dst, Address src, int mode) {
  assert(isByte(mode), "invalid value");
  NOT_LP64(assert(VM_Version::supports_sse2(), ""));
  assert((UseAVX > 0), "SSE mode requires address alignment 16 bytes");
  InstructionMark im(this);
  InstructionAttr attributes(AVX_128bit, /* rex_w */ false, /* legacy_mode */ _legacy_mode_bw, /* no_mask_reg */ true, /* uses_vl */ true);
  attributes.set_address_attributes(/* tuple_type */ EVEX_FVM, /* input_size_in_bits */ EVEX_NObit);
  simd_prefix(dst, xnoreg, src, VEX_SIMD_F2, VEX_OPCODE_0F, &attributes);
  emit_int8(0x70);
  emit_operand(dst, src);
  emit_int8(mode & 0xFF);
}

void Assembler::evshufi64x2(XMMRegister dst, XMMRegister nds, XMMRegister src, int imm8, int vector_len) {
  assert(VM_Version::supports_evex(), "requires EVEX support");
  assert(vector_len == Assembler::AVX_256bit || vector_len == Assembler::AVX_512bit, "");
  InstructionAttr attributes(vector_len, /* vex_w */ VM_Version::supports_evex(), /* legacy_mode */ false, /* no_mask_reg */ true, /* uses_vl */ true);
  attributes.set_is_evex_instruction();
  int encode = vex_prefix_and_encode(dst->encoding(), nds->encoding(), src->encoding(), VEX_SIMD_66, VEX_OPCODE_0F_3A, &attributes);
  emit_int24(0x43, (0xC0 | encode), imm8 & 0xFF);
}

void Assembler::pshufpd(XMMRegister dst, XMMRegister src, int imm8) {
  assert(isByte(imm8), "invalid value");
  NOT_LP64(assert(VM_Version::supports_sse2(), ""));
  InstructionAttr attributes(AVX_128bit, /* rex_w */ false, /* legacy_mode */ false, /* no_mask_reg */ true, /* uses_vl */ true);
  int encode = simd_prefix_and_encode(dst, dst, src, VEX_SIMD_66, VEX_OPCODE_0F, &attributes);
  emit_int24((unsigned char)0xC6, (0xC0 | encode), imm8 & 0xFF);
}

void Assembler::vpshufpd(XMMRegister dst, XMMRegister nds, XMMRegister src, int imm8, int vector_len) {
  InstructionAttr attributes(vector_len, /* vex_w */ VM_Version::supports_evex(), /* legacy_mode */ false, /* no_mask_reg */ true, /* uses_vl */ true);
  attributes.set_rex_vex_w_reverted();
  int encode = vex_prefix_and_encode(dst->encoding(), nds->encoding(), src->encoding(), VEX_SIMD_66, VEX_OPCODE_0F, &attributes);
  emit_int24((unsigned char)0xC6, (0xC0 | encode), imm8 & 0xFF);
}

void Assembler::pshufps(XMMRegister dst, XMMRegister src, int imm8) {
  assert(isByte(imm8), "invalid value");
  NOT_LP64(assert(VM_Version::supports_sse2(), ""));
  InstructionAttr attributes(AVX_128bit, /* rex_w */ false, /* legacy_mode */ false, /* no_mask_reg */ true, /* uses_vl */ true);
  int encode = simd_prefix_and_encode(dst, dst, src, VEX_SIMD_NONE, VEX_OPCODE_0F, &attributes);
  emit_int24((unsigned char)0xC6, (0xC0 | encode), imm8 & 0xFF);
}

void Assembler::vpshufps(XMMRegister dst, XMMRegister nds, XMMRegister src, int imm8, int vector_len) {
  InstructionAttr attributes(vector_len, /* vex_w */ false, /* legacy_mode */ false, /* no_mask_reg */ true, /* uses_vl */ true);
  int encode = vex_prefix_and_encode(dst->encoding(), nds->encoding(), src->encoding(), VEX_SIMD_NONE, VEX_OPCODE_0F, &attributes);
  emit_int24((unsigned char)0xC6, (0xC0 | encode), imm8 & 0xFF);
}

void Assembler::psrldq(XMMRegister dst, int shift) {
  // Shift left 128 bit value in dst XMMRegister by shift number of bytes.
  NOT_LP64(assert(VM_Version::supports_sse2(), ""));
  InstructionAttr attributes(AVX_128bit, /* rex_w */ false, /* legacy_mode */ _legacy_mode_bw, /* no_mask_reg */ true, /* uses_vl */ true);
  int encode = simd_prefix_and_encode(xmm3, dst, dst, VEX_SIMD_66, VEX_OPCODE_0F, &attributes);
  emit_int24(0x73, (0xC0 | encode), shift);
}

void Assembler::vpsrldq(XMMRegister dst, XMMRegister src, int shift, int vector_len) {
  assert(vector_len == AVX_128bit ? VM_Version::supports_avx() :
         vector_len == AVX_256bit ? VM_Version::supports_avx2() :
         vector_len == AVX_512bit ? VM_Version::supports_avx512bw() : 0, "");
  InstructionAttr attributes(vector_len, /*vex_w */ false, /* legacy_mode */ _legacy_mode_bw, /* no_mask_reg */ true, /* uses_vl */ true);
  int encode = vex_prefix_and_encode(xmm3->encoding(), dst->encoding(), src->encoding(), VEX_SIMD_66, VEX_OPCODE_0F, &attributes);
  emit_int24(0x73, (0xC0 | encode), shift & 0xFF);
}

void Assembler::pslldq(XMMRegister dst, int shift) {
  // Shift left 128 bit value in dst XMMRegister by shift number of bytes.
  NOT_LP64(assert(VM_Version::supports_sse2(), ""));
  InstructionAttr attributes(AVX_128bit, /* rex_w */ false, /* legacy_mode */ _legacy_mode_bw, /* no_mask_reg */ true, /* uses_vl */ true);
  // XMM7 is for /7 encoding: 66 0F 73 /7 ib
  int encode = simd_prefix_and_encode(xmm7, dst, dst, VEX_SIMD_66, VEX_OPCODE_0F, &attributes);
  emit_int24(0x73, (0xC0 | encode), shift);
}

void Assembler::vpslldq(XMMRegister dst, XMMRegister src, int shift, int vector_len) {
  assert(vector_len == AVX_128bit ? VM_Version::supports_avx() :
         vector_len == AVX_256bit ? VM_Version::supports_avx2() :
         vector_len == AVX_512bit ? VM_Version::supports_avx512bw() : 0, "");
  InstructionAttr attributes(vector_len, /*vex_w */ false, /* legacy_mode */ _legacy_mode_bw, /* no_mask_reg */ true, /* uses_vl */ true);
  int encode = vex_prefix_and_encode(xmm7->encoding(), dst->encoding(), src->encoding(), VEX_SIMD_66, VEX_OPCODE_0F, &attributes);
  emit_int24(0x73, (0xC0 | encode), shift & 0xFF);
}

void Assembler::ptest(XMMRegister dst, Address src) {
  assert(VM_Version::supports_sse4_1(), "");
  assert((UseAVX > 0), "SSE mode requires address alignment 16 bytes");
  InstructionMark im(this);
  InstructionAttr attributes(AVX_128bit, /* rex_w */ false, /* legacy_mode */ true, /* no_mask_reg */ true, /* uses_vl */ false);
  simd_prefix(dst, xnoreg, src, VEX_SIMD_66, VEX_OPCODE_0F_38, &attributes);
  emit_int8(0x17);
  emit_operand(dst, src);
}

void Assembler::ptest(XMMRegister dst, XMMRegister src) {
  assert(VM_Version::supports_sse4_1() || VM_Version::supports_avx(), "");
  InstructionAttr attributes(AVX_128bit, /* rex_w */ false, /* legacy_mode */ true, /* no_mask_reg */ true, /* uses_vl */ false);
  int encode = simd_prefix_and_encode(dst, xnoreg, src, VEX_SIMD_66, VEX_OPCODE_0F_38, &attributes);
  emit_int8(0x17);
  emit_int8((0xC0 | encode));
}

void Assembler::vptest(XMMRegister dst, Address src) {
  assert(VM_Version::supports_avx(), "");
  InstructionMark im(this);
  InstructionAttr attributes(AVX_256bit, /* rex_w */ false, /* legacy_mode */ true, /* no_mask_reg */ true, /* uses_vl */ false);
  assert(dst != xnoreg, "sanity");
  // swap src<->dst for encoding
  vex_prefix(src, 0, dst->encoding(), VEX_SIMD_66, VEX_OPCODE_0F_38, &attributes);
  emit_int8(0x17);
  emit_operand(dst, src);
}

void Assembler::vptest(XMMRegister dst, XMMRegister src) {
  assert(VM_Version::supports_avx(), "");
  InstructionAttr attributes(AVX_256bit, /* rex_w */ false, /* legacy_mode */ true, /* no_mask_reg */ true, /* uses_vl */ false);
  int encode = vex_prefix_and_encode(dst->encoding(), 0, src->encoding(), VEX_SIMD_66, VEX_OPCODE_0F_38, &attributes);
  emit_int16(0x17, (0xC0 | encode));
}

void Assembler::vptest(XMMRegister dst, XMMRegister src, int vector_len) {
  assert(VM_Version::supports_avx(), "");
  InstructionAttr attributes(vector_len, /* rex_w */ false, /* legacy_mode */ true, /* no_mask_reg */ true, /* uses_vl */ false);
  int encode = vex_prefix_and_encode(dst->encoding(), 0, src->encoding(), VEX_SIMD_66, VEX_OPCODE_0F_38, &attributes);
  emit_int16(0x17, (0xC0 | encode));
}

void Assembler::evptestmb(KRegister dst, XMMRegister nds, XMMRegister src, int vector_len) {
  assert(VM_Version::supports_avx512vlbw(), "");
  // Encoding: EVEX.NDS.XXX.66.0F.W0 DB /r
  InstructionAttr attributes(vector_len, /* vex_w */ false, /* legacy_mode */ false, /* no_mask_reg */ true, /* uses_vl */ true);
  attributes.set_is_evex_instruction();
  int encode = vex_prefix_and_encode(dst->encoding(), nds->encoding(), src->encoding(), VEX_SIMD_66, VEX_OPCODE_0F_38, &attributes);
  emit_int16((unsigned char)0x26, (0xC0 | encode));
}

void Assembler::punpcklbw(XMMRegister dst, Address src) {
  NOT_LP64(assert(VM_Version::supports_sse2(), ""));
  assert((UseAVX > 0), "SSE mode requires address alignment 16 bytes");
  InstructionMark im(this);
  InstructionAttr attributes(AVX_128bit, /* rex_w */ false, /* legacy_mode */ _legacy_mode_vlbw, /* no_mask_reg */ true, /* uses_vl */ true);
  attributes.set_address_attributes(/* tuple_type */ EVEX_FVM, /* input_size_in_bits */ EVEX_NObit);
  simd_prefix(dst, dst, src, VEX_SIMD_66, VEX_OPCODE_0F, &attributes);
  emit_int8(0x60);
  emit_operand(dst, src);
}

void Assembler::punpcklbw(XMMRegister dst, XMMRegister src) {
  NOT_LP64(assert(VM_Version::supports_sse2(), ""));
  InstructionAttr attributes(AVX_128bit, /* rex_w */ false, /* legacy_mode */ _legacy_mode_vlbw, /* no_mask_reg */ true, /* uses_vl */ true);
  int encode = simd_prefix_and_encode(dst, dst, src, VEX_SIMD_66, VEX_OPCODE_0F, &attributes);
  emit_int16(0x60, (0xC0 | encode));
}

void Assembler::punpckldq(XMMRegister dst, Address src) {
  NOT_LP64(assert(VM_Version::supports_sse2(), ""));
  assert((UseAVX > 0), "SSE mode requires address alignment 16 bytes");
  InstructionMark im(this);
  InstructionAttr attributes(AVX_128bit, /* rex_w */ false, /* legacy_mode */ false, /* no_mask_reg */ true, /* uses_vl */ true);
  attributes.set_address_attributes(/* tuple_type */ EVEX_FV, /* input_size_in_bits */ EVEX_32bit);
  simd_prefix(dst, dst, src, VEX_SIMD_66, VEX_OPCODE_0F, &attributes);
  emit_int8(0x62);
  emit_operand(dst, src);
}

void Assembler::punpckldq(XMMRegister dst, XMMRegister src) {
  NOT_LP64(assert(VM_Version::supports_sse2(), ""));
  InstructionAttr attributes(AVX_128bit, /* rex_w */ false, /* legacy_mode */ false, /* no_mask_reg */ true, /* uses_vl */ true);
  int encode = simd_prefix_and_encode(dst, dst, src, VEX_SIMD_66, VEX_OPCODE_0F, &attributes);
  emit_int16(0x62, (0xC0 | encode));
}

void Assembler::punpcklqdq(XMMRegister dst, XMMRegister src) {
  NOT_LP64(assert(VM_Version::supports_sse2(), ""));
  InstructionAttr attributes(AVX_128bit, /* rex_w */ VM_Version::supports_evex(), /* legacy_mode */ false, /* no_mask_reg */ true, /* uses_vl */ true);
  attributes.set_rex_vex_w_reverted();
  int encode = simd_prefix_and_encode(dst, dst, src, VEX_SIMD_66, VEX_OPCODE_0F, &attributes);
  emit_int16(0x6C, (0xC0 | encode));
}

void Assembler::push(int32_t imm32) {
  // in 64bits we push 64bits onto the stack but only
  // take a 32bit immediate
  emit_int8(0x68);
  emit_int32(imm32);
}

void Assembler::push(Register src) {
  int encode = prefix_and_encode(src->encoding());
  emit_int8(0x50 | encode);
}

void Assembler::pushf() {
  emit_int8((unsigned char)0x9C);
}

#ifndef _LP64 // no 32bit push/pop on amd64
void Assembler::pushl(Address src) {
  // Note this will push 64bit on 64bit
  InstructionMark im(this);
  prefix(src);
  emit_int8((unsigned char)0xFF);
  emit_operand(rsi, src);
}
#endif

void Assembler::rcll(Register dst, int imm8) {
  assert(isShiftCount(imm8), "illegal shift count");
  int encode = prefix_and_encode(dst->encoding());
  if (imm8 == 1) {
    emit_int16((unsigned char)0xD1, (0xD0 | encode));
  } else {
    emit_int24((unsigned char)0xC1, (0xD0 | encode), imm8);
  }
}

void Assembler::rcpps(XMMRegister dst, XMMRegister src) {
  NOT_LP64(assert(VM_Version::supports_sse(), ""));
  InstructionAttr attributes(AVX_128bit, /* rex_w */ false, /* legacy_mode */ true, /* no_mask_reg */ true, /* uses_vl */ false);
  int encode = simd_prefix_and_encode(dst, xnoreg, src, VEX_SIMD_NONE, VEX_OPCODE_0F, &attributes);
  emit_int16(0x53, (0xC0 | encode));
}

void Assembler::rcpss(XMMRegister dst, XMMRegister src) {
  NOT_LP64(assert(VM_Version::supports_sse(), ""));
  InstructionAttr attributes(AVX_128bit, /* rex_w */ false, /* legacy_mode */ true, /* no_mask_reg */ true, /* uses_vl */ false);
  int encode = simd_prefix_and_encode(dst, dst, src, VEX_SIMD_F3, VEX_OPCODE_0F, &attributes);
  emit_int16(0x53, (0xC0 | encode));
}

void Assembler::rdtsc() {
  emit_int16(0x0F, 0x31);
}

// copies data from [esi] to [edi] using rcx pointer sized words
// generic
void Assembler::rep_mov() {
  // REP
  // MOVSQ
  LP64_ONLY(emit_int24((unsigned char)0xF3, REX_W, (unsigned char)0xA5);)
  NOT_LP64( emit_int16((unsigned char)0xF3,        (unsigned char)0xA5);)
}

// sets rcx bytes with rax, value at [edi]
void Assembler::rep_stosb() {
  // REP
  // STOSB
  LP64_ONLY(emit_int24((unsigned char)0xF3, REX_W, (unsigned char)0xAA);)
  NOT_LP64( emit_int16((unsigned char)0xF3,        (unsigned char)0xAA);)
}

// sets rcx pointer sized words with rax, value at [edi]
// generic
void Assembler::rep_stos() {
  // REP
  // LP64:STOSQ, LP32:STOSD
  LP64_ONLY(emit_int24((unsigned char)0xF3, REX_W, (unsigned char)0xAB);)
  NOT_LP64( emit_int16((unsigned char)0xF3,        (unsigned char)0xAB);)
}

// scans rcx pointer sized words at [edi] for occurance of rax,
// generic
void Assembler::repne_scan() { // repne_scan
  // SCASQ
  LP64_ONLY(emit_int24((unsigned char)0xF2, REX_W, (unsigned char)0xAF);)
  NOT_LP64( emit_int16((unsigned char)0xF2,        (unsigned char)0xAF);)
}

#ifdef _LP64
// scans rcx 4 byte words at [edi] for occurance of rax,
// generic
void Assembler::repne_scanl() { // repne_scan
  // SCASL
  emit_int16((unsigned char)0xF2, (unsigned char)0xAF);
}
#endif

void Assembler::ret(int imm16) {
  if (imm16 == 0) {
    emit_int8((unsigned char)0xC3);
  } else {
    emit_int8((unsigned char)0xC2);
    emit_int16(imm16);
  }
}

void Assembler::roll(Register dst, int imm8) {
  assert(isShiftCount(imm8), "illegal shift count");
  int encode = prefix_and_encode(dst->encoding());
  if (imm8 == 1) {
    emit_int16((unsigned char)0xD1, (0xC0 | encode));
  } else {
    emit_int24((unsigned char)0xC1, (0xc0 | encode), imm8);
  }
}

void Assembler::roll(Register dst) {
  int encode = prefix_and_encode(dst->encoding());
  emit_int16((unsigned char)0xD3, (0xC0 | encode));
}

void Assembler::rorl(Register dst, int imm8) {
  assert(isShiftCount(imm8), "illegal shift count");
  int encode = prefix_and_encode(dst->encoding());
  if (imm8 == 1) {
    emit_int16((unsigned char)0xD1, (0xC8 | encode));
  } else {
    emit_int24((unsigned char)0xC1, (0xc8 | encode), imm8);
  }
}

void Assembler::rorl(Register dst) {
  int encode = prefix_and_encode(dst->encoding());
  emit_int16((unsigned char)0xD3, (0xC8 | encode));
}

#ifdef _LP64
void Assembler::rorq(Register dst) {
  int encode = prefixq_and_encode(dst->encoding());
  emit_int16((unsigned char)0xD3, (0xC8 | encode));
}

void Assembler::rorq(Register dst, int imm8) {
  assert(isShiftCount(imm8 >> 1), "illegal shift count");
  int encode = prefixq_and_encode(dst->encoding());
  if (imm8 == 1) {
    emit_int16((unsigned char)0xD1, (0xC8 | encode));
  } else {
    emit_int24((unsigned char)0xC1, (0xc8 | encode), imm8);
  }
}

void Assembler::rolq(Register dst) {
  int encode = prefixq_and_encode(dst->encoding());
  emit_int16((unsigned char)0xD3, (0xC0 | encode));
}

void Assembler::rolq(Register dst, int imm8) {
  assert(isShiftCount(imm8 >> 1), "illegal shift count");
  int encode = prefixq_and_encode(dst->encoding());
  if (imm8 == 1) {
    emit_int16((unsigned char)0xD1, (0xC0 | encode));
  } else {
    emit_int24((unsigned char)0xC1, (0xc0 | encode), imm8);
  }
}
#endif

void Assembler::sahf() {
#ifdef _LP64
  // Not supported in 64bit mode
  ShouldNotReachHere();
#endif
  emit_int8((unsigned char)0x9E);
}

void Assembler::sall(Address dst, int imm8) {
  InstructionMark im(this);
  assert(isShiftCount(imm8), "illegal shift count");
  prefix(dst);
  if (imm8 == 1) {
    emit_int8((unsigned char)0xD1);
    emit_operand(as_Register(4), dst);
  }
  else {
    emit_int8((unsigned char)0xC1);
    emit_operand(as_Register(4), dst);
    emit_int8(imm8);
  }
}

void Assembler::sall(Address dst) {
  InstructionMark im(this);
  prefix(dst);
  emit_int8((unsigned char)0xD3);
  emit_operand(as_Register(4), dst);
}

void Assembler::sall(Register dst, int imm8) {
  assert(isShiftCount(imm8), "illegal shift count");
  int encode = prefix_and_encode(dst->encoding());
  if (imm8 == 1) {
    emit_int16((unsigned char)0xD1, (0xE0 | encode));
  } else {
    emit_int24((unsigned char)0xC1, (0xE0 | encode), imm8);
  }
}

void Assembler::sall(Register dst) {
  int encode = prefix_and_encode(dst->encoding());
  emit_int16((unsigned char)0xD3, (0xE0 | encode));
}

void Assembler::sarl(Address dst, int imm8) {
  assert(isShiftCount(imm8), "illegal shift count");
  InstructionMark im(this);
  prefix(dst);
  if (imm8 == 1) {
    emit_int8((unsigned char)0xD1);
    emit_operand(as_Register(7), dst);
  }
  else {
    emit_int8((unsigned char)0xC1);
    emit_operand(as_Register(7), dst);
    emit_int8(imm8);
  }
}

void Assembler::sarl(Address dst) {
  InstructionMark im(this);
  prefix(dst);
  emit_int8((unsigned char)0xD3);
  emit_operand(as_Register(7), dst);
}

void Assembler::sarl(Register dst, int imm8) {
  int encode = prefix_and_encode(dst->encoding());
  assert(isShiftCount(imm8), "illegal shift count");
  if (imm8 == 1) {
    emit_int16((unsigned char)0xD1, (0xF8 | encode));
  } else {
    emit_int24((unsigned char)0xC1, (0xF8 | encode), imm8);
  }
}

void Assembler::sarl(Register dst) {
  int encode = prefix_and_encode(dst->encoding());
  emit_int16((unsigned char)0xD3, (0xF8 | encode));
}

void Assembler::sbbl(Address dst, int32_t imm32) {
  InstructionMark im(this);
  prefix(dst);
  emit_arith_operand(0x81, rbx, dst, imm32);
}

void Assembler::sbbl(Register dst, int32_t imm32) {
  prefix(dst);
  emit_arith(0x81, 0xD8, dst, imm32);
}


void Assembler::sbbl(Register dst, Address src) {
  InstructionMark im(this);
  prefix(src, dst);
  emit_int8(0x1B);
  emit_operand(dst, src);
}

void Assembler::sbbl(Register dst, Register src) {
  (void) prefix_and_encode(dst->encoding(), src->encoding());
  emit_arith(0x1B, 0xC0, dst, src);
}

void Assembler::setb(Condition cc, Register dst) {
  assert(0 <= cc && cc < 16, "illegal cc");
  int encode = prefix_and_encode(dst->encoding(), true);
  emit_int24(0x0F, (unsigned char)0x90 | cc, (0xC0 | encode));
}

void Assembler::sete(Register dst) {
  int encode = prefix_and_encode(dst->encoding(), true);
  emit_int24(0x0F, (unsigned char)0x94, (0xC0 | encode));
}

void Assembler::setl(Register dst) {
  int encode = prefix_and_encode(dst->encoding(), true);
  emit_int24(0x0F, (unsigned char)0x9C, (0xC0 | encode));
}

void Assembler::setne(Register dst) {
  int encode = prefix_and_encode(dst->encoding(), true);
  emit_int24(0x0F, (unsigned char)0x95, (0xC0 | encode));
}

void Assembler::palignr(XMMRegister dst, XMMRegister src, int imm8) {
  assert(VM_Version::supports_ssse3(), "");
  InstructionAttr attributes(AVX_128bit, /* rex_w */ false, /* legacy_mode */ _legacy_mode_bw, /* no_mask_reg */ true, /* uses_vl */ true);
  int encode = simd_prefix_and_encode(dst, dst, src, VEX_SIMD_66, VEX_OPCODE_0F_3A, &attributes);
  emit_int24(0x0F, (0xC0 | encode), imm8);
}

void Assembler::vpalignr(XMMRegister dst, XMMRegister nds, XMMRegister src, int imm8, int vector_len) {
  assert(vector_len == AVX_128bit? VM_Version::supports_avx() :
         vector_len == AVX_256bit? VM_Version::supports_avx2() :
         0, "");
  InstructionAttr attributes(vector_len, /* rex_w */ false, /* legacy_mode */ _legacy_mode_bw, /* no_mask_reg */ true, /* uses_vl */ true);
  int encode = simd_prefix_and_encode(dst, nds, src, VEX_SIMD_66, VEX_OPCODE_0F_3A, &attributes);
  emit_int24(0x0F, (0xC0 | encode), imm8);
}

void Assembler::evalignq(XMMRegister dst, XMMRegister nds, XMMRegister src, uint8_t imm8) {
  assert(VM_Version::supports_evex(), "");
  InstructionAttr attributes(AVX_512bit, /* vex_w */ true, /* legacy_mode */ false, /* no_mask_reg */ true, /* uses_vl */ true);
  attributes.set_is_evex_instruction();
  int encode = vex_prefix_and_encode(dst->encoding(), nds->encoding(), src->encoding(), VEX_SIMD_66, VEX_OPCODE_0F_3A, &attributes);
  emit_int24(0x3, (0xC0 | encode), imm8);
}

void Assembler::pblendw(XMMRegister dst, XMMRegister src, int imm8) {
  assert(VM_Version::supports_sse4_1(), "");
  InstructionAttr attributes(AVX_128bit, /* rex_w */ false, /* legacy_mode */ true, /* no_mask_reg */ true, /* uses_vl */ false);
  int encode = simd_prefix_and_encode(dst, dst, src, VEX_SIMD_66, VEX_OPCODE_0F_3A, &attributes);
  emit_int24(0x0E, (0xC0 | encode), imm8);
}

void Assembler::sha1rnds4(XMMRegister dst, XMMRegister src, int imm8) {
  assert(VM_Version::supports_sha(), "");
  int encode = rex_prefix_and_encode(dst->encoding(), src->encoding(), VEX_SIMD_NONE, VEX_OPCODE_0F_3A, /* rex_w */ false);
  emit_int24((unsigned char)0xCC, (0xC0 | encode), (unsigned char)imm8);
}

void Assembler::sha1nexte(XMMRegister dst, XMMRegister src) {
  assert(VM_Version::supports_sha(), "");
  int encode = rex_prefix_and_encode(dst->encoding(), src->encoding(), VEX_SIMD_NONE, VEX_OPCODE_0F_38, /* rex_w */ false);
  emit_int16((unsigned char)0xC8, (0xC0 | encode));
}

void Assembler::sha1msg1(XMMRegister dst, XMMRegister src) {
  assert(VM_Version::supports_sha(), "");
  int encode = rex_prefix_and_encode(dst->encoding(), src->encoding(), VEX_SIMD_NONE, VEX_OPCODE_0F_38, /* rex_w */ false);
  emit_int16((unsigned char)0xC9, (0xC0 | encode));
}

void Assembler::sha1msg2(XMMRegister dst, XMMRegister src) {
  assert(VM_Version::supports_sha(), "");
  int encode = rex_prefix_and_encode(dst->encoding(), src->encoding(), VEX_SIMD_NONE, VEX_OPCODE_0F_38, /* rex_w */ false);
  emit_int16((unsigned char)0xCA, (0xC0 | encode));
}

// xmm0 is implicit additional source to this instruction.
void Assembler::sha256rnds2(XMMRegister dst, XMMRegister src) {
  assert(VM_Version::supports_sha(), "");
  int encode = rex_prefix_and_encode(dst->encoding(), src->encoding(), VEX_SIMD_NONE, VEX_OPCODE_0F_38, /* rex_w */ false);
  emit_int16((unsigned char)0xCB, (0xC0 | encode));
}

void Assembler::sha256msg1(XMMRegister dst, XMMRegister src) {
  assert(VM_Version::supports_sha(), "");
  int encode = rex_prefix_and_encode(dst->encoding(), src->encoding(), VEX_SIMD_NONE, VEX_OPCODE_0F_38, /* rex_w */ false);
  emit_int16((unsigned char)0xCC, (0xC0 | encode));
}

void Assembler::sha256msg2(XMMRegister dst, XMMRegister src) {
  assert(VM_Version::supports_sha(), "");
  int encode = rex_prefix_and_encode(dst->encoding(), src->encoding(), VEX_SIMD_NONE, VEX_OPCODE_0F_38, /* rex_w */ false);
  emit_int16((unsigned char)0xCD, (0xC0 | encode));
}


void Assembler::shll(Register dst, int imm8) {
  assert(isShiftCount(imm8), "illegal shift count");
  int encode = prefix_and_encode(dst->encoding());
  if (imm8 == 1 ) {
    emit_int16((unsigned char)0xD1, (0xE0 | encode));
  } else {
    emit_int24((unsigned char)0xC1, (0xE0 | encode), imm8);
  }
}

void Assembler::shll(Register dst) {
  int encode = prefix_and_encode(dst->encoding());
  emit_int16((unsigned char)0xD3, (0xE0 | encode));
}

void Assembler::shrl(Register dst, int imm8) {
  assert(isShiftCount(imm8), "illegal shift count");
  int encode = prefix_and_encode(dst->encoding());
  if (imm8 == 1) {
    emit_int16((unsigned char)0xD1, (0xE8 | encode));
  }
  else {
    emit_int24((unsigned char)0xC1, (0xE8 | encode), imm8);
  }
}

void Assembler::shrl(Register dst) {
  int encode = prefix_and_encode(dst->encoding());
  emit_int16((unsigned char)0xD3, (0xE8 | encode));
}

void Assembler::shrl(Address dst) {
  InstructionMark im(this);
  prefix(dst);
  emit_int8((unsigned char)0xD3);
  emit_operand(as_Register(5), dst);
}

void Assembler::shrl(Address dst, int imm8) {
  InstructionMark im(this);
  assert(isShiftCount(imm8), "illegal shift count");
  prefix(dst);
  if (imm8 == 1) {
    emit_int8((unsigned char)0xD1);
    emit_operand(as_Register(5), dst);
  }
  else {
    emit_int8((unsigned char)0xC1);
    emit_operand(as_Register(5), dst);
    emit_int8(imm8);
  }
}


void Assembler::shldl(Register dst, Register src) {
  int encode = prefix_and_encode(src->encoding(), dst->encoding());
  emit_int24(0x0F, (unsigned char)0xA5, (0xC0 | encode));
}

void Assembler::shldl(Register dst, Register src, int8_t imm8) {
  int encode = prefix_and_encode(src->encoding(), dst->encoding());
  emit_int32(0x0F, (unsigned char)0xA4, (0xC0 | encode), imm8);
}

void Assembler::shrdl(Register dst, Register src) {
  int encode = prefix_and_encode(src->encoding(), dst->encoding());
  emit_int24(0x0F, (unsigned char)0xAD, (0xC0 | encode));
}

void Assembler::shrdl(Register dst, Register src, int8_t imm8) {
  int encode = prefix_and_encode(src->encoding(), dst->encoding());
  emit_int32(0x0F, (unsigned char)0xAC, (0xC0 | encode), imm8);
}

// copies a single word from [esi] to [edi]
void Assembler::smovl() {
  emit_int8((unsigned char)0xA5);
}

void Assembler::roundsd(XMMRegister dst, XMMRegister src, int32_t rmode) {
  assert(VM_Version::supports_sse4_1(), "");
  InstructionAttr attributes(AVX_128bit, /* rex_w */ false, /* legacy_mode */ true, /* no_mask_reg */ true, /* uses_vl */ false);
  int encode = simd_prefix_and_encode(dst, dst, src, VEX_SIMD_66, VEX_OPCODE_0F_3A, &attributes);
  emit_int24(0x0B, (0xC0 | encode), (unsigned char)rmode);
}

void Assembler::roundsd(XMMRegister dst, Address src, int32_t rmode) {
  assert(VM_Version::supports_sse4_1(), "");
  InstructionMark im(this);
  InstructionAttr attributes(AVX_128bit, /* rex_w */ false, /* legacy_mode */ true, /* no_mask_reg */ true, /* uses_vl */ false);
  simd_prefix(dst, dst, src, VEX_SIMD_66, VEX_OPCODE_0F_3A, &attributes);
  emit_int8(0x0B);
  emit_operand(dst, src);
  emit_int8((unsigned char)rmode);
}

void Assembler::sqrtsd(XMMRegister dst, XMMRegister src) {
  NOT_LP64(assert(VM_Version::supports_sse2(), ""));
  InstructionAttr attributes(AVX_128bit, /* rex_w */ VM_Version::supports_evex(), /* legacy_mode */ false, /* no_mask_reg */ true, /* uses_vl */ false);
  attributes.set_rex_vex_w_reverted();
  int encode = simd_prefix_and_encode(dst, dst, src, VEX_SIMD_F2, VEX_OPCODE_0F, &attributes);
  emit_int16(0x51, (0xC0 | encode));
}

void Assembler::sqrtsd(XMMRegister dst, Address src) {
  NOT_LP64(assert(VM_Version::supports_sse2(), ""));
  InstructionMark im(this);
  InstructionAttr attributes(AVX_128bit, /* rex_w */ VM_Version::supports_evex(), /* legacy_mode */ false, /* no_mask_reg */ true, /* uses_vl */ false);
  attributes.set_address_attributes(/* tuple_type */ EVEX_T1S, /* input_size_in_bits */ EVEX_64bit);
  attributes.set_rex_vex_w_reverted();
  simd_prefix(dst, dst, src, VEX_SIMD_F2, VEX_OPCODE_0F, &attributes);
  emit_int8(0x51);
  emit_operand(dst, src);
}

void Assembler::sqrtss(XMMRegister dst, XMMRegister src) {
  NOT_LP64(assert(VM_Version::supports_sse(), ""));
  InstructionAttr attributes(AVX_128bit, /* rex_w */ false, /* legacy_mode */ false, /* no_mask_reg */ true, /* uses_vl */ false);
  int encode = simd_prefix_and_encode(dst, dst, src, VEX_SIMD_F3, VEX_OPCODE_0F, &attributes);
  emit_int16(0x51, (0xC0 | encode));
}

void Assembler::std() {
  emit_int8((unsigned char)0xFD);
}

void Assembler::sqrtss(XMMRegister dst, Address src) {
  NOT_LP64(assert(VM_Version::supports_sse(), ""));
  InstructionMark im(this);
  InstructionAttr attributes(AVX_128bit, /* rex_w */ false, /* legacy_mode */ false, /* no_mask_reg */ true, /* uses_vl */ false);
  attributes.set_address_attributes(/* tuple_type */ EVEX_T1S, /* input_size_in_bits */ EVEX_32bit);
  simd_prefix(dst, dst, src, VEX_SIMD_F3, VEX_OPCODE_0F, &attributes);
  emit_int8(0x51);
  emit_operand(dst, src);
}

void Assembler::stmxcsr( Address dst) {
  if (UseAVX > 0 ) {
    assert(VM_Version::supports_avx(), "");
    InstructionMark im(this);
    InstructionAttr attributes(AVX_128bit, /* vex_w */ false, /* legacy_mode */ true, /* no_mask_reg */ true, /* uses_vl */ false);
    vex_prefix(dst, 0, 0, VEX_SIMD_NONE, VEX_OPCODE_0F, &attributes);
    emit_int8((unsigned char)0xAE);
    emit_operand(as_Register(3), dst);
  } else {
    NOT_LP64(assert(VM_Version::supports_sse(), ""));
    InstructionMark im(this);
    prefix(dst);
    emit_int16(0x0F, (unsigned char)0xAE);
    emit_operand(as_Register(3), dst);
  }
}

void Assembler::subl(Address dst, int32_t imm32) {
  InstructionMark im(this);
  prefix(dst);
  emit_arith_operand(0x81, rbp, dst, imm32);
}

void Assembler::subl(Address dst, Register src) {
  InstructionMark im(this);
  prefix(dst, src);
  emit_int8(0x29);
  emit_operand(src, dst);
}

void Assembler::subl(Register dst, int32_t imm32) {
  prefix(dst);
  emit_arith(0x81, 0xE8, dst, imm32);
}

// Force generation of a 4 byte immediate value even if it fits into 8bit
void Assembler::subl_imm32(Register dst, int32_t imm32) {
  prefix(dst);
  emit_arith_imm32(0x81, 0xE8, dst, imm32);
}

void Assembler::subl(Register dst, Address src) {
  InstructionMark im(this);
  prefix(src, dst);
  emit_int8(0x2B);
  emit_operand(dst, src);
}

void Assembler::subl(Register dst, Register src) {
  (void) prefix_and_encode(dst->encoding(), src->encoding());
  emit_arith(0x2B, 0xC0, dst, src);
}

void Assembler::subsd(XMMRegister dst, XMMRegister src) {
  NOT_LP64(assert(VM_Version::supports_sse2(), ""));
  InstructionAttr attributes(AVX_128bit, /* rex_w */ VM_Version::supports_evex(), /* legacy_mode */ false, /* no_mask_reg */ true, /* uses_vl */ false);
  attributes.set_rex_vex_w_reverted();
  int encode = simd_prefix_and_encode(dst, dst, src, VEX_SIMD_F2, VEX_OPCODE_0F, &attributes);
  emit_int16(0x5C, (0xC0 | encode));
}

void Assembler::subsd(XMMRegister dst, Address src) {
  NOT_LP64(assert(VM_Version::supports_sse2(), ""));
  InstructionMark im(this);
  InstructionAttr attributes(AVX_128bit, /* rex_w */ VM_Version::supports_evex(), /* legacy_mode */ false, /* no_mask_reg */ true, /* uses_vl */ false);
  attributes.set_address_attributes(/* tuple_type */ EVEX_T1S, /* input_size_in_bits */ EVEX_64bit);
  attributes.set_rex_vex_w_reverted();
  simd_prefix(dst, dst, src, VEX_SIMD_F2, VEX_OPCODE_0F, &attributes);
  emit_int8(0x5C);
  emit_operand(dst, src);
}

void Assembler::subss(XMMRegister dst, XMMRegister src) {
  NOT_LP64(assert(VM_Version::supports_sse(), ""));
  InstructionAttr attributes(AVX_128bit, /* rex_w */ false, /* legacy_mode */ false, /* no_mask_reg */ true , /* uses_vl */ false);
  int encode = simd_prefix_and_encode(dst, dst, src, VEX_SIMD_F3, VEX_OPCODE_0F, &attributes);
  emit_int16(0x5C, (0xC0 | encode));
}

void Assembler::subss(XMMRegister dst, Address src) {
  NOT_LP64(assert(VM_Version::supports_sse(), ""));
  InstructionMark im(this);
  InstructionAttr attributes(AVX_128bit, /* rex_w */ false, /* legacy_mode */ false, /* no_mask_reg */ true, /* uses_vl */ false);
  attributes.set_address_attributes(/* tuple_type */ EVEX_T1S, /* input_size_in_bits */ EVEX_32bit);
  simd_prefix(dst, dst, src, VEX_SIMD_F3, VEX_OPCODE_0F, &attributes);
  emit_int8(0x5C);
  emit_operand(dst, src);
}

void Assembler::testb(Register dst, int imm8) {
  NOT_LP64(assert(dst->has_byte_register(), "must have byte register"));
  (void) prefix_and_encode(dst->encoding(), true);
  emit_arith_b(0xF6, 0xC0, dst, imm8);
}

void Assembler::testb(Address dst, int imm8) {
  InstructionMark im(this);
  prefix(dst);
  emit_int8((unsigned char)0xF6);
  emit_operand(rax, dst, 1);
  emit_int8(imm8);
}

void Assembler::testl(Register dst, int32_t imm32) {
  // not using emit_arith because test
  // doesn't support sign-extension of
  // 8bit operands
  int encode = dst->encoding();
  encode = prefix_and_encode(encode);
  emit_int16((unsigned char)0xF7, (0xC0 | encode));
  emit_int32(imm32);
}

void Assembler::testl(Register dst, Register src) {
  (void) prefix_and_encode(dst->encoding(), src->encoding());
  emit_arith(0x85, 0xC0, dst, src);
}

void Assembler::testl(Register dst, Address src) {
  InstructionMark im(this);
  prefix(src, dst);
  emit_int8((unsigned char)0x85);
  emit_operand(dst, src);
}

void Assembler::tzcntl(Register dst, Register src) {
  assert(VM_Version::supports_bmi1(), "tzcnt instruction not supported");
  emit_int8((unsigned char)0xF3);
  int encode = prefix_and_encode(dst->encoding(), src->encoding());
  emit_int24(0x0F,
             (unsigned char)0xBC,
             0xC0 | encode);
}

void Assembler::tzcntq(Register dst, Register src) {
  assert(VM_Version::supports_bmi1(), "tzcnt instruction not supported");
  emit_int8((unsigned char)0xF3);
  int encode = prefixq_and_encode(dst->encoding(), src->encoding());
  emit_int24(0x0F, (unsigned char)0xBC, (0xC0 | encode));
}

void Assembler::ucomisd(XMMRegister dst, Address src) {
  NOT_LP64(assert(VM_Version::supports_sse2(), ""));
  InstructionMark im(this);
  InstructionAttr attributes(AVX_128bit, /* rex_w */ VM_Version::supports_evex(), /* legacy_mode */ false, /* no_mask_reg */ true, /* uses_vl */ false);
  attributes.set_address_attributes(/* tuple_type */ EVEX_T1S, /* input_size_in_bits */ EVEX_64bit);
  attributes.set_rex_vex_w_reverted();
  simd_prefix(dst, xnoreg, src, VEX_SIMD_66, VEX_OPCODE_0F, &attributes);
  emit_int8(0x2E);
  emit_operand(dst, src);
}

void Assembler::ucomisd(XMMRegister dst, XMMRegister src) {
  NOT_LP64(assert(VM_Version::supports_sse2(), ""));
  InstructionAttr attributes(AVX_128bit, /* rex_w */ VM_Version::supports_evex(), /* legacy_mode */ false, /* no_mask_reg */ true, /* uses_vl */ false);
  attributes.set_rex_vex_w_reverted();
  int encode = simd_prefix_and_encode(dst, xnoreg, src, VEX_SIMD_66, VEX_OPCODE_0F, &attributes);
  emit_int16(0x2E, (0xC0 | encode));
}

void Assembler::ucomiss(XMMRegister dst, Address src) {
  NOT_LP64(assert(VM_Version::supports_sse(), ""));
  InstructionMark im(this);
  InstructionAttr attributes(AVX_128bit, /* rex_w */ false, /* legacy_mode */ false, /* no_mask_reg */ true, /* uses_vl */ false);
  attributes.set_address_attributes(/* tuple_type */ EVEX_T1S, /* input_size_in_bits */ EVEX_32bit);
  simd_prefix(dst, xnoreg, src, VEX_SIMD_NONE, VEX_OPCODE_0F, &attributes);
  emit_int8(0x2E);
  emit_operand(dst, src);
}

void Assembler::ucomiss(XMMRegister dst, XMMRegister src) {
  NOT_LP64(assert(VM_Version::supports_sse(), ""));
  InstructionAttr attributes(AVX_128bit, /* rex_w */ false, /* legacy_mode */ false, /* no_mask_reg */ true, /* uses_vl */ false);
  int encode = simd_prefix_and_encode(dst, xnoreg, src, VEX_SIMD_NONE, VEX_OPCODE_0F, &attributes);
  emit_int16(0x2E, (0xC0 | encode));
}

void Assembler::xabort(int8_t imm8) {
  emit_int24((unsigned char)0xC6, (unsigned char)0xF8, (imm8 & 0xFF));
}

void Assembler::xaddb(Address dst, Register src) {
  InstructionMark im(this);
  prefix(dst, src, true);
  emit_int16(0x0F, (unsigned char)0xC0);
  emit_operand(src, dst);
}

void Assembler::xaddw(Address dst, Register src) {
  InstructionMark im(this);
  emit_int8(0x66);
  prefix(dst, src);
  emit_int16(0x0F, (unsigned char)0xC1);
  emit_operand(src, dst);
}

void Assembler::xaddl(Address dst, Register src) {
  InstructionMark im(this);
  prefix(dst, src);
  emit_int16(0x0F, (unsigned char)0xC1);
  emit_operand(src, dst);
}

void Assembler::xbegin(Label& abort, relocInfo::relocType rtype) {
  InstructionMark im(this);
  relocate(rtype);
  if (abort.is_bound()) {
    address entry = target(abort);
    assert(entry != NULL, "abort entry NULL");
    intptr_t offset = entry - pc();
    emit_int16((unsigned char)0xC7, (unsigned char)0xF8);
    emit_int32(offset - 6); // 2 opcode + 4 address
  } else {
    abort.add_patch_at(code(), locator());
    emit_int16((unsigned char)0xC7, (unsigned char)0xF8);
    emit_int32(0);
  }
}

void Assembler::xchgb(Register dst, Address src) { // xchg
  InstructionMark im(this);
  prefix(src, dst, true);
  emit_int8((unsigned char)0x86);
  emit_operand(dst, src);
}

void Assembler::xchgw(Register dst, Address src) { // xchg
  InstructionMark im(this);
  emit_int8(0x66);
  prefix(src, dst);
  emit_int8((unsigned char)0x87);
  emit_operand(dst, src);
}

void Assembler::xchgl(Register dst, Address src) { // xchg
  InstructionMark im(this);
  prefix(src, dst);
  emit_int8((unsigned char)0x87);
  emit_operand(dst, src);
}

void Assembler::xchgl(Register dst, Register src) {
  int encode = prefix_and_encode(dst->encoding(), src->encoding());
  emit_int16((unsigned char)0x87, (0xC0 | encode));
}

void Assembler::xend() {
  emit_int24(0x0F, 0x01, (unsigned char)0xD5);
}

void Assembler::xgetbv() {
  emit_int24(0x0F, 0x01, (unsigned char)0xD0);
}

void Assembler::xorl(Address dst, int32_t imm32) {
  InstructionMark im(this);
  prefix(dst);
  emit_arith_operand(0x81, as_Register(6), dst, imm32);
}

void Assembler::xorl(Register dst, int32_t imm32) {
  prefix(dst);
  emit_arith(0x81, 0xF0, dst, imm32);
}

void Assembler::xorl(Register dst, Address src) {
  InstructionMark im(this);
  prefix(src, dst);
  emit_int8(0x33);
  emit_operand(dst, src);
}

void Assembler::xorl(Register dst, Register src) {
  (void) prefix_and_encode(dst->encoding(), src->encoding());
  emit_arith(0x33, 0xC0, dst, src);
}

void Assembler::xorl(Address dst, Register src) {
  InstructionMark im(this);
  prefix(dst, src);
  emit_int8(0x31);
  emit_operand(src, dst);
}

void Assembler::xorb(Register dst, Address src) {
  InstructionMark im(this);
  prefix(src, dst);
  emit_int8(0x32);
  emit_operand(dst, src);
}

void Assembler::xorb(Address dst, Register src) {
  InstructionMark im(this);
  prefix(dst, src, true);
  emit_int8(0x30);
  emit_operand(src, dst);
}

void Assembler::xorw(Register dst, Register src) {
  (void)prefix_and_encode(dst->encoding(), src->encoding());
  emit_arith(0x33, 0xC0, dst, src);
}

// AVX 3-operands scalar float-point arithmetic instructions

void Assembler::vaddsd(XMMRegister dst, XMMRegister nds, Address src) {
  assert(VM_Version::supports_avx(), "");
  InstructionMark im(this);
  InstructionAttr attributes(AVX_128bit, /* vex_w */ VM_Version::supports_evex(), /* legacy_mode */ false, /* no_mask_reg */ true, /* uses_vl */ false);
  attributes.set_address_attributes(/* tuple_type */ EVEX_T1S, /* input_size_in_bits */ EVEX_64bit);
  attributes.set_rex_vex_w_reverted();
  vex_prefix(src, nds->encoding(), dst->encoding(), VEX_SIMD_F2, VEX_OPCODE_0F, &attributes);
  emit_int8(0x58);
  emit_operand(dst, src);
}

void Assembler::vaddsd(XMMRegister dst, XMMRegister nds, XMMRegister src) {
  assert(VM_Version::supports_avx(), "");
  InstructionAttr attributes(AVX_128bit, /* vex_w */ VM_Version::supports_evex(), /* legacy_mode */ false, /* no_mask_reg */ true, /* uses_vl */ false);
  attributes.set_rex_vex_w_reverted();
  int encode = vex_prefix_and_encode(dst->encoding(), nds->encoding(), src->encoding(), VEX_SIMD_F2, VEX_OPCODE_0F, &attributes);
  emit_int16(0x58, (0xC0 | encode));
}

void Assembler::vaddss(XMMRegister dst, XMMRegister nds, Address src) {
  assert(VM_Version::supports_avx(), "");
  InstructionMark im(this);
  InstructionAttr attributes(AVX_128bit, /* vex_w */ false, /* legacy_mode */ false, /* no_mask_reg */ true, /* uses_vl */ false);
  attributes.set_address_attributes(/* tuple_type */ EVEX_T1S, /* input_size_in_bits */ EVEX_32bit);
  vex_prefix(src, nds->encoding(), dst->encoding(), VEX_SIMD_F3, VEX_OPCODE_0F, &attributes);
  emit_int8(0x58);
  emit_operand(dst, src);
}

void Assembler::vaddss(XMMRegister dst, XMMRegister nds, XMMRegister src) {
  assert(VM_Version::supports_avx(), "");
  InstructionAttr attributes(AVX_128bit, /* vex_w */ false, /* legacy_mode */ false, /* no_mask_reg */ true, /* uses_vl */ false);
  int encode = vex_prefix_and_encode(dst->encoding(), nds->encoding(), src->encoding(), VEX_SIMD_F3, VEX_OPCODE_0F, &attributes);
  emit_int16(0x58, (0xC0 | encode));
}

void Assembler::vdivsd(XMMRegister dst, XMMRegister nds, Address src) {
  assert(VM_Version::supports_avx(), "");
  InstructionMark im(this);
  InstructionAttr attributes(AVX_128bit, /* vex_w */ VM_Version::supports_evex(), /* legacy_mode */ false, /* no_mask_reg */ true, /* uses_vl */ false);
  attributes.set_address_attributes(/* tuple_type */ EVEX_T1S, /* input_size_in_bits */ EVEX_64bit);
  attributes.set_rex_vex_w_reverted();
  vex_prefix(src, nds->encoding(), dst->encoding(), VEX_SIMD_F2, VEX_OPCODE_0F, &attributes);
  emit_int8(0x5E);
  emit_operand(dst, src);
}

void Assembler::vdivsd(XMMRegister dst, XMMRegister nds, XMMRegister src) {
  assert(VM_Version::supports_avx(), "");
  InstructionAttr attributes(AVX_128bit, /* vex_w */ VM_Version::supports_evex(), /* legacy_mode */ false, /* no_mask_reg */ true, /* uses_vl */ false);
  attributes.set_rex_vex_w_reverted();
  int encode = vex_prefix_and_encode(dst->encoding(), nds->encoding(), src->encoding(), VEX_SIMD_F2, VEX_OPCODE_0F, &attributes);
  emit_int16(0x5E, (0xC0 | encode));
}

void Assembler::vdivss(XMMRegister dst, XMMRegister nds, Address src) {
  assert(VM_Version::supports_avx(), "");
  InstructionMark im(this);
  InstructionAttr attributes(AVX_128bit, /* vex_w */ false, /* legacy_mode */ false, /* no_mask_reg */ true, /* uses_vl */ false);
  attributes.set_address_attributes(/* tuple_type */ EVEX_T1S, /* input_size_in_bits */ EVEX_32bit);
  vex_prefix(src, nds->encoding(), dst->encoding(), VEX_SIMD_F3, VEX_OPCODE_0F, &attributes);
  emit_int8(0x5E);
  emit_operand(dst, src);
}

void Assembler::vdivss(XMMRegister dst, XMMRegister nds, XMMRegister src) {
  assert(VM_Version::supports_avx(), "");
  InstructionAttr attributes(AVX_128bit, /* vex_w */ false, /* legacy_mode */ false, /* no_mask_reg */ true, /* uses_vl */ false);
  int encode = vex_prefix_and_encode(dst->encoding(), nds->encoding(), src->encoding(), VEX_SIMD_F3, VEX_OPCODE_0F, &attributes);
  emit_int16(0x5E, (0xC0 | encode));
}

void Assembler::vfmadd231sd(XMMRegister dst, XMMRegister src1, XMMRegister src2) {
  assert(VM_Version::supports_fma(), "");
  InstructionAttr attributes(AVX_128bit, /* vex_w */ true, /* legacy_mode */ false, /* no_mask_reg */ true, /* uses_vl */ false);
  int encode = vex_prefix_and_encode(dst->encoding(), src1->encoding(), src2->encoding(), VEX_SIMD_66, VEX_OPCODE_0F_38, &attributes);
  emit_int16((unsigned char)0xB9, (0xC0 | encode));
}

void Assembler::vfmadd231ss(XMMRegister dst, XMMRegister src1, XMMRegister src2) {
  assert(VM_Version::supports_fma(), "");
  InstructionAttr attributes(AVX_128bit, /* vex_w */ false, /* legacy_mode */ false, /* no_mask_reg */ true, /* uses_vl */ false);
  int encode = vex_prefix_and_encode(dst->encoding(), src1->encoding(), src2->encoding(), VEX_SIMD_66, VEX_OPCODE_0F_38, &attributes);
  emit_int16((unsigned char)0xB9, (0xC0 | encode));
}

void Assembler::vmulsd(XMMRegister dst, XMMRegister nds, Address src) {
  assert(VM_Version::supports_avx(), "");
  InstructionMark im(this);
  InstructionAttr attributes(AVX_128bit, /* vex_w */ VM_Version::supports_evex(), /* legacy_mode */ false, /* no_mask_reg */ true, /* uses_vl */ false);
  attributes.set_address_attributes(/* tuple_type */ EVEX_T1S, /* input_size_in_bits */ EVEX_64bit);
  attributes.set_rex_vex_w_reverted();
  vex_prefix(src, nds->encoding(), dst->encoding(), VEX_SIMD_F2, VEX_OPCODE_0F, &attributes);
  emit_int8(0x59);
  emit_operand(dst, src);
}

void Assembler::vmulsd(XMMRegister dst, XMMRegister nds, XMMRegister src) {
  assert(VM_Version::supports_avx(), "");
  InstructionAttr attributes(AVX_128bit, /* vex_w */ VM_Version::supports_evex(), /* legacy_mode */ false, /* no_mask_reg */ true, /* uses_vl */ false);
  attributes.set_rex_vex_w_reverted();
  int encode = vex_prefix_and_encode(dst->encoding(), nds->encoding(), src->encoding(), VEX_SIMD_F2, VEX_OPCODE_0F, &attributes);
  emit_int16(0x59, (0xC0 | encode));
}

void Assembler::vmulss(XMMRegister dst, XMMRegister nds, Address src) {
  assert(VM_Version::supports_avx(), "");
  InstructionMark im(this);
  InstructionAttr attributes(AVX_128bit, /* vex_w */ false, /* legacy_mode */ false, /* no_mask_reg */ true, /* uses_vl */ false);
  attributes.set_address_attributes(/* tuple_type */ EVEX_T1S, /* input_size_in_bits */ EVEX_32bit);
  vex_prefix(src, nds->encoding(), dst->encoding(), VEX_SIMD_F3, VEX_OPCODE_0F, &attributes);
  emit_int8(0x59);
  emit_operand(dst, src);
}

void Assembler::vmulss(XMMRegister dst, XMMRegister nds, XMMRegister src) {
  assert(VM_Version::supports_avx(), "");
  InstructionAttr attributes(AVX_128bit, /* vex_w */ false, /* legacy_mode */ false, /* no_mask_reg */ true, /* uses_vl */ false);
  int encode = vex_prefix_and_encode(dst->encoding(), nds->encoding(), src->encoding(), VEX_SIMD_F3, VEX_OPCODE_0F, &attributes);
  emit_int16(0x59, (0xC0 | encode));
}

void Assembler::vsubsd(XMMRegister dst, XMMRegister nds, Address src) {
  assert(VM_Version::supports_avx(), "");
  InstructionMark im(this);
  InstructionAttr attributes(AVX_128bit, /* vex_w */ VM_Version::supports_evex(), /* legacy_mode */ false, /* no_mask_reg */ true, /* uses_vl */ false);
  attributes.set_address_attributes(/* tuple_type */ EVEX_T1S, /* input_size_in_bits */ EVEX_64bit);
  attributes.set_rex_vex_w_reverted();
  vex_prefix(src, nds->encoding(), dst->encoding(), VEX_SIMD_F2, VEX_OPCODE_0F, &attributes);
  emit_int8(0x5C);
  emit_operand(dst, src);
}

void Assembler::vsubsd(XMMRegister dst, XMMRegister nds, XMMRegister src) {
  assert(VM_Version::supports_avx(), "");
  InstructionAttr attributes(AVX_128bit, /* vex_w */ VM_Version::supports_evex(), /* legacy_mode */ false, /* no_mask_reg */ true, /* uses_vl */ false);
  attributes.set_rex_vex_w_reverted();
  int encode = vex_prefix_and_encode(dst->encoding(), nds->encoding(), src->encoding(), VEX_SIMD_F2, VEX_OPCODE_0F, &attributes);
  emit_int16(0x5C, (0xC0 | encode));
}

void Assembler::vsubss(XMMRegister dst, XMMRegister nds, Address src) {
  assert(VM_Version::supports_avx(), "");
  InstructionMark im(this);
  InstructionAttr attributes(AVX_128bit, /* vex_w */ false, /* legacy_mode */ false, /* no_mask_reg */ true, /* uses_vl */ false);
  attributes.set_address_attributes(/* tuple_type */ EVEX_T1S, /* input_size_in_bits */ EVEX_32bit);
  vex_prefix(src, nds->encoding(), dst->encoding(), VEX_SIMD_F3, VEX_OPCODE_0F, &attributes);
  emit_int8(0x5C);
  emit_operand(dst, src);
}

void Assembler::vsubss(XMMRegister dst, XMMRegister nds, XMMRegister src) {
  assert(VM_Version::supports_avx(), "");
  InstructionAttr attributes(AVX_128bit, /* vex_w */ false, /* legacy_mode */ false, /* no_mask_reg */ true, /* uses_vl */ false);
  int encode = vex_prefix_and_encode(dst->encoding(), nds->encoding(), src->encoding(), VEX_SIMD_F3, VEX_OPCODE_0F, &attributes);
  emit_int16(0x5C, (0xC0 | encode));
}

//====================VECTOR ARITHMETIC=====================================

// Float-point vector arithmetic

void Assembler::addpd(XMMRegister dst, XMMRegister src) {
  NOT_LP64(assert(VM_Version::supports_sse2(), ""));
  InstructionAttr attributes(AVX_128bit, /* rex_w */ VM_Version::supports_evex(), /* legacy_mode */ false, /* no_mask_reg */ true, /* uses_vl */ true);
  attributes.set_rex_vex_w_reverted();
  int encode = simd_prefix_and_encode(dst, dst, src, VEX_SIMD_66, VEX_OPCODE_0F, &attributes);
  emit_int16(0x58, (0xC0 | encode));
}

void Assembler::addpd(XMMRegister dst, Address src) {
  NOT_LP64(assert(VM_Version::supports_sse2(), ""));
  InstructionMark im(this);
  InstructionAttr attributes(AVX_128bit, /* rex_w */ VM_Version::supports_evex(), /* legacy_mode */ false, /* no_mask_reg */ true, /* uses_vl */ true);
  attributes.set_rex_vex_w_reverted();
  attributes.set_address_attributes(/* tuple_type */ EVEX_FV, /* input_size_in_bits */ EVEX_64bit);
  simd_prefix(dst, dst, src, VEX_SIMD_66, VEX_OPCODE_0F, &attributes);
  emit_int8(0x58);
  emit_operand(dst, src);
}


void Assembler::addps(XMMRegister dst, XMMRegister src) {
  NOT_LP64(assert(VM_Version::supports_sse2(), ""));
  InstructionAttr attributes(AVX_128bit, /* rex_w */ false, /* legacy_mode */ false, /* no_mask_reg */ true, /* uses_vl */ true);
  int encode = simd_prefix_and_encode(dst, dst, src, VEX_SIMD_NONE, VEX_OPCODE_0F, &attributes);
  emit_int16(0x58, (0xC0 | encode));
}

void Assembler::vaddpd(XMMRegister dst, XMMRegister nds, XMMRegister src, int vector_len) {
  assert(VM_Version::supports_avx(), "");
  InstructionAttr attributes(vector_len, /* vex_w */ VM_Version::supports_evex(), /* legacy_mode */ false, /* no_mask_reg */ true, /* uses_vl */ true);
  attributes.set_rex_vex_w_reverted();
  int encode = vex_prefix_and_encode(dst->encoding(), nds->encoding(), src->encoding(), VEX_SIMD_66, VEX_OPCODE_0F, &attributes);
  emit_int16(0x58, (0xC0 | encode));
}

void Assembler::vaddps(XMMRegister dst, XMMRegister nds, XMMRegister src, int vector_len) {
  assert(VM_Version::supports_avx(), "");
  InstructionAttr attributes(vector_len, /* vex_w */ false, /* legacy_mode */ false, /* no_mask_reg */ true, /* uses_vl */ true);
  int encode = vex_prefix_and_encode(dst->encoding(), nds->encoding(), src->encoding(), VEX_SIMD_NONE, VEX_OPCODE_0F, &attributes);
  emit_int16(0x58, (0xC0 | encode));
}

void Assembler::vaddpd(XMMRegister dst, XMMRegister nds, Address src, int vector_len) {
  assert(VM_Version::supports_avx(), "");
  InstructionMark im(this);
  InstructionAttr attributes(vector_len, /* vex_w */ VM_Version::supports_evex(), /* legacy_mode */ false, /* no_mask_reg */ true, /* uses_vl */ true);
  attributes.set_address_attributes(/* tuple_type */ EVEX_FV, /* input_size_in_bits */ EVEX_64bit);
  attributes.set_rex_vex_w_reverted();
  vex_prefix(src, nds->encoding(), dst->encoding(), VEX_SIMD_66, VEX_OPCODE_0F, &attributes);
  emit_int8(0x58);
  emit_operand(dst, src);
}

void Assembler::vaddps(XMMRegister dst, XMMRegister nds, Address src, int vector_len) {
  assert(VM_Version::supports_avx(), "");
  InstructionMark im(this);
  InstructionAttr attributes(vector_len, /* vex_w */ false, /* legacy_mode */ false, /* no_mask_reg */ true, /* uses_vl */ true);
  attributes.set_address_attributes(/* tuple_type */ EVEX_FV, /* input_size_in_bits */ EVEX_32bit);
  vex_prefix(src, nds->encoding(), dst->encoding(), VEX_SIMD_NONE, VEX_OPCODE_0F, &attributes);
  emit_int8(0x58);
  emit_operand(dst, src);
}

void Assembler::subpd(XMMRegister dst, XMMRegister src) {
  NOT_LP64(assert(VM_Version::supports_sse2(), ""));
  InstructionAttr attributes(AVX_128bit, /* rex_w */ VM_Version::supports_evex(), /* legacy_mode */ false, /* no_mask_reg */ true, /* uses_vl */ true);
  attributes.set_rex_vex_w_reverted();
  int encode = simd_prefix_and_encode(dst, dst, src, VEX_SIMD_66, VEX_OPCODE_0F, &attributes);
  emit_int16(0x5C, (0xC0 | encode));
}

void Assembler::subps(XMMRegister dst, XMMRegister src) {
  NOT_LP64(assert(VM_Version::supports_sse2(), ""));
  InstructionAttr attributes(AVX_128bit, /* rex_w */ false, /* legacy_mode */ false, /* no_mask_reg */ true, /* uses_vl */ true);
  int encode = simd_prefix_and_encode(dst, dst, src, VEX_SIMD_NONE, VEX_OPCODE_0F, &attributes);
  emit_int16(0x5C, (0xC0 | encode));
}

void Assembler::vsubpd(XMMRegister dst, XMMRegister nds, XMMRegister src, int vector_len) {
  assert(VM_Version::supports_avx(), "");
  InstructionAttr attributes(vector_len, /* vex_w */ VM_Version::supports_evex(), /* legacy_mode */ false, /* no_mask_reg */ true, /* uses_vl */ true);
  attributes.set_rex_vex_w_reverted();
  int encode = vex_prefix_and_encode(dst->encoding(), nds->encoding(), src->encoding(), VEX_SIMD_66, VEX_OPCODE_0F, &attributes);
  emit_int16(0x5C, (0xC0 | encode));
}

void Assembler::vsubps(XMMRegister dst, XMMRegister nds, XMMRegister src, int vector_len) {
  assert(VM_Version::supports_avx(), "");
  InstructionAttr attributes(vector_len, /* vex_w */ false, /* legacy_mode */ false, /* no_mask_reg */ true, /* uses_vl */ true);
  int encode = vex_prefix_and_encode(dst->encoding(), nds->encoding(), src->encoding(), VEX_SIMD_NONE, VEX_OPCODE_0F, &attributes);
  emit_int16(0x5C, (0xC0 | encode));
}

void Assembler::vsubpd(XMMRegister dst, XMMRegister nds, Address src, int vector_len) {
  assert(VM_Version::supports_avx(), "");
  InstructionMark im(this);
  InstructionAttr attributes(vector_len, /* vex_w */ VM_Version::supports_evex(), /* legacy_mode */ false, /* no_mask_reg */ true, /* uses_vl */ true);
  attributes.set_address_attributes(/* tuple_type */ EVEX_FV, /* input_size_in_bits */ EVEX_64bit);
  attributes.set_rex_vex_w_reverted();
  vex_prefix(src, nds->encoding(), dst->encoding(), VEX_SIMD_66, VEX_OPCODE_0F, &attributes);
  emit_int8(0x5C);
  emit_operand(dst, src);
}

void Assembler::vsubps(XMMRegister dst, XMMRegister nds, Address src, int vector_len) {
  assert(VM_Version::supports_avx(), "");
  InstructionMark im(this);
  InstructionAttr attributes(vector_len, /* vex_w */ false, /* legacy_mode */ false, /* no_mask_reg */ true, /* uses_vl */ true);
  attributes.set_address_attributes(/* tuple_type */ EVEX_FV, /* input_size_in_bits */ EVEX_32bit);
  vex_prefix(src, nds->encoding(), dst->encoding(), VEX_SIMD_NONE, VEX_OPCODE_0F, &attributes);
  emit_int8(0x5C);
  emit_operand(dst, src);
}

void Assembler::mulpd(XMMRegister dst, XMMRegister src) {
  NOT_LP64(assert(VM_Version::supports_sse2(), ""));
  InstructionAttr attributes(AVX_128bit, /* rex_w */ VM_Version::supports_evex(), /* legacy_mode */ false, /* no_mask_reg */ true, /* uses_vl */ true);
  attributes.set_rex_vex_w_reverted();
  int encode = simd_prefix_and_encode(dst, dst, src, VEX_SIMD_66, VEX_OPCODE_0F, &attributes);
  emit_int16(0x59, (0xC0 | encode));
}

void Assembler::mulpd(XMMRegister dst, Address src) {
  NOT_LP64(assert(VM_Version::supports_sse2(), ""));
  InstructionMark im(this);
  InstructionAttr attributes(AVX_128bit, /* vex_w */ VM_Version::supports_evex(), /* legacy_mode */ false, /* no_mask_reg */ true, /* uses_vl */ true);
  attributes.set_address_attributes(/* tuple_type */ EVEX_FV, /* input_size_in_bits */ EVEX_64bit);
  attributes.set_rex_vex_w_reverted();
  simd_prefix(dst, dst, src, VEX_SIMD_66, VEX_OPCODE_0F, &attributes);
  emit_int8(0x59);
  emit_operand(dst, src);
}

void Assembler::mulps(XMMRegister dst, XMMRegister src) {
  NOT_LP64(assert(VM_Version::supports_sse2(), ""));
  InstructionAttr attributes(AVX_128bit, /* rex_w */ false, /* legacy_mode */ false, /* no_mask_reg */ true, /* uses_vl */ true);
  int encode = simd_prefix_and_encode(dst, dst, src, VEX_SIMD_NONE, VEX_OPCODE_0F, &attributes);
  emit_int16(0x59, (0xC0 | encode));
}

void Assembler::vmulpd(XMMRegister dst, XMMRegister nds, XMMRegister src, int vector_len) {
  assert(VM_Version::supports_avx(), "");
  InstructionAttr attributes(vector_len, /* vex_w */ VM_Version::supports_evex(), /* legacy_mode */ false, /* no_mask_reg */ true, /* uses_vl */ true);
  attributes.set_rex_vex_w_reverted();
  int encode = vex_prefix_and_encode(dst->encoding(), nds->encoding(), src->encoding(), VEX_SIMD_66, VEX_OPCODE_0F, &attributes);
  emit_int16(0x59, (0xC0 | encode));
}

void Assembler::vmulps(XMMRegister dst, XMMRegister nds, XMMRegister src, int vector_len) {
  assert(VM_Version::supports_avx(), "");
  InstructionAttr attributes(vector_len, /* vex_w */ false, /* legacy_mode */ false, /* no_mask_reg */ true, /* uses_vl */ true);
  int encode = vex_prefix_and_encode(dst->encoding(), nds->encoding(), src->encoding(), VEX_SIMD_NONE, VEX_OPCODE_0F, &attributes);
  emit_int16(0x59, (0xC0 | encode));
}

void Assembler::vmulpd(XMMRegister dst, XMMRegister nds, Address src, int vector_len) {
  assert(VM_Version::supports_avx(), "");
  InstructionMark im(this);
  InstructionAttr attributes(vector_len, /* vex_w */ VM_Version::supports_evex(), /* legacy_mode */ false, /* no_mask_reg */ true, /* uses_vl */ true);
  attributes.set_address_attributes(/* tuple_type */ EVEX_FV, /* input_size_in_bits */ EVEX_64bit);
  attributes.set_rex_vex_w_reverted();
  vex_prefix(src, nds->encoding(), dst->encoding(), VEX_SIMD_66, VEX_OPCODE_0F, &attributes);
  emit_int8(0x59);
  emit_operand(dst, src);
}

void Assembler::vmulps(XMMRegister dst, XMMRegister nds, Address src, int vector_len) {
  assert(VM_Version::supports_avx(), "");
  InstructionMark im(this);
  InstructionAttr attributes(vector_len, /* vex_w */ false, /* legacy_mode */ false, /* no_mask_reg */ true, /* uses_vl */ true);
  attributes.set_address_attributes(/* tuple_type */ EVEX_FV, /* input_size_in_bits */ EVEX_32bit);
  vex_prefix(src, nds->encoding(), dst->encoding(), VEX_SIMD_NONE, VEX_OPCODE_0F, &attributes);
  emit_int8(0x59);
  emit_operand(dst, src);
}

void Assembler::vfmadd231pd(XMMRegister dst, XMMRegister src1, XMMRegister src2, int vector_len) {
  assert(VM_Version::supports_fma(), "");
  InstructionAttr attributes(vector_len, /* vex_w */ true, /* legacy_mode */ false, /* no_mask_reg */ true, /* uses_vl */ true);
  int encode = vex_prefix_and_encode(dst->encoding(), src1->encoding(), src2->encoding(), VEX_SIMD_66, VEX_OPCODE_0F_38, &attributes);
  emit_int16((unsigned char)0xB8, (0xC0 | encode));
}

void Assembler::vfmadd231ps(XMMRegister dst, XMMRegister src1, XMMRegister src2, int vector_len) {
  assert(VM_Version::supports_fma(), "");
  InstructionAttr attributes(vector_len, /* vex_w */ false, /* legacy_mode */ false, /* no_mask_reg */ true, /* uses_vl */ true);
  int encode = vex_prefix_and_encode(dst->encoding(), src1->encoding(), src2->encoding(), VEX_SIMD_66, VEX_OPCODE_0F_38, &attributes);
  emit_int16((unsigned char)0xB8, (0xC0 | encode));
}

void Assembler::vfmadd231pd(XMMRegister dst, XMMRegister src1, Address src2, int vector_len) {
  assert(VM_Version::supports_fma(), "");
  InstructionMark im(this);
  InstructionAttr attributes(vector_len, /* vex_w */ true, /* legacy_mode */ false, /* no_mask_reg */ true, /* uses_vl */ true);
  attributes.set_address_attributes(/* tuple_type */ EVEX_FV, /* input_size_in_bits */ EVEX_64bit);
  vex_prefix(src2, src1->encoding(), dst->encoding(), VEX_SIMD_66, VEX_OPCODE_0F_38, &attributes);
  emit_int8((unsigned char)0xB8);
  emit_operand(dst, src2);
}

void Assembler::vfmadd231ps(XMMRegister dst, XMMRegister src1, Address src2, int vector_len) {
  assert(VM_Version::supports_fma(), "");
  InstructionMark im(this);
  InstructionAttr attributes(vector_len, /* vex_w */ false, /* legacy_mode */ false, /* no_mask_reg */ true, /* uses_vl */ true);
  attributes.set_address_attributes(/* tuple_type */ EVEX_FV, /* input_size_in_bits */ EVEX_32bit);
  vex_prefix(src2, src1->encoding(), dst->encoding(), VEX_SIMD_66, VEX_OPCODE_0F_38, &attributes);
  emit_int8((unsigned char)0xB8);
  emit_operand(dst, src2);
}

void Assembler::divpd(XMMRegister dst, XMMRegister src) {
  NOT_LP64(assert(VM_Version::supports_sse2(), ""));
  InstructionAttr attributes(AVX_128bit, /* rex_w */ VM_Version::supports_evex(), /* legacy_mode */ false, /* no_mask_reg */ true, /* uses_vl */ true);
  attributes.set_rex_vex_w_reverted();
  int encode = simd_prefix_and_encode(dst, dst, src, VEX_SIMD_66, VEX_OPCODE_0F, &attributes);
  emit_int16(0x5E, (0xC0 | encode));
}

void Assembler::divps(XMMRegister dst, XMMRegister src) {
  NOT_LP64(assert(VM_Version::supports_sse2(), ""));
  InstructionAttr attributes(AVX_128bit, /* rex_w */ false, /* legacy_mode */ false, /* no_mask_reg */ true, /* uses_vl */ true);
  int encode = simd_prefix_and_encode(dst, dst, src, VEX_SIMD_NONE, VEX_OPCODE_0F, &attributes);
  emit_int16(0x5E, (0xC0 | encode));
}

void Assembler::vdivpd(XMMRegister dst, XMMRegister nds, XMMRegister src, int vector_len) {
  assert(VM_Version::supports_avx(), "");
  InstructionAttr attributes(vector_len, /* vex_w */ VM_Version::supports_evex(), /* legacy_mode */ false, /* no_mask_reg */ true, /* uses_vl */ true);
  attributes.set_rex_vex_w_reverted();
  int encode = vex_prefix_and_encode(dst->encoding(), nds->encoding(), src->encoding(), VEX_SIMD_66, VEX_OPCODE_0F, &attributes);
  emit_int16(0x5E, (0xC0 | encode));
}

void Assembler::vdivps(XMMRegister dst, XMMRegister nds, XMMRegister src, int vector_len) {
  assert(VM_Version::supports_avx(), "");
  InstructionAttr attributes(vector_len, /* vex_w */ false, /* legacy_mode */ false, /* no_mask_reg */ true, /* uses_vl */ true);
  int encode = vex_prefix_and_encode(dst->encoding(), nds->encoding(), src->encoding(), VEX_SIMD_NONE, VEX_OPCODE_0F, &attributes);
  emit_int16(0x5E, (0xC0 | encode));
}

void Assembler::vdivpd(XMMRegister dst, XMMRegister nds, Address src, int vector_len) {
  assert(VM_Version::supports_avx(), "");
  InstructionMark im(this);
  InstructionAttr attributes(vector_len, /* vex_w */ VM_Version::supports_evex(), /* legacy_mode */ false, /* no_mask_reg */ true, /* uses_vl */ true);
  attributes.set_address_attributes(/* tuple_type */ EVEX_FV, /* input_size_in_bits */ EVEX_64bit);
  attributes.set_rex_vex_w_reverted();
  vex_prefix(src, nds->encoding(), dst->encoding(), VEX_SIMD_66, VEX_OPCODE_0F, &attributes);
  emit_int8(0x5E);
  emit_operand(dst, src);
}

void Assembler::vdivps(XMMRegister dst, XMMRegister nds, Address src, int vector_len) {
  assert(VM_Version::supports_avx(), "");
  InstructionMark im(this);
  InstructionAttr attributes(vector_len, /* vex_w */ false, /* legacy_mode */ false, /* no_mask_reg */ true, /* uses_vl */ true);
  attributes.set_address_attributes(/* tuple_type */ EVEX_FV, /* input_size_in_bits */ EVEX_32bit);
  vex_prefix(src, nds->encoding(), dst->encoding(), VEX_SIMD_NONE, VEX_OPCODE_0F, &attributes);
  emit_int8(0x5E);
  emit_operand(dst, src);
}

void Assembler::vroundpd(XMMRegister dst, XMMRegister src, int32_t rmode, int vector_len) {
  assert(VM_Version::supports_avx(), "");
  InstructionAttr attributes(vector_len, /* vex_w */ false, /* legacy_mode */ true, /* no_mask_reg */ true, /* uses_vl */ false);
  int encode = vex_prefix_and_encode(dst->encoding(), 0, src->encoding(), VEX_SIMD_66, VEX_OPCODE_0F_3A, &attributes);
  emit_int24(0x09, (0xC0 | encode), (rmode));
}

void Assembler::vroundpd(XMMRegister dst, Address src, int32_t rmode,  int vector_len) {
  assert(VM_Version::supports_avx(), "");
  InstructionMark im(this);
  InstructionAttr attributes(vector_len, /* vex_w */ false, /* legacy_mode */ true, /* no_mask_reg */ true, /* uses_vl */ false);
  vex_prefix(src, 0, dst->encoding(), VEX_SIMD_66, VEX_OPCODE_0F_3A, &attributes);
  emit_int8(0x09);
  emit_operand(dst, src);
  emit_int8((rmode));
}

void Assembler::vrndscalepd(XMMRegister dst,  XMMRegister src,  int32_t rmode, int vector_len) {
  assert(VM_Version::supports_evex(), "requires EVEX support");
  InstructionAttr attributes(vector_len, /* vex_w */ true, /* legacy_mode */ false, /* no_mask_reg */ true, /* uses_vl */ true);
  attributes.set_is_evex_instruction();
  int encode = vex_prefix_and_encode(dst->encoding(), 0, src->encoding(), VEX_SIMD_66, VEX_OPCODE_0F_3A, &attributes);
  emit_int24(0x09, (0xC0 | encode), (rmode));
}

void Assembler::vrndscalepd(XMMRegister dst, Address src, int32_t rmode, int vector_len) {
  assert(VM_Version::supports_evex(), "requires EVEX support");
  assert(dst != xnoreg, "sanity");
  InstructionMark im(this);
  InstructionAttr attributes(vector_len, /* vex_w */ true, /* legacy_mode */ false, /* no_mask_reg */ true, /* uses_vl */ true);
  attributes.set_is_evex_instruction();
  attributes.set_address_attributes(/* tuple_type */ EVEX_FV, /* input_size_in_bits */ EVEX_64bit);
  vex_prefix(src, 0, dst->encoding(), VEX_SIMD_66, VEX_OPCODE_0F_3A, &attributes);
  emit_int8(0x09);
  emit_operand(dst, src);
  emit_int8((rmode));
}


void Assembler::vsqrtpd(XMMRegister dst, XMMRegister src, int vector_len) {
  assert(VM_Version::supports_avx(), "");
  InstructionAttr attributes(vector_len, /* vex_w */ VM_Version::supports_evex(), /* legacy_mode */ false, /* no_mask_reg */ true, /* uses_vl */ true);
  attributes.set_rex_vex_w_reverted();
  int encode = vex_prefix_and_encode(dst->encoding(), 0, src->encoding(), VEX_SIMD_66, VEX_OPCODE_0F, &attributes);
  emit_int16(0x51, (0xC0 | encode));
}

void Assembler::vsqrtpd(XMMRegister dst, Address src, int vector_len) {
  assert(VM_Version::supports_avx(), "");
  InstructionMark im(this);
  InstructionAttr attributes(vector_len, /* vex_w */ VM_Version::supports_evex(), /* legacy_mode */ false, /* no_mask_reg */ true, /* uses_vl */ true);
  attributes.set_address_attributes(/* tuple_type */ EVEX_FV, /* input_size_in_bits */ EVEX_64bit);
  attributes.set_rex_vex_w_reverted();
  vex_prefix(src, 0, dst->encoding(), VEX_SIMD_66, VEX_OPCODE_0F, &attributes);
  emit_int8(0x51);
  emit_operand(dst, src);
}

void Assembler::vsqrtps(XMMRegister dst, XMMRegister src, int vector_len) {
  assert(VM_Version::supports_avx(), "");
  InstructionAttr attributes(vector_len, /* vex_w */ false, /* legacy_mode */ false, /* no_mask_reg */ true, /* uses_vl */ true);
  int encode = vex_prefix_and_encode(dst->encoding(), 0, src->encoding(), VEX_SIMD_NONE, VEX_OPCODE_0F, &attributes);
  emit_int16(0x51, (0xC0 | encode));
}

void Assembler::vsqrtps(XMMRegister dst, Address src, int vector_len) {
  assert(VM_Version::supports_avx(), "");
  InstructionMark im(this);
  InstructionAttr attributes(vector_len, /* vex_w */ false, /* legacy_mode */ false, /* no_mask_reg */ true, /* uses_vl */ true);
  attributes.set_address_attributes(/* tuple_type */ EVEX_FV, /* input_size_in_bits */ EVEX_64bit);
  vex_prefix(src, 0, dst->encoding(), VEX_SIMD_NONE, VEX_OPCODE_0F, &attributes);
  emit_int8(0x51);
  emit_operand(dst, src);
}

void Assembler::andpd(XMMRegister dst, XMMRegister src) {
  NOT_LP64(assert(VM_Version::supports_sse2(), ""));
  InstructionAttr attributes(AVX_128bit, /* rex_w */ !_legacy_mode_dq, /* legacy_mode */ _legacy_mode_dq, /* no_mask_reg */ true, /* uses_vl */ true);
  attributes.set_rex_vex_w_reverted();
  int encode = simd_prefix_and_encode(dst, dst, src, VEX_SIMD_66, VEX_OPCODE_0F, &attributes);
  emit_int16(0x54, (0xC0 | encode));
}

void Assembler::andps(XMMRegister dst, XMMRegister src) {
  NOT_LP64(assert(VM_Version::supports_sse(), ""));
  InstructionAttr attributes(AVX_128bit, /* rex_w */ false, /* legacy_mode */ _legacy_mode_dq, /* no_mask_reg */ true, /* uses_vl */ true);
  int encode = simd_prefix_and_encode(dst, dst, src, VEX_SIMD_NONE, VEX_OPCODE_0F, &attributes);
  emit_int16(0x54, (0xC0 | encode));
}

void Assembler::andps(XMMRegister dst, Address src) {
  NOT_LP64(assert(VM_Version::supports_sse(), ""));
  InstructionMark im(this);
  InstructionAttr attributes(AVX_128bit, /* rex_w */ false, /* legacy_mode */ _legacy_mode_dq, /* no_mask_reg */ true, /* uses_vl */ true);
  attributes.set_address_attributes(/* tuple_type */ EVEX_FV, /* input_size_in_bits */ EVEX_32bit);
  simd_prefix(dst, dst, src, VEX_SIMD_NONE, VEX_OPCODE_0F, &attributes);
  emit_int8(0x54);
  emit_operand(dst, src);
}

void Assembler::andpd(XMMRegister dst, Address src) {
  NOT_LP64(assert(VM_Version::supports_sse2(), ""));
  InstructionMark im(this);
  InstructionAttr attributes(AVX_128bit, /* rex_w */ !_legacy_mode_dq, /* legacy_mode */ _legacy_mode_dq, /* no_mask_reg */ true, /* uses_vl */ true);
  attributes.set_address_attributes(/* tuple_type */ EVEX_FV, /* input_size_in_bits */ EVEX_64bit);
  attributes.set_rex_vex_w_reverted();
  simd_prefix(dst, dst, src, VEX_SIMD_66, VEX_OPCODE_0F, &attributes);
  emit_int8(0x54);
  emit_operand(dst, src);
}

void Assembler::vandpd(XMMRegister dst, XMMRegister nds, XMMRegister src, int vector_len) {
  assert(VM_Version::supports_avx(), "");
  InstructionAttr attributes(vector_len, /* vex_w */ !_legacy_mode_dq, /* legacy_mode */ _legacy_mode_dq, /* no_mask_reg */ true, /* uses_vl */ true);
  attributes.set_rex_vex_w_reverted();
  int encode = vex_prefix_and_encode(dst->encoding(), nds->encoding(), src->encoding(), VEX_SIMD_66, VEX_OPCODE_0F, &attributes);
  emit_int16(0x54, (0xC0 | encode));
}

void Assembler::vandps(XMMRegister dst, XMMRegister nds, XMMRegister src, int vector_len) {
  assert(VM_Version::supports_avx(), "");
  InstructionAttr attributes(vector_len, /* vex_w */ false, /* legacy_mode */ _legacy_mode_dq, /* no_mask_reg */ true, /* uses_vl */ true);
  int encode = vex_prefix_and_encode(dst->encoding(), nds->encoding(), src->encoding(), VEX_SIMD_NONE, VEX_OPCODE_0F, &attributes);
  emit_int16(0x54, (0xC0 | encode));
}

void Assembler::vandpd(XMMRegister dst, XMMRegister nds, Address src, int vector_len) {
  assert(VM_Version::supports_avx(), "");
  InstructionMark im(this);
  InstructionAttr attributes(vector_len, /* vex_w */ !_legacy_mode_dq, /* legacy_mode */ _legacy_mode_dq, /* no_mask_reg */ true, /* uses_vl */ true);
  attributes.set_address_attributes(/* tuple_type */ EVEX_FV, /* input_size_in_bits */ EVEX_64bit);
  attributes.set_rex_vex_w_reverted();
  vex_prefix(src, nds->encoding(), dst->encoding(), VEX_SIMD_66, VEX_OPCODE_0F, &attributes);
  emit_int8(0x54);
  emit_operand(dst, src);
}

void Assembler::vandps(XMMRegister dst, XMMRegister nds, Address src, int vector_len) {
  assert(VM_Version::supports_avx(), "");
  InstructionMark im(this);
  InstructionAttr attributes(vector_len, /* vex_w */ false, /* legacy_mode */ _legacy_mode_dq, /* no_mask_reg */ true, /* uses_vl */ true);
  attributes.set_address_attributes(/* tuple_type */ EVEX_FV, /* input_size_in_bits */ EVEX_32bit);
  vex_prefix(src, nds->encoding(), dst->encoding(), VEX_SIMD_NONE, VEX_OPCODE_0F, &attributes);
  emit_int8(0x54);
  emit_operand(dst, src);
}

void Assembler::unpckhpd(XMMRegister dst, XMMRegister src) {
  NOT_LP64(assert(VM_Version::supports_sse2(), ""));
  InstructionAttr attributes(AVX_128bit, /* rex_w */ VM_Version::supports_evex(), /* legacy_mode */ false, /* no_mask_reg */ true, /* uses_vl */ true);
  attributes.set_rex_vex_w_reverted();
  int encode = simd_prefix_and_encode(dst, dst, src, VEX_SIMD_66, VEX_OPCODE_0F, &attributes);
  emit_int8(0x15);
  emit_int8((0xC0 | encode));
}

void Assembler::unpcklpd(XMMRegister dst, XMMRegister src) {
  NOT_LP64(assert(VM_Version::supports_sse2(), ""));
  InstructionAttr attributes(AVX_128bit, /* rex_w */ VM_Version::supports_evex(), /* legacy_mode */ false, /* no_mask_reg */ true, /* uses_vl */ true);
  attributes.set_rex_vex_w_reverted();
  int encode = simd_prefix_and_encode(dst, dst, src, VEX_SIMD_66, VEX_OPCODE_0F, &attributes);
  emit_int16(0x14, (0xC0 | encode));
}

void Assembler::xorpd(XMMRegister dst, XMMRegister src) {
  NOT_LP64(assert(VM_Version::supports_sse2(), ""));
  InstructionAttr attributes(AVX_128bit, /* rex_w */ !_legacy_mode_dq, /* legacy_mode */ _legacy_mode_dq, /* no_mask_reg */ true, /* uses_vl */ true);
  attributes.set_rex_vex_w_reverted();
  int encode = simd_prefix_and_encode(dst, dst, src, VEX_SIMD_66, VEX_OPCODE_0F, &attributes);
  emit_int16(0x57, (0xC0 | encode));
}

void Assembler::xorps(XMMRegister dst, XMMRegister src) {
  NOT_LP64(assert(VM_Version::supports_sse(), ""));
  InstructionAttr attributes(AVX_128bit, /* rex_w */ false, /* legacy_mode */ _legacy_mode_dq, /* no_mask_reg */ true, /* uses_vl */ true);
  int encode = simd_prefix_and_encode(dst, dst, src, VEX_SIMD_NONE, VEX_OPCODE_0F, &attributes);
  emit_int16(0x57, (0xC0 | encode));
}

void Assembler::xorpd(XMMRegister dst, Address src) {
  NOT_LP64(assert(VM_Version::supports_sse2(), ""));
  InstructionMark im(this);
  InstructionAttr attributes(AVX_128bit, /* rex_w */ !_legacy_mode_dq, /* legacy_mode */ _legacy_mode_dq, /* no_mask_reg */ true, /* uses_vl */ true);
  attributes.set_address_attributes(/* tuple_type */ EVEX_FV, /* input_size_in_bits */ EVEX_64bit);
  attributes.set_rex_vex_w_reverted();
  simd_prefix(dst, dst, src, VEX_SIMD_66, VEX_OPCODE_0F, &attributes);
  emit_int8(0x57);
  emit_operand(dst, src);
}

void Assembler::xorps(XMMRegister dst, Address src) {
  NOT_LP64(assert(VM_Version::supports_sse(), ""));
  InstructionMark im(this);
  InstructionAttr attributes(AVX_128bit, /* rex_w */ false, /* legacy_mode */ _legacy_mode_dq, /* no_mask_reg */ true, /* uses_vl */ true);
  attributes.set_address_attributes(/* tuple_type */ EVEX_FV, /* input_size_in_bits */ EVEX_32bit);
  simd_prefix(dst, dst, src, VEX_SIMD_NONE, VEX_OPCODE_0F, &attributes);
  emit_int8(0x57);
  emit_operand(dst, src);
}

void Assembler::vxorpd(XMMRegister dst, XMMRegister nds, XMMRegister src, int vector_len) {
  assert(VM_Version::supports_avx(), "");
  InstructionAttr attributes(vector_len, /* vex_w */ !_legacy_mode_dq, /* legacy_mode */ _legacy_mode_dq, /* no_mask_reg */ true, /* uses_vl */ true);
  attributes.set_rex_vex_w_reverted();
  int encode = vex_prefix_and_encode(dst->encoding(), nds->encoding(), src->encoding(), VEX_SIMD_66, VEX_OPCODE_0F, &attributes);
  emit_int16(0x57, (0xC0 | encode));
}

void Assembler::vxorps(XMMRegister dst, XMMRegister nds, XMMRegister src, int vector_len) {
  assert(VM_Version::supports_avx(), "");
  InstructionAttr attributes(vector_len, /* vex_w */ false, /* legacy_mode */ _legacy_mode_dq, /* no_mask_reg */ true, /* uses_vl */ true);
  int encode = vex_prefix_and_encode(dst->encoding(), nds->encoding(), src->encoding(), VEX_SIMD_NONE, VEX_OPCODE_0F, &attributes);
  emit_int16(0x57, (0xC0 | encode));
}

void Assembler::vxorpd(XMMRegister dst, XMMRegister nds, Address src, int vector_len) {
  assert(VM_Version::supports_avx(), "");
  InstructionMark im(this);
  InstructionAttr attributes(vector_len, /* vex_w */ !_legacy_mode_dq, /* legacy_mode */ _legacy_mode_dq, /* no_mask_reg */ true, /* uses_vl */ true);
  attributes.set_address_attributes(/* tuple_type */ EVEX_FV, /* input_size_in_bits */ EVEX_64bit);
  attributes.set_rex_vex_w_reverted();
  vex_prefix(src, nds->encoding(), dst->encoding(), VEX_SIMD_66, VEX_OPCODE_0F, &attributes);
  emit_int8(0x57);
  emit_operand(dst, src);
}

void Assembler::vxorps(XMMRegister dst, XMMRegister nds, Address src, int vector_len) {
  assert(VM_Version::supports_avx(), "");
  InstructionMark im(this);
  InstructionAttr attributes(vector_len, /* vex_w */ false, /* legacy_mode */ _legacy_mode_dq, /* no_mask_reg */ true, /* uses_vl */ true);
  attributes.set_address_attributes(/* tuple_type */ EVEX_FV, /* input_size_in_bits */ EVEX_32bit);
  vex_prefix(src, nds->encoding(), dst->encoding(), VEX_SIMD_NONE, VEX_OPCODE_0F, &attributes);
  emit_int8(0x57);
  emit_operand(dst, src);
}

// Integer vector arithmetic
void Assembler::vphaddw(XMMRegister dst, XMMRegister nds, XMMRegister src, int vector_len) {
  assert(VM_Version::supports_avx() && (vector_len == 0) ||
         VM_Version::supports_avx2(), "256 bit integer vectors requires AVX2");
  InstructionAttr attributes(vector_len, /* vex_w */ false, /* legacy_mode */ true, /* no_mask_reg */ true, /* uses_vl */ true);
  int encode = vex_prefix_and_encode(dst->encoding(), nds->encoding(), src->encoding(), VEX_SIMD_66, VEX_OPCODE_0F_38, &attributes);
  emit_int16(0x01, (0xC0 | encode));
}

void Assembler::vphaddd(XMMRegister dst, XMMRegister nds, XMMRegister src, int vector_len) {
  assert(VM_Version::supports_avx() && (vector_len == 0) ||
         VM_Version::supports_avx2(), "256 bit integer vectors requires AVX2");
  InstructionAttr attributes(vector_len, /* vex_w */ false, /* legacy_mode */ true, /* no_mask_reg */ true, /* uses_vl */ true);
  int encode = vex_prefix_and_encode(dst->encoding(), nds->encoding(), src->encoding(), VEX_SIMD_66, VEX_OPCODE_0F_38, &attributes);
  emit_int16(0x02, (0xC0 | encode));
}

void Assembler::paddb(XMMRegister dst, XMMRegister src) {
  NOT_LP64(assert(VM_Version::supports_sse2(), ""));
  InstructionAttr attributes(AVX_128bit, /* rex_w */ false, /* legacy_mode */ _legacy_mode_bw, /* no_mask_reg */ true, /* uses_vl */ true);
  int encode = simd_prefix_and_encode(dst, dst, src, VEX_SIMD_66, VEX_OPCODE_0F, &attributes);
  emit_int16((unsigned char)0xFC, (0xC0 | encode));
}

void Assembler::paddw(XMMRegister dst, XMMRegister src) {
  NOT_LP64(assert(VM_Version::supports_sse2(), ""));
  InstructionAttr attributes(AVX_128bit, /* rex_w */ false, /* legacy_mode */ _legacy_mode_bw, /* no_mask_reg */ true, /* uses_vl */ true);
  int encode = simd_prefix_and_encode(dst, dst, src, VEX_SIMD_66, VEX_OPCODE_0F, &attributes);
  emit_int16((unsigned char)0xFD, (0xC0 | encode));
}

void Assembler::paddd(XMMRegister dst, XMMRegister src) {
  NOT_LP64(assert(VM_Version::supports_sse2(), ""));
  InstructionAttr attributes(AVX_128bit, /* rex_w */ false, /* legacy_mode */ false, /* no_mask_reg */ true, /* uses_vl */ true);
  int encode = simd_prefix_and_encode(dst, dst, src, VEX_SIMD_66, VEX_OPCODE_0F, &attributes);
  emit_int16((unsigned char)0xFE, (0xC0 | encode));
}

void Assembler::paddd(XMMRegister dst, Address src) {
  NOT_LP64(assert(VM_Version::supports_sse2(), ""));
  InstructionMark im(this);
  InstructionAttr attributes(AVX_128bit, /* rex_w */ false, /* legacy_mode */ false, /* no_mask_reg */ true, /* uses_vl */ true);
  simd_prefix(dst, dst, src, VEX_SIMD_66, VEX_OPCODE_0F, &attributes);
  emit_int8((unsigned char)0xFE);
  emit_operand(dst, src);
}

void Assembler::paddq(XMMRegister dst, XMMRegister src) {
  NOT_LP64(assert(VM_Version::supports_sse2(), ""));
  InstructionAttr attributes(AVX_128bit, /* rex_w */ VM_Version::supports_evex(), /* legacy_mode */ false, /* no_mask_reg */ true, /* uses_vl */ true);
  attributes.set_rex_vex_w_reverted();
  int encode = simd_prefix_and_encode(dst, dst, src, VEX_SIMD_66, VEX_OPCODE_0F, &attributes);
  emit_int16((unsigned char)0xD4, (0xC0 | encode));
}

void Assembler::phaddw(XMMRegister dst, XMMRegister src) {
  assert(VM_Version::supports_sse3(), "");
  InstructionAttr attributes(AVX_128bit, /* rex_w */ false, /* legacy_mode */ true, /* no_mask_reg */ true, /* uses_vl */ true);
  int encode = simd_prefix_and_encode(dst, dst, src, VEX_SIMD_66, VEX_OPCODE_0F_38, &attributes);
  emit_int16(0x01, (0xC0 | encode));
}

void Assembler::phaddd(XMMRegister dst, XMMRegister src) {
  assert(VM_Version::supports_sse3(), "");
  InstructionAttr attributes(AVX_128bit, /* rex_w */ false, /* legacy_mode */ true, /* no_mask_reg */ true, /* uses_vl */ true);
  int encode = simd_prefix_and_encode(dst, dst, src, VEX_SIMD_66, VEX_OPCODE_0F_38, &attributes);
  emit_int16(0x02, (0xC0 | encode));
}

void Assembler::vpaddb(XMMRegister dst, XMMRegister nds, XMMRegister src, int vector_len) {
  assert(UseAVX > 0, "requires some form of AVX");
  InstructionAttr attributes(vector_len, /* vex_w */ false, /* legacy_mode */ _legacy_mode_bw, /* no_mask_reg */ true, /* uses_vl */ true);
  int encode = vex_prefix_and_encode(dst->encoding(), nds->encoding(), src->encoding(), VEX_SIMD_66, VEX_OPCODE_0F, &attributes);
  emit_int16((unsigned char)0xFC, (0xC0 | encode));
}

void Assembler::vpaddw(XMMRegister dst, XMMRegister nds, XMMRegister src, int vector_len) {
  assert(UseAVX > 0, "requires some form of AVX");
  InstructionAttr attributes(vector_len, /* vex_w */ false, /* legacy_mode */ _legacy_mode_bw, /* no_mask_reg */ true, /* uses_vl */ true);
  int encode = vex_prefix_and_encode(dst->encoding(), nds->encoding(), src->encoding(), VEX_SIMD_66, VEX_OPCODE_0F, &attributes);
  emit_int16((unsigned char)0xFD, (0xC0 | encode));
}

void Assembler::vpaddd(XMMRegister dst, XMMRegister nds, XMMRegister src, int vector_len) {
  assert(UseAVX > 0, "requires some form of AVX");
  InstructionAttr attributes(vector_len, /* vex_w */ false, /* legacy_mode */ false, /* no_mask_reg */ true, /* uses_vl */ true);
  int encode = vex_prefix_and_encode(dst->encoding(), nds->encoding(), src->encoding(), VEX_SIMD_66, VEX_OPCODE_0F, &attributes);
  emit_int16((unsigned char)0xFE, (0xC0 | encode));
}

void Assembler::vpaddq(XMMRegister dst, XMMRegister nds, XMMRegister src, int vector_len) {
  assert(UseAVX > 0, "requires some form of AVX");
  InstructionAttr attributes(vector_len, /* vex_w */ VM_Version::supports_evex(), /* legacy_mode */ false, /* no_mask_reg */ true, /* uses_vl */ true);
  attributes.set_rex_vex_w_reverted();
  int encode = vex_prefix_and_encode(dst->encoding(), nds->encoding(), src->encoding(), VEX_SIMD_66, VEX_OPCODE_0F, &attributes);
  emit_int16((unsigned char)0xD4, (0xC0 | encode));
}

void Assembler::vpaddb(XMMRegister dst, XMMRegister nds, Address src, int vector_len) {
  assert(UseAVX > 0, "requires some form of AVX");
  InstructionMark im(this);
  InstructionAttr attributes(vector_len, /* vex_w */ false, /* legacy_mode */ _legacy_mode_bw, /* no_mask_reg */ true, /* uses_vl */ true);
  attributes.set_address_attributes(/* tuple_type */ EVEX_FVM, /* input_size_in_bits */ EVEX_NObit);
  vex_prefix(src, nds->encoding(), dst->encoding(), VEX_SIMD_66, VEX_OPCODE_0F, &attributes);
  emit_int8((unsigned char)0xFC);
  emit_operand(dst, src);
}

void Assembler::vpaddw(XMMRegister dst, XMMRegister nds, Address src, int vector_len) {
  assert(UseAVX > 0, "requires some form of AVX");
  InstructionMark im(this);
  InstructionAttr attributes(vector_len, /* vex_w */ false, /* legacy_mode */ _legacy_mode_bw, /* no_mask_reg */ true, /* uses_vl */ true);
  attributes.set_address_attributes(/* tuple_type */ EVEX_FVM, /* input_size_in_bits */ EVEX_NObit);
  vex_prefix(src, nds->encoding(), dst->encoding(), VEX_SIMD_66, VEX_OPCODE_0F, &attributes);
  emit_int8((unsigned char)0xFD);
  emit_operand(dst, src);
}

void Assembler::vpaddd(XMMRegister dst, XMMRegister nds, Address src, int vector_len) {
  assert(UseAVX > 0, "requires some form of AVX");
  InstructionMark im(this);
  InstructionAttr attributes(vector_len, /* vex_w */ false, /* legacy_mode */ false, /* no_mask_reg */ true, /* uses_vl */ true);
  attributes.set_address_attributes(/* tuple_type */ EVEX_FV, /* input_size_in_bits */ EVEX_32bit);
  vex_prefix(src, nds->encoding(), dst->encoding(), VEX_SIMD_66, VEX_OPCODE_0F, &attributes);
  emit_int8((unsigned char)0xFE);
  emit_operand(dst, src);
}

void Assembler::vpaddq(XMMRegister dst, XMMRegister nds, Address src, int vector_len) {
  assert(UseAVX > 0, "requires some form of AVX");
  InstructionMark im(this);
  InstructionAttr attributes(vector_len, /* vex_w */ VM_Version::supports_evex(), /* legacy_mode */ false, /* no_mask_reg */ true, /* uses_vl */ true);
  attributes.set_address_attributes(/* tuple_type */ EVEX_FV, /* input_size_in_bits */ EVEX_64bit);
  attributes.set_rex_vex_w_reverted();
  vex_prefix(src, nds->encoding(), dst->encoding(), VEX_SIMD_66, VEX_OPCODE_0F, &attributes);
  emit_int8((unsigned char)0xD4);
  emit_operand(dst, src);
}

void Assembler::psubb(XMMRegister dst, XMMRegister src) {
  NOT_LP64(assert(VM_Version::supports_sse2(), ""));
  InstructionAttr attributes(AVX_128bit, /* rex_w */ false, /* legacy_mode */ _legacy_mode_bw, /* no_mask_reg */ true, /* uses_vl */ true);
  int encode = simd_prefix_and_encode(dst, dst, src, VEX_SIMD_66, VEX_OPCODE_0F, &attributes);
  emit_int16((unsigned char)0xF8, (0xC0 | encode));
}

void Assembler::psubw(XMMRegister dst, XMMRegister src) {
  NOT_LP64(assert(VM_Version::supports_sse2(), ""));
  InstructionAttr attributes(AVX_128bit, /* rex_w */ false, /* legacy_mode */ _legacy_mode_bw, /* no_mask_reg */ true, /* uses_vl */ true);
  int encode = simd_prefix_and_encode(dst, dst, src, VEX_SIMD_66, VEX_OPCODE_0F, &attributes);
  emit_int16((unsigned char)0xF9, (0xC0 | encode));
}

void Assembler::psubd(XMMRegister dst, XMMRegister src) {
  InstructionAttr attributes(AVX_128bit, /* rex_w */ false, /* legacy_mode */ false, /* no_mask_reg */ true, /* uses_vl */ true);
  int encode = simd_prefix_and_encode(dst, dst, src, VEX_SIMD_66, VEX_OPCODE_0F, &attributes);
  emit_int16((unsigned char)0xFA, (0xC0 | encode));
}

void Assembler::psubq(XMMRegister dst, XMMRegister src) {
  NOT_LP64(assert(VM_Version::supports_sse2(), ""));
  InstructionAttr attributes(AVX_128bit, /* rex_w */ VM_Version::supports_evex(), /* legacy_mode */ false, /* no_mask_reg */ true, /* uses_vl */ true);
  attributes.set_rex_vex_w_reverted();
  int encode = simd_prefix_and_encode(dst, dst, src, VEX_SIMD_66, VEX_OPCODE_0F, &attributes);
  emit_int8((unsigned char)0xFB);
  emit_int8((0xC0 | encode));
}

void Assembler::vpsubusb(XMMRegister dst, XMMRegister nds, XMMRegister src, int vector_len) {
  assert(UseAVX > 0, "requires some form of AVX");
  InstructionAttr attributes(vector_len, /* vex_w */ false, /* legacy_mode */ _legacy_mode_bw, /* no_mask_reg */ true, /* uses_vl */ true);
  int encode = vex_prefix_and_encode(dst->encoding(), nds->encoding(), src->encoding(), VEX_SIMD_66, VEX_OPCODE_0F, &attributes);
  emit_int16((unsigned char)0xD8, (0xC0 | encode));
}

void Assembler::vpsubb(XMMRegister dst, XMMRegister nds, XMMRegister src, int vector_len) {
  assert(UseAVX > 0, "requires some form of AVX");
  InstructionAttr attributes(vector_len, /* vex_w */ false, /* legacy_mode */ _legacy_mode_bw, /* no_mask_reg */ true, /* uses_vl */ true);
  int encode = vex_prefix_and_encode(dst->encoding(), nds->encoding(), src->encoding(), VEX_SIMD_66, VEX_OPCODE_0F, &attributes);
  emit_int16((unsigned char)0xF8, (0xC0 | encode));
}

void Assembler::vpsubw(XMMRegister dst, XMMRegister nds, XMMRegister src, int vector_len) {
  assert(UseAVX > 0, "requires some form of AVX");
  InstructionAttr attributes(vector_len, /* vex_w */ false, /* legacy_mode */ _legacy_mode_bw, /* no_mask_reg */ true, /* uses_vl */ true);
  int encode = vex_prefix_and_encode(dst->encoding(), nds->encoding(), src->encoding(), VEX_SIMD_66, VEX_OPCODE_0F, &attributes);
  emit_int16((unsigned char)0xF9, (0xC0 | encode));
}

void Assembler::vpsubd(XMMRegister dst, XMMRegister nds, XMMRegister src, int vector_len) {
  assert(UseAVX > 0, "requires some form of AVX");
  InstructionAttr attributes(vector_len, /* vex_w */ false, /* legacy_mode */ false, /* no_mask_reg */ true, /* uses_vl */ true);
  int encode = vex_prefix_and_encode(dst->encoding(), nds->encoding(), src->encoding(), VEX_SIMD_66, VEX_OPCODE_0F, &attributes);
  emit_int16((unsigned char)0xFA, (0xC0 | encode));
}

void Assembler::vpsubq(XMMRegister dst, XMMRegister nds, XMMRegister src, int vector_len) {
  assert(UseAVX > 0, "requires some form of AVX");
  InstructionAttr attributes(vector_len, /* rex_w */ VM_Version::supports_evex(), /* legacy_mode */ false, /* no_mask_reg */ true, /* uses_vl */ true);
  attributes.set_rex_vex_w_reverted();
  int encode = vex_prefix_and_encode(dst->encoding(), nds->encoding(), src->encoding(), VEX_SIMD_66, VEX_OPCODE_0F, &attributes);
  emit_int16((unsigned char)0xFB, (0xC0 | encode));
}

void Assembler::vpsubb(XMMRegister dst, XMMRegister nds, Address src, int vector_len) {
  assert(UseAVX > 0, "requires some form of AVX");
  InstructionMark im(this);
  InstructionAttr attributes(vector_len, /* vex_w */ false, /* legacy_mode */ _legacy_mode_bw, /* no_mask_reg */ true, /* uses_vl */ true);
  attributes.set_address_attributes(/* tuple_type */ EVEX_FVM, /* input_size_in_bits */ EVEX_NObit);
  vex_prefix(src, nds->encoding(), dst->encoding(), VEX_SIMD_66, VEX_OPCODE_0F, &attributes);
  emit_int8((unsigned char)0xF8);
  emit_operand(dst, src);
}

void Assembler::vpsubw(XMMRegister dst, XMMRegister nds, Address src, int vector_len) {
  assert(UseAVX > 0, "requires some form of AVX");
  InstructionMark im(this);
  InstructionAttr attributes(vector_len, /* vex_w */ false, /* legacy_mode */ _legacy_mode_bw, /* no_mask_reg */ true, /* uses_vl */ true);
  attributes.set_address_attributes(/* tuple_type */ EVEX_FVM, /* input_size_in_bits */ EVEX_NObit);
  vex_prefix(src, nds->encoding(), dst->encoding(), VEX_SIMD_66, VEX_OPCODE_0F, &attributes);
  emit_int8((unsigned char)0xF9);
  emit_operand(dst, src);
}

void Assembler::vpsubd(XMMRegister dst, XMMRegister nds, Address src, int vector_len) {
  assert(UseAVX > 0, "requires some form of AVX");
  InstructionMark im(this);
  InstructionAttr attributes(vector_len, /* vex_w */ false, /* legacy_mode */ false, /* no_mask_reg */ true, /* uses_vl */ true);
  attributes.set_address_attributes(/* tuple_type */ EVEX_FV, /* input_size_in_bits */ EVEX_32bit);
  vex_prefix(src, nds->encoding(), dst->encoding(), VEX_SIMD_66, VEX_OPCODE_0F, &attributes);
  emit_int8((unsigned char)0xFA);
  emit_operand(dst, src);
}

void Assembler::vpsubq(XMMRegister dst, XMMRegister nds, Address src, int vector_len) {
  assert(UseAVX > 0, "requires some form of AVX");
  InstructionMark im(this);
  InstructionAttr attributes(vector_len, /* vex_w */ VM_Version::supports_evex(), /* legacy_mode */ false, /* no_mask_reg */ true, /* uses_vl */ true);
  attributes.set_address_attributes(/* tuple_type */ EVEX_FV, /* input_size_in_bits */ EVEX_64bit);
  attributes.set_rex_vex_w_reverted();
  vex_prefix(src, nds->encoding(), dst->encoding(), VEX_SIMD_66, VEX_OPCODE_0F, &attributes);
  emit_int8((unsigned char)0xFB);
  emit_operand(dst, src);
}

void Assembler::pmullw(XMMRegister dst, XMMRegister src) {
  NOT_LP64(assert(VM_Version::supports_sse2(), ""));
  InstructionAttr attributes(AVX_128bit, /* rex_w */ false, /* legacy_mode */ _legacy_mode_bw, /* no_mask_reg */ true, /* uses_vl */ true);
  int encode = simd_prefix_and_encode(dst, dst, src, VEX_SIMD_66, VEX_OPCODE_0F, &attributes);
  emit_int16((unsigned char)0xD5, (0xC0 | encode));
}

void Assembler::pmulld(XMMRegister dst, XMMRegister src) {
  assert(VM_Version::supports_sse4_1(), "");
  InstructionAttr attributes(AVX_128bit, /* rex_w */ false, /* legacy_mode */ false, /* no_mask_reg */ true, /* uses_vl */ true);
  int encode = simd_prefix_and_encode(dst, dst, src, VEX_SIMD_66, VEX_OPCODE_0F_38, &attributes);
  emit_int16(0x40, (0xC0 | encode));
}

void Assembler::pmuludq(XMMRegister dst, XMMRegister src) {
  assert(VM_Version::supports_sse2(), "");
  InstructionAttr attributes(AVX_128bit, /* rex_w */ false, /* legacy_mode */ false, /* no_mask_reg */ true, /* uses_vl */ true);
  int encode = simd_prefix_and_encode(dst, dst, src, VEX_SIMD_66, VEX_OPCODE_0F, &attributes);
  emit_int16((unsigned char)0xF4, (0xC0 | encode));
}

void Assembler::vpmulhuw(XMMRegister dst, XMMRegister nds, XMMRegister src, int vector_len) {
  assert((vector_len == AVX_128bit && VM_Version::supports_avx()) ||
<<<<<<< HEAD
         (vector_len == AVX_256bit && VM_Version::supports_avx2()), "");
  InstructionAttr attributes(vector_len, /* vex_w */ false, /* legacy_mode */ false, /* no_mask_reg */ true, /* uses_vl */ true);
=======
         (vector_len == AVX_256bit && VM_Version::supports_avx2()) ||
         (vector_len == AVX_512bit && VM_Version::supports_avx512bw()), "");
  InstructionAttr attributes(vector_len, /* vex_w */ false, /* legacy_mode */ _legacy_mode_bw, /* no_mask_reg */ true, /* uses_vl */ true);
>>>>>>> 9cac94d5
  int encode = vex_prefix_and_encode(dst->encoding(), nds->encoding(), src->encoding(), VEX_SIMD_66, VEX_OPCODE_0F, &attributes);
  emit_int16((unsigned char)0xE4, (0xC0 | encode));
}

void Assembler::vpmullw(XMMRegister dst, XMMRegister nds, XMMRegister src, int vector_len) {
  assert(UseAVX > 0, "requires some form of AVX");
  InstructionAttr attributes(vector_len, /* vex_w */ false, /* legacy_mode */ _legacy_mode_bw, /* no_mask_reg */ true, /* uses_vl */ true);
  int encode = vex_prefix_and_encode(dst->encoding(), nds->encoding(), src->encoding(), VEX_SIMD_66, VEX_OPCODE_0F, &attributes);
  emit_int16((unsigned char)0xD5, (0xC0 | encode));
}

void Assembler::vpmulld(XMMRegister dst, XMMRegister nds, XMMRegister src, int vector_len) {
  assert(UseAVX > 0, "requires some form of AVX");
  InstructionAttr attributes(vector_len, /* vex_w */ false, /* legacy_mode */ false, /* no_mask_reg */ true, /* uses_vl */ true);
  int encode = vex_prefix_and_encode(dst->encoding(), nds->encoding(), src->encoding(), VEX_SIMD_66, VEX_OPCODE_0F_38, &attributes);
  emit_int16(0x40, (0xC0 | encode));
}

void Assembler::vpmullq(XMMRegister dst, XMMRegister nds, XMMRegister src, int vector_len) {
  assert(UseAVX > 2, "requires some form of EVEX");
  InstructionAttr attributes(vector_len, /* vex_w */ true, /* legacy_mode */ _legacy_mode_dq, /* no_mask_reg */ true, /* uses_vl */ true);
  attributes.set_is_evex_instruction();
  int encode = vex_prefix_and_encode(dst->encoding(), nds->encoding(), src->encoding(), VEX_SIMD_66, VEX_OPCODE_0F_38, &attributes);
  emit_int16(0x40, (0xC0 | encode));
}

void Assembler::vpmuludq(XMMRegister dst, XMMRegister nds, XMMRegister src, int vector_len) {
  assert(UseAVX > 0, "requires some form of AVX");
  InstructionAttr attributes(vector_len, /* vex_w */ VM_Version::supports_evex(), /* legacy_mode */ false, /* no_mask_reg */ true, /* uses_vl */ true);
  int encode = vex_prefix_and_encode(dst->encoding(), nds->encoding(), src->encoding(), VEX_SIMD_66, VEX_OPCODE_0F, &attributes);
  emit_int16((unsigned char)0xF4, (0xC0 | encode));
}

void Assembler::vpmullw(XMMRegister dst, XMMRegister nds, Address src, int vector_len) {
  assert(UseAVX > 0, "requires some form of AVX");
  InstructionMark im(this);
  InstructionAttr attributes(vector_len, /* vex_w */ false, /* legacy_mode */ _legacy_mode_bw, /* no_mask_reg */ true, /* uses_vl */ true);
  attributes.set_address_attributes(/* tuple_type */ EVEX_FVM, /* input_size_in_bits */ EVEX_NObit);
  vex_prefix(src, nds->encoding(), dst->encoding(), VEX_SIMD_66, VEX_OPCODE_0F, &attributes);
  emit_int8((unsigned char)0xD5);
  emit_operand(dst, src);
}

void Assembler::vpmulld(XMMRegister dst, XMMRegister nds, Address src, int vector_len) {
  assert(UseAVX > 0, "requires some form of AVX");
  InstructionMark im(this);
  InstructionAttr attributes(vector_len, /* vex_w */ false, /* legacy_mode */ false, /* no_mask_reg */ true, /* uses_vl */ true);
  attributes.set_address_attributes(/* tuple_type */ EVEX_FV, /* input_size_in_bits */ EVEX_32bit);
  vex_prefix(src, nds->encoding(), dst->encoding(), VEX_SIMD_66, VEX_OPCODE_0F_38, &attributes);
  emit_int8(0x40);
  emit_operand(dst, src);
}

void Assembler::vpmullq(XMMRegister dst, XMMRegister nds, Address src, int vector_len) {
  assert(UseAVX > 2, "requires some form of EVEX");
  InstructionMark im(this);
  InstructionAttr attributes(vector_len, /* vex_w */ true, /* legacy_mode */ _legacy_mode_dq, /* no_mask_reg */ true, /* uses_vl */ true);
  attributes.set_address_attributes(/* tuple_type */ EVEX_FV, /* input_size_in_bits */ EVEX_64bit);
  attributes.set_is_evex_instruction();
  vex_prefix(src, nds->encoding(), dst->encoding(), VEX_SIMD_66, VEX_OPCODE_0F_38, &attributes);
  emit_int8(0x40);
  emit_operand(dst, src);
}

// Min, max
void Assembler::pminsb(XMMRegister dst, XMMRegister src) {
  assert(VM_Version::supports_sse4_1(), "");
  InstructionAttr attributes(AVX_128bit, /* rex_w */ false, /* legacy_mode */ _legacy_mode_bw, /* no_mask_reg */ true, /* uses_vl */ true);
  int encode = simd_prefix_and_encode(dst, dst, src, VEX_SIMD_66, VEX_OPCODE_0F_38, &attributes);
  emit_int16(0x38, (0xC0 | encode));
}

void Assembler::vpminsb(XMMRegister dst, XMMRegister nds, XMMRegister src, int vector_len) {
  assert(vector_len == AVX_128bit ? VM_Version::supports_avx() :
        (vector_len == AVX_256bit ? VM_Version::supports_avx2() : VM_Version::supports_avx512bw()), "");
  InstructionAttr attributes(vector_len, /* vex_w */ false, /* legacy_mode */ _legacy_mode_bw, /* no_mask_reg */ true, /* uses_vl */ true);
  int encode = vex_prefix_and_encode(dst->encoding(), nds->encoding(), src->encoding(), VEX_SIMD_66, VEX_OPCODE_0F_38, &attributes);
  emit_int16(0x38, (0xC0 | encode));
}

void Assembler::pminsw(XMMRegister dst, XMMRegister src) {
  assert(VM_Version::supports_sse2(), "");
  InstructionAttr attributes(AVX_128bit, /* rex_w */ false, /* legacy_mode */ _legacy_mode_bw, /* no_mask_reg */ true, /* uses_vl */ true);
  int encode = simd_prefix_and_encode(dst, dst, src, VEX_SIMD_66, VEX_OPCODE_0F, &attributes);
  emit_int16((unsigned char)0xEA, (0xC0 | encode));
}

void Assembler::vpminsw(XMMRegister dst, XMMRegister nds, XMMRegister src, int vector_len) {
  assert(vector_len == AVX_128bit ? VM_Version::supports_avx() :
        (vector_len == AVX_256bit ? VM_Version::supports_avx2() : VM_Version::supports_avx512bw()), "");
  InstructionAttr attributes(vector_len, /* vex_w */ false, /* legacy_mode */ _legacy_mode_bw, /* no_mask_reg */ true, /* uses_vl */ true);
  int encode = vex_prefix_and_encode(dst->encoding(), nds->encoding(), src->encoding(), VEX_SIMD_66, VEX_OPCODE_0F, &attributes);
  emit_int16((unsigned char)0xEA, (0xC0 | encode));
}

void Assembler::pminsd(XMMRegister dst, XMMRegister src) {
  assert(VM_Version::supports_sse4_1(), "");
  InstructionAttr attributes(AVX_128bit, /* rex_w */ false, /* legacy_mode */ false, /* no_mask_reg */ true, /* uses_vl */ true);
  int encode = simd_prefix_and_encode(dst, dst, src, VEX_SIMD_66, VEX_OPCODE_0F_38, &attributes);
  emit_int16(0x39, (0xC0 | encode));
}

void Assembler::vpminsd(XMMRegister dst, XMMRegister nds, XMMRegister src, int vector_len) {
  assert(vector_len == AVX_128bit ? VM_Version::supports_avx() :
        (vector_len == AVX_256bit ? VM_Version::supports_avx2() : VM_Version::supports_evex()), "");
  InstructionAttr attributes(vector_len, /* vex_w */ false, /* legacy_mode */ false, /* no_mask_reg */ true, /* uses_vl */ true);
  int encode = vex_prefix_and_encode(dst->encoding(), nds->encoding(), src->encoding(), VEX_SIMD_66, VEX_OPCODE_0F_38, &attributes);
  emit_int16(0x39, (0xC0 | encode));
}

void Assembler::vpminsq(XMMRegister dst, XMMRegister nds, XMMRegister src, int vector_len) {
  assert(UseAVX > 2, "requires AVX512F");
  InstructionAttr attributes(vector_len, /* vex_w */ true, /* legacy_mode */ false, /* no_mask_reg */ true, /* uses_vl */ true);
  attributes.set_is_evex_instruction();
  int encode = vex_prefix_and_encode(dst->encoding(), nds->encoding(), src->encoding(), VEX_SIMD_66, VEX_OPCODE_0F_38, &attributes);
  emit_int16(0x39, (0xC0 | encode));
}

void Assembler::minps(XMMRegister dst, XMMRegister src) {
  NOT_LP64(assert(VM_Version::supports_sse(), ""));
  InstructionAttr attributes(AVX_128bit, /* rex_w */ false, /* legacy_mode */ false, /* no_mask_reg */ true, /* uses_vl */ true);
  int encode = simd_prefix_and_encode(dst, dst, src, VEX_SIMD_NONE, VEX_OPCODE_0F, &attributes);
  emit_int16(0x5D, (0xC0 | encode));
}
void Assembler::vminps(XMMRegister dst, XMMRegister nds, XMMRegister src, int vector_len) {
  assert(vector_len >= AVX_512bit ? VM_Version::supports_evex() : VM_Version::supports_avx(), "");
  InstructionAttr attributes(vector_len, /* vex_w */ false, /* legacy_mode */ false, /* no_mask_reg */ true, /* uses_vl */ true);
  int encode = vex_prefix_and_encode(dst->encoding(), nds->encoding(), src->encoding(), VEX_SIMD_NONE, VEX_OPCODE_0F, &attributes);
  emit_int16(0x5D, (0xC0 | encode));
}

void Assembler::minpd(XMMRegister dst, XMMRegister src) {
  NOT_LP64(assert(VM_Version::supports_sse(), ""));
  InstructionAttr attributes(AVX_128bit, /* rex_w */ false, /* legacy_mode */ false, /* no_mask_reg */ true, /* uses_vl */ true);
  int encode = simd_prefix_and_encode(dst, dst, src, VEX_SIMD_66, VEX_OPCODE_0F, &attributes);
  emit_int16(0x5D, (0xC0 | encode));
}
void Assembler::vminpd(XMMRegister dst, XMMRegister nds, XMMRegister src, int vector_len) {
  assert(vector_len >= AVX_512bit ? VM_Version::supports_evex() : VM_Version::supports_avx(), "");
  InstructionAttr attributes(vector_len, /* vex_w */ true, /* legacy_mode */ false, /* no_mask_reg */ true, /* uses_vl */ true);
  int encode = vex_prefix_and_encode(dst->encoding(), nds->encoding(), src->encoding(), VEX_SIMD_66, VEX_OPCODE_0F, &attributes);
  emit_int16(0x5D, (0xC0 | encode));
}

void Assembler::pmaxsb(XMMRegister dst, XMMRegister src) {
  assert(VM_Version::supports_sse4_1(), "");
  InstructionAttr attributes(AVX_128bit, /* rex_w */ false, /* legacy_mode */ _legacy_mode_bw, /* no_mask_reg */ true, /* uses_vl */ true);
  int encode = simd_prefix_and_encode(dst, dst, src, VEX_SIMD_66, VEX_OPCODE_0F_38, &attributes);
  emit_int16(0x3C, (0xC0 | encode));
}

void Assembler::vpmaxsb(XMMRegister dst, XMMRegister nds, XMMRegister src, int vector_len) {
  assert(vector_len == AVX_128bit ? VM_Version::supports_avx() :
        (vector_len == AVX_256bit ? VM_Version::supports_avx2() : VM_Version::supports_avx512bw()), "");
  InstructionAttr attributes(vector_len, /* vex_w */ false, /* legacy_mode */ _legacy_mode_bw, /* no_mask_reg */ true, /* uses_vl */ true);
  int encode = vex_prefix_and_encode(dst->encoding(), nds->encoding(), src->encoding(), VEX_SIMD_66, VEX_OPCODE_0F_38, &attributes);
  emit_int16(0x3C, (0xC0 | encode));
}

void Assembler::pmaxsw(XMMRegister dst, XMMRegister src) {
  assert(VM_Version::supports_sse2(), "");
  InstructionAttr attributes(AVX_128bit, /* rex_w */ false, /* legacy_mode */ _legacy_mode_bw, /* no_mask_reg */ true, /* uses_vl */ true);
  int encode = simd_prefix_and_encode(dst, dst, src, VEX_SIMD_66, VEX_OPCODE_0F, &attributes);
  emit_int16((unsigned char)0xEE, (0xC0 | encode));
}

void Assembler::vpmaxsw(XMMRegister dst, XMMRegister nds, XMMRegister src, int vector_len) {
  assert(vector_len == AVX_128bit ? VM_Version::supports_avx() :
        (vector_len == AVX_256bit ? VM_Version::supports_avx2() : VM_Version::supports_avx512bw()), "");
  InstructionAttr attributes(vector_len, /* vex_w */ false, /* legacy_mode */ _legacy_mode_bw, /* no_mask_reg */ true, /* uses_vl */ true);
  int encode = vex_prefix_and_encode(dst->encoding(), nds->encoding(), src->encoding(), VEX_SIMD_66, VEX_OPCODE_0F, &attributes);
  emit_int16((unsigned char)0xEE, (0xC0 | encode));
}

void Assembler::pmaxsd(XMMRegister dst, XMMRegister src) {
  assert(VM_Version::supports_sse4_1(), "");
  InstructionAttr attributes(AVX_128bit, /* rex_w */ false, /* legacy_mode */ false, /* no_mask_reg */ true, /* uses_vl */ true);
  int encode = simd_prefix_and_encode(dst, dst, src, VEX_SIMD_66, VEX_OPCODE_0F_38, &attributes);
  emit_int16(0x3D, (0xC0 | encode));
}

void Assembler::vpmaxsd(XMMRegister dst, XMMRegister nds, XMMRegister src, int vector_len) {
  assert(vector_len == AVX_128bit ? VM_Version::supports_avx() :
        (vector_len == AVX_256bit ? VM_Version::supports_avx2() : VM_Version::supports_evex()), "");
  InstructionAttr attributes(vector_len, /* vex_w */ false, /* legacy_mode */ false, /* no_mask_reg */ true, /* uses_vl */ true);
  int encode = vex_prefix_and_encode(dst->encoding(), nds->encoding(), src->encoding(), VEX_SIMD_66, VEX_OPCODE_0F_38, &attributes);
  emit_int16(0x3D, (0xC0 | encode));
}

void Assembler::vpmaxsq(XMMRegister dst, XMMRegister nds, XMMRegister src, int vector_len) {
  assert(UseAVX > 2, "requires AVX512F");
  InstructionAttr attributes(vector_len, /* vex_w */ true, /* legacy_mode */ false, /* no_mask_reg */ true, /* uses_vl */ true);
  attributes.set_is_evex_instruction();
  int encode = vex_prefix_and_encode(dst->encoding(), nds->encoding(), src->encoding(), VEX_SIMD_66, VEX_OPCODE_0F_38, &attributes);
  emit_int16(0x3D, (0xC0 | encode));
}

void Assembler::maxps(XMMRegister dst, XMMRegister src) {
  NOT_LP64(assert(VM_Version::supports_sse(), ""));
  InstructionAttr attributes(AVX_128bit, /* rex_w */ false, /* legacy_mode */ false, /* no_mask_reg */ true, /* uses_vl */ true);
  int encode = simd_prefix_and_encode(dst, dst, src, VEX_SIMD_NONE, VEX_OPCODE_0F, &attributes);
  emit_int16(0x5F, (0xC0 | encode));
}

void Assembler::vmaxps(XMMRegister dst, XMMRegister nds, XMMRegister src, int vector_len) {
  assert(vector_len >= AVX_512bit ? VM_Version::supports_evex() : VM_Version::supports_avx(), "");
  InstructionAttr attributes(vector_len, /* vex_w */ false, /* legacy_mode */ false, /* no_mask_reg */ true, /* uses_vl */ true);
  int encode = vex_prefix_and_encode(dst->encoding(), nds->encoding(), src->encoding(), VEX_SIMD_NONE, VEX_OPCODE_0F, &attributes);
  emit_int16(0x5F, (0xC0 | encode));
}

void Assembler::maxpd(XMMRegister dst, XMMRegister src) {
  NOT_LP64(assert(VM_Version::supports_sse(), ""));
  InstructionAttr attributes(AVX_128bit, /* rex_w */ false, /* legacy_mode */ false, /* no_mask_reg */ true, /* uses_vl */ true);
  int encode = simd_prefix_and_encode(dst, xnoreg, src, VEX_SIMD_66, VEX_OPCODE_0F, &attributes);
  emit_int16(0x5F, (0xC0 | encode));
}

void Assembler::vmaxpd(XMMRegister dst, XMMRegister nds, XMMRegister src, int vector_len) {
  assert(vector_len >= AVX_512bit ? VM_Version::supports_evex() : VM_Version::supports_avx(), "");
  InstructionAttr attributes(vector_len, /* vex_w */true, /* legacy_mode */ false, /* no_mask_reg */ true, /* uses_vl */ true);
  int encode = vex_prefix_and_encode(dst->encoding(), nds->encoding(), src->encoding(), VEX_SIMD_66, VEX_OPCODE_0F, &attributes);
  emit_int16(0x5F, (0xC0 | encode));
}

// Shift packed integers left by specified number of bits.
void Assembler::psllw(XMMRegister dst, int shift) {
  NOT_LP64(assert(VM_Version::supports_sse2(), ""));
  InstructionAttr attributes(AVX_128bit, /* rex_w */ false, /* legacy_mode */ _legacy_mode_bw, /* no_mask_reg */ true, /* uses_vl */ true);
  // XMM6 is for /6 encoding: 66 0F 71 /6 ib
  int encode = simd_prefix_and_encode(xmm6, dst, dst, VEX_SIMD_66, VEX_OPCODE_0F, &attributes);
  emit_int24(0x71, (0xC0 | encode), shift & 0xFF);
}

void Assembler::pslld(XMMRegister dst, int shift) {
  NOT_LP64(assert(VM_Version::supports_sse2(), ""));
  InstructionAttr attributes(AVX_128bit, /* rex_w */ false, /* legacy_mode */ false, /* no_mask_reg */ true, /* uses_vl */ true);
  // XMM6 is for /6 encoding: 66 0F 72 /6 ib
  int encode = simd_prefix_and_encode(xmm6, dst, dst, VEX_SIMD_66, VEX_OPCODE_0F, &attributes);
  emit_int24(0x72, (0xC0 | encode), shift & 0xFF);
}

void Assembler::psllq(XMMRegister dst, int shift) {
  NOT_LP64(assert(VM_Version::supports_sse2(), ""));
  InstructionAttr attributes(AVX_128bit, /* rex_w */ true, /* legacy_mode */ false, /* no_mask_reg */ true, /* uses_vl */ true);
  // XMM6 is for /6 encoding: 66 0F 73 /6 ib
  int encode = simd_prefix_and_encode(xmm6, dst, dst, VEX_SIMD_66, VEX_OPCODE_0F, &attributes);
  emit_int24(0x73, (0xC0 | encode), shift & 0xFF);
}

void Assembler::psllw(XMMRegister dst, XMMRegister shift) {
  NOT_LP64(assert(VM_Version::supports_sse2(), ""));
  InstructionAttr attributes(AVX_128bit, /* rex_w */ false, /* legacy_mode */ _legacy_mode_bw, /* no_mask_reg */ true, /* uses_vl */ true);
  int encode = simd_prefix_and_encode(dst, dst, shift, VEX_SIMD_66, VEX_OPCODE_0F, &attributes);
  emit_int16((unsigned char)0xF1, (0xC0 | encode));
}

void Assembler::pslld(XMMRegister dst, XMMRegister shift) {
  NOT_LP64(assert(VM_Version::supports_sse2(), ""));
  InstructionAttr attributes(AVX_128bit, /* rex_w */ false, /* legacy_mode */ false, /* no_mask_reg */ true, /* uses_vl */ true);
  int encode = simd_prefix_and_encode(dst, dst, shift, VEX_SIMD_66, VEX_OPCODE_0F, &attributes);
  emit_int16((unsigned char)0xF2, (0xC0 | encode));
}

void Assembler::psllq(XMMRegister dst, XMMRegister shift) {
  NOT_LP64(assert(VM_Version::supports_sse2(), ""));
  InstructionAttr attributes(AVX_128bit, /* rex_w */ VM_Version::supports_evex(), /* legacy_mode */ false, /* no_mask_reg */ true, /* uses_vl */ true);
  attributes.set_rex_vex_w_reverted();
  int encode = simd_prefix_and_encode(dst, dst, shift, VEX_SIMD_66, VEX_OPCODE_0F, &attributes);
  emit_int16((unsigned char)0xF3, (0xC0 | encode));
}

void Assembler::vpsllw(XMMRegister dst, XMMRegister src, int shift, int vector_len) {
  assert(UseAVX > 0, "requires some form of AVX");
  InstructionAttr attributes(vector_len, /* vex_w */ false, /* legacy_mode */ _legacy_mode_bw, /* no_mask_reg */ true, /* uses_vl */ true);
  // XMM6 is for /6 encoding: 66 0F 71 /6 ib
  int encode = vex_prefix_and_encode(xmm6->encoding(), dst->encoding(), src->encoding(), VEX_SIMD_66, VEX_OPCODE_0F, &attributes);
  emit_int24(0x71, (0xC0 | encode), shift & 0xFF);
}

void Assembler::vpslld(XMMRegister dst, XMMRegister src, int shift, int vector_len) {
  assert(UseAVX > 0, "requires some form of AVX");
  NOT_LP64(assert(VM_Version::supports_sse2(), ""));
  InstructionAttr attributes(vector_len, /* vex_w */ false, /* legacy_mode */ false, /* no_mask_reg */ true, /* uses_vl */ true);
  // XMM6 is for /6 encoding: 66 0F 72 /6 ib
  int encode = vex_prefix_and_encode(xmm6->encoding(), dst->encoding(), src->encoding(), VEX_SIMD_66, VEX_OPCODE_0F, &attributes);
  emit_int24(0x72, (0xC0 | encode), shift & 0xFF);
}

void Assembler::vpsllq(XMMRegister dst, XMMRegister src, int shift, int vector_len) {
  assert(UseAVX > 0, "requires some form of AVX");
  InstructionAttr attributes(vector_len, /* vex_w */ VM_Version::supports_evex(), /* legacy_mode */ false, /* no_mask_reg */ true, /* uses_vl */ true);
  attributes.set_rex_vex_w_reverted();
  // XMM6 is for /6 encoding: 66 0F 73 /6 ib
  int encode = vex_prefix_and_encode(xmm6->encoding(), dst->encoding(), src->encoding(), VEX_SIMD_66, VEX_OPCODE_0F, &attributes);
  emit_int24(0x73, (0xC0 | encode), shift & 0xFF);
}

void Assembler::vpsllw(XMMRegister dst, XMMRegister src, XMMRegister shift, int vector_len) {
  assert(UseAVX > 0, "requires some form of AVX");
  InstructionAttr attributes(vector_len, /* vex_w */ false, /* legacy_mode */ _legacy_mode_bw, /* no_mask_reg */ true, /* uses_vl */ true);
  int encode = vex_prefix_and_encode(dst->encoding(), src->encoding(), shift->encoding(), VEX_SIMD_66, VEX_OPCODE_0F, &attributes);
  emit_int16((unsigned char)0xF1, (0xC0 | encode));
}

void Assembler::vpslld(XMMRegister dst, XMMRegister src, XMMRegister shift, int vector_len) {
  assert(UseAVX > 0, "requires some form of AVX");
  InstructionAttr attributes(vector_len, /* vex_w */ false, /* legacy_mode */ false, /* no_mask_reg */ true, /* uses_vl */ true);
  int encode = vex_prefix_and_encode(dst->encoding(), src->encoding(), shift->encoding(), VEX_SIMD_66, VEX_OPCODE_0F, &attributes);
  emit_int16((unsigned char)0xF2, (0xC0 | encode));
}

void Assembler::vpsllq(XMMRegister dst, XMMRegister src, XMMRegister shift, int vector_len) {
  assert(UseAVX > 0, "requires some form of AVX");
  InstructionAttr attributes(vector_len, /* vex_w */ VM_Version::supports_evex(), /* legacy_mode */ false, /* no_mask_reg */ true, /* uses_vl */ true);
  attributes.set_rex_vex_w_reverted();
  int encode = vex_prefix_and_encode(dst->encoding(), src->encoding(), shift->encoding(), VEX_SIMD_66, VEX_OPCODE_0F, &attributes);
  emit_int16((unsigned char)0xF3, (0xC0 | encode));
}

// Shift packed integers logically right by specified number of bits.
void Assembler::psrlw(XMMRegister dst, int shift) {
  NOT_LP64(assert(VM_Version::supports_sse2(), ""));
  InstructionAttr attributes(AVX_128bit, /* rex_w */ false, /* legacy_mode */ _legacy_mode_bw, /* no_mask_reg */ true, /* uses_vl */ true);
  // XMM2 is for /2 encoding: 66 0F 71 /2 ib
  int encode = simd_prefix_and_encode(xmm2, dst, dst, VEX_SIMD_66, VEX_OPCODE_0F, &attributes);
  emit_int24(0x71, (0xC0 | encode), shift & 0xFF);
}

void Assembler::psrld(XMMRegister dst, int shift) {
  NOT_LP64(assert(VM_Version::supports_sse2(), ""));
  InstructionAttr attributes(AVX_128bit, /* rex_w */ false, /* legacy_mode */ false, /* no_mask_reg */ true, /* uses_vl */ true);
  // XMM2 is for /2 encoding: 66 0F 72 /2 ib
  int encode = simd_prefix_and_encode(xmm2, dst, dst, VEX_SIMD_66, VEX_OPCODE_0F, &attributes);
  emit_int24(0x72, (0xC0 | encode), shift & 0xFF);
}

void Assembler::psrlq(XMMRegister dst, int shift) {
  // Do not confuse it with psrldq SSE2 instruction which
  // shifts 128 bit value in xmm register by number of bytes.
  NOT_LP64(assert(VM_Version::supports_sse2(), ""));
  InstructionAttr attributes(AVX_128bit, /* rex_w */ VM_Version::supports_evex(), /* legacy_mode */ false, /* no_mask_reg */ true, /* uses_vl */ true);
  attributes.set_rex_vex_w_reverted();
  // XMM2 is for /2 encoding: 66 0F 73 /2 ib
  int encode = simd_prefix_and_encode(xmm2, dst, dst, VEX_SIMD_66, VEX_OPCODE_0F, &attributes);
  emit_int24(0x73, (0xC0 | encode), shift & 0xFF);
}

void Assembler::psrlw(XMMRegister dst, XMMRegister shift) {
  NOT_LP64(assert(VM_Version::supports_sse2(), ""));
  InstructionAttr attributes(AVX_128bit, /* rex_w */ false, /* legacy_mode */ _legacy_mode_bw, /* no_mask_reg */ true, /* uses_vl */ true);
  int encode = simd_prefix_and_encode(dst, dst, shift, VEX_SIMD_66, VEX_OPCODE_0F, &attributes);
  emit_int16((unsigned char)0xD1, (0xC0 | encode));
}

void Assembler::psrld(XMMRegister dst, XMMRegister shift) {
  NOT_LP64(assert(VM_Version::supports_sse2(), ""));
  InstructionAttr attributes(AVX_128bit, /* rex_w */ false, /* legacy_mode */ false, /* no_mask_reg */ true, /* uses_vl */ true);
  int encode = simd_prefix_and_encode(dst, dst, shift, VEX_SIMD_66, VEX_OPCODE_0F, &attributes);
  emit_int16((unsigned char)0xD2, (0xC0 | encode));
}

void Assembler::psrlq(XMMRegister dst, XMMRegister shift) {
  NOT_LP64(assert(VM_Version::supports_sse2(), ""));
  InstructionAttr attributes(AVX_128bit, /* rex_w */ VM_Version::supports_evex(), /* legacy_mode */ false, /* no_mask_reg */ true, /* uses_vl */ true);
  attributes.set_rex_vex_w_reverted();
  int encode = simd_prefix_and_encode(dst, dst, shift, VEX_SIMD_66, VEX_OPCODE_0F, &attributes);
  emit_int16((unsigned char)0xD3, (0xC0 | encode));
}

void Assembler::vpsrlw(XMMRegister dst, XMMRegister src, int shift, int vector_len) {
  assert(UseAVX > 0, "requires some form of AVX");
  InstructionAttr attributes(vector_len, /* vex_w */ false, /* legacy_mode */ _legacy_mode_bw, /* no_mask_reg */ true, /* uses_vl */ true);
  // XMM2 is for /2 encoding: 66 0F 71 /2 ib
  int encode = vex_prefix_and_encode(xmm2->encoding(), dst->encoding(), src->encoding(), VEX_SIMD_66, VEX_OPCODE_0F, &attributes);
  emit_int24(0x71, (0xC0 | encode), shift & 0xFF);
}

void Assembler::vpsrld(XMMRegister dst, XMMRegister src, int shift, int vector_len) {
  assert(UseAVX > 0, "requires some form of AVX");
  InstructionAttr attributes(vector_len, /* vex_w */ false, /* legacy_mode */ false, /* no_mask_reg */ true, /* uses_vl */ true);
  // XMM2 is for /2 encoding: 66 0F 72 /2 ib
  int encode = vex_prefix_and_encode(xmm2->encoding(), dst->encoding(), src->encoding(), VEX_SIMD_66, VEX_OPCODE_0F, &attributes);
  emit_int24(0x72, (0xC0 | encode), shift & 0xFF);
}

void Assembler::vpsrlq(XMMRegister dst, XMMRegister src, int shift, int vector_len) {
  assert(UseAVX > 0, "requires some form of AVX");
  InstructionAttr attributes(vector_len, /* vex_w */ VM_Version::supports_evex(), /* legacy_mode */ false, /* no_mask_reg */ true, /* uses_vl */ true);
  attributes.set_rex_vex_w_reverted();
  // XMM2 is for /2 encoding: 66 0F 73 /2 ib
  int encode = vex_prefix_and_encode(xmm2->encoding(), dst->encoding(), src->encoding(), VEX_SIMD_66, VEX_OPCODE_0F, &attributes);
  emit_int24(0x73, (0xC0 | encode), shift & 0xFF);
}

void Assembler::vpsrlw(XMMRegister dst, XMMRegister src, XMMRegister shift, int vector_len) {
  assert(UseAVX > 0, "requires some form of AVX");
  InstructionAttr attributes(vector_len, /* vex_w */ false, /* legacy_mode */ _legacy_mode_bw, /* no_mask_reg */ true, /* uses_vl */ true);
  int encode = vex_prefix_and_encode(dst->encoding(), src->encoding(), shift->encoding(), VEX_SIMD_66, VEX_OPCODE_0F, &attributes);
  emit_int16((unsigned char)0xD1, (0xC0 | encode));
}

void Assembler::vpsrld(XMMRegister dst, XMMRegister src, XMMRegister shift, int vector_len) {
  assert(UseAVX > 0, "requires some form of AVX");
  InstructionAttr attributes(vector_len, /* vex_w */ false, /* legacy_mode */ false, /* no_mask_reg */ true, /* uses_vl */ true);
  int encode = vex_prefix_and_encode(dst->encoding(), src->encoding(), shift->encoding(), VEX_SIMD_66, VEX_OPCODE_0F, &attributes);
  emit_int16((unsigned char)0xD2, (0xC0 | encode));
}

void Assembler::vpsrlq(XMMRegister dst, XMMRegister src, XMMRegister shift, int vector_len) {
  assert(UseAVX > 0, "requires some form of AVX");
  InstructionAttr attributes(vector_len, /* vex_w */ VM_Version::supports_evex(), /* legacy_mode */ false, /* no_mask_reg */ true, /* uses_vl */ true);
  attributes.set_rex_vex_w_reverted();
  int encode = vex_prefix_and_encode(dst->encoding(), src->encoding(), shift->encoding(), VEX_SIMD_66, VEX_OPCODE_0F, &attributes);
  emit_int16((unsigned char)0xD3, (0xC0 | encode));
}

void Assembler::evpsrlvw(XMMRegister dst, XMMRegister nds, XMMRegister src, int vector_len) {
  assert(VM_Version::supports_avx512bw(), "");
  InstructionAttr attributes(vector_len, /* vex_w */ true, /* legacy_mode */ false, /* no_mask_reg */ true, /* uses_vl */ true);
  attributes.set_is_evex_instruction();
  int encode = vex_prefix_and_encode(dst->encoding(), nds->encoding(), src->encoding(), VEX_SIMD_66, VEX_OPCODE_0F_38, &attributes);
  emit_int16(0x10, (0xC0 | encode));
}

void Assembler::evpsllvw(XMMRegister dst, XMMRegister nds, XMMRegister src, int vector_len) {
  assert(VM_Version::supports_avx512bw(), "");
  InstructionAttr attributes(vector_len, /* rex_w */ true, /* legacy_mode */ false, /* no_mask_reg */ true, /* uses_vl */ true);
  attributes.set_is_evex_instruction();
  int encode = vex_prefix_and_encode(dst->encoding(), nds->encoding(), src->encoding(), VEX_SIMD_66, VEX_OPCODE_0F_38, &attributes);
  emit_int16(0x12, (0xC0 | encode));
}

// Shift packed integers arithmetically right by specified number of bits.
void Assembler::psraw(XMMRegister dst, int shift) {
  NOT_LP64(assert(VM_Version::supports_sse2(), ""));
  InstructionAttr attributes(AVX_128bit, /* rex_w */ false, /* legacy_mode */ _legacy_mode_bw, /* no_mask_reg */ true, /* uses_vl */ true);
  // XMM4 is for /4 encoding: 66 0F 71 /4 ib
  int encode = simd_prefix_and_encode(xmm4, dst, dst, VEX_SIMD_66, VEX_OPCODE_0F, &attributes);
  emit_int24(0x71, (0xC0 | encode), shift & 0xFF);
}

void Assembler::psrad(XMMRegister dst, int shift) {
  NOT_LP64(assert(VM_Version::supports_sse2(), ""));
  InstructionAttr attributes(AVX_128bit, /* rex_w */ false, /* legacy_mode */ false, /* no_mask_reg */ true, /* uses_vl */ true);
  // XMM4 is for /4 encoding: 66 0F 72 /4 ib
  int encode = simd_prefix_and_encode(xmm4, dst, dst, VEX_SIMD_66, VEX_OPCODE_0F, &attributes);
  emit_int8(0x72);
  emit_int8((0xC0 | encode));
  emit_int8(shift & 0xFF);
}

void Assembler::psraw(XMMRegister dst, XMMRegister shift) {
  NOT_LP64(assert(VM_Version::supports_sse2(), ""));
  InstructionAttr attributes(AVX_128bit, /* rex_w */ false, /* legacy_mode */ _legacy_mode_bw, /* no_mask_reg */ true, /* uses_vl */ true);
  int encode = simd_prefix_and_encode(dst, dst, shift, VEX_SIMD_66, VEX_OPCODE_0F, &attributes);
  emit_int16((unsigned char)0xE1, (0xC0 | encode));
}

void Assembler::psrad(XMMRegister dst, XMMRegister shift) {
  NOT_LP64(assert(VM_Version::supports_sse2(), ""));
  InstructionAttr attributes(AVX_128bit, /* rex_w */ false, /* legacy_mode */ false, /* no_mask_reg */ true, /* uses_vl */ true);
  int encode = simd_prefix_and_encode(dst, dst, shift, VEX_SIMD_66, VEX_OPCODE_0F, &attributes);
  emit_int16((unsigned char)0xE2, (0xC0 | encode));
}

void Assembler::vpsraw(XMMRegister dst, XMMRegister src, int shift, int vector_len) {
  assert(UseAVX > 0, "requires some form of AVX");
  InstructionAttr attributes(vector_len, /* vex_w */ false, /* legacy_mode */ _legacy_mode_bw, /* no_mask_reg */ true, /* uses_vl */ true);
  // XMM4 is for /4 encoding: 66 0F 71 /4 ib
  int encode = vex_prefix_and_encode(xmm4->encoding(), dst->encoding(), src->encoding(), VEX_SIMD_66, VEX_OPCODE_0F, &attributes);
  emit_int24(0x71, (0xC0 | encode), shift & 0xFF);
}

void Assembler::vpsrad(XMMRegister dst, XMMRegister src, int shift, int vector_len) {
  assert(UseAVX > 0, "requires some form of AVX");
  InstructionAttr attributes(vector_len, /* vex_w */ false, /* legacy_mode */ false, /* no_mask_reg */ true, /* uses_vl */ true);
  // XMM4 is for /4 encoding: 66 0F 71 /4 ib
  int encode = vex_prefix_and_encode(xmm4->encoding(), dst->encoding(), src->encoding(), VEX_SIMD_66, VEX_OPCODE_0F, &attributes);
  emit_int24(0x72, (0xC0 | encode), shift & 0xFF);
}

void Assembler::vpsraw(XMMRegister dst, XMMRegister src, XMMRegister shift, int vector_len) {
  assert(UseAVX > 0, "requires some form of AVX");
  InstructionAttr attributes(vector_len, /* vex_w */ false, /* legacy_mode */ _legacy_mode_bw, /* no_mask_reg */ true, /* uses_vl */ true);
  int encode = vex_prefix_and_encode(dst->encoding(), src->encoding(), shift->encoding(), VEX_SIMD_66, VEX_OPCODE_0F, &attributes);
  emit_int16((unsigned char)0xE1, (0xC0 | encode));
}

void Assembler::vpsrad(XMMRegister dst, XMMRegister src, XMMRegister shift, int vector_len) {
  assert(UseAVX > 0, "requires some form of AVX");
  InstructionAttr attributes(vector_len, /* vex_w */ false, /* legacy_mode */ false, /* no_mask_reg */ true, /* uses_vl */ true);
  int encode = vex_prefix_and_encode(dst->encoding(), src->encoding(), shift->encoding(), VEX_SIMD_66, VEX_OPCODE_0F, &attributes);
  emit_int16((unsigned char)0xE2, (0xC0 | encode));
}

void Assembler::evpsraq(XMMRegister dst, XMMRegister src, int shift, int vector_len) {
  assert(UseAVX > 2, "requires AVX512");
  assert ((VM_Version::supports_avx512vl() || vector_len == 2), "requires AVX512vl");
  InstructionAttr attributes(vector_len, /* vex_w */ true, /* legacy_mode */ false, /* no_mask_reg */ true, /* uses_vl */ true);
  attributes.set_is_evex_instruction();
  int encode = vex_prefix_and_encode(xmm4->encoding(), dst->encoding(), src->encoding(), VEX_SIMD_66, VEX_OPCODE_0F, &attributes);
  emit_int24((unsigned char)0x72, (0xC0 | encode), shift & 0xFF);
}

void Assembler::evpsraq(XMMRegister dst, XMMRegister src, XMMRegister shift, int vector_len) {
  assert(UseAVX > 2, "requires AVX512");
  assert ((VM_Version::supports_avx512vl() || vector_len == 2), "requires AVX512vl");
  InstructionAttr attributes(vector_len, /* vex_w */ true, /* legacy_mode */ false, /* no_mask_reg */ true, /* uses_vl */ true);
  attributes.set_is_evex_instruction();
  int encode = vex_prefix_and_encode(dst->encoding(), src->encoding(), shift->encoding(), VEX_SIMD_66, VEX_OPCODE_0F, &attributes);
  emit_int16((unsigned char)0xE2, (0xC0 | encode));
}

// logical operations packed integers
void Assembler::pand(XMMRegister dst, XMMRegister src) {
  NOT_LP64(assert(VM_Version::supports_sse2(), ""));
  InstructionAttr attributes(AVX_128bit, /* rex_w */ false, /* legacy_mode */ false, /* no_mask_reg */ true, /* uses_vl */ true);
  int encode = simd_prefix_and_encode(dst, dst, src, VEX_SIMD_66, VEX_OPCODE_0F, &attributes);
  emit_int16((unsigned char)0xDB, (0xC0 | encode));
}

void Assembler::vpand(XMMRegister dst, XMMRegister nds, XMMRegister src, int vector_len) {
  assert(UseAVX > 0, "requires some form of AVX");
  InstructionAttr attributes(vector_len, /* vex_w */ false, /* legacy_mode */ false, /* no_mask_reg */ true, /* uses_vl */ true);
  int encode = vex_prefix_and_encode(dst->encoding(), nds->encoding(), src->encoding(), VEX_SIMD_66, VEX_OPCODE_0F, &attributes);
  emit_int16((unsigned char)0xDB, (0xC0 | encode));
}

void Assembler::vpand(XMMRegister dst, XMMRegister nds, Address src, int vector_len) {
  assert(UseAVX > 0, "requires some form of AVX");
  InstructionMark im(this);
  InstructionAttr attributes(vector_len, /* vex_w */ false, /* legacy_mode */ false, /* no_mask_reg */ true, /* uses_vl */ true);
  attributes.set_address_attributes(/* tuple_type */ EVEX_FV, /* input_size_in_bits */ EVEX_32bit);
  vex_prefix(src, nds->encoding(), dst->encoding(), VEX_SIMD_66, VEX_OPCODE_0F, &attributes);
  emit_int8((unsigned char)0xDB);
  emit_operand(dst, src);
}

void Assembler::vpandq(XMMRegister dst, XMMRegister nds, XMMRegister src, int vector_len) {
  assert(VM_Version::supports_evex(), "");
  InstructionAttr attributes(vector_len, /* vex_w */ true, /* legacy_mode */ false, /* no_mask_reg */ true, /* uses_vl */ true);
  int encode = vex_prefix_and_encode(dst->encoding(), nds->encoding(), src->encoding(), VEX_SIMD_66, VEX_OPCODE_0F, &attributes);
  emit_int16((unsigned char)0xDB, (0xC0 | encode));
}

//Variable Shift packed integers logically left.
void Assembler::vpsllvd(XMMRegister dst, XMMRegister src, XMMRegister shift, int vector_len) {
  assert(UseAVX > 1, "requires AVX2");
  InstructionAttr attributes(vector_len, /* vex_w */ false, /* legacy_mode */ false, /* no_mask_reg */ true, /* uses_vl */ true);
  int encode = vex_prefix_and_encode(dst->encoding(), src->encoding(), shift->encoding(), VEX_SIMD_66, VEX_OPCODE_0F_38, &attributes);
  emit_int16(0x47, (0xC0 | encode));
}

void Assembler::vpsllvq(XMMRegister dst, XMMRegister src, XMMRegister shift, int vector_len) {
  assert(UseAVX > 1, "requires AVX2");
  InstructionAttr attributes(vector_len, /* vex_w */ true, /* legacy_mode */ false, /* no_mask_reg */ true, /* uses_vl */ true);
  int encode = vex_prefix_and_encode(dst->encoding(), src->encoding(), shift->encoding(), VEX_SIMD_66, VEX_OPCODE_0F_38, &attributes);
  emit_int16(0x47, (0xC0 | encode));
}

//Variable Shift packed integers logically right.
void Assembler::vpsrlvd(XMMRegister dst, XMMRegister src, XMMRegister shift, int vector_len) {
  assert(UseAVX > 1, "requires AVX2");
  InstructionAttr attributes(vector_len, /* vex_w */ false, /* legacy_mode */ false, /* no_mask_reg */ true, /* uses_vl */ true);
  int encode = vex_prefix_and_encode(dst->encoding(), src->encoding(), shift->encoding(), VEX_SIMD_66, VEX_OPCODE_0F_38, &attributes);
  emit_int16(0x45, (0xC0 | encode));
}

void Assembler::vpsrlvq(XMMRegister dst, XMMRegister src, XMMRegister shift, int vector_len) {
  assert(UseAVX > 1, "requires AVX2");
  InstructionAttr attributes(vector_len, /* vex_w */ true, /* legacy_mode */ false, /* no_mask_reg */ true, /* uses_vl */ true);
  int encode = vex_prefix_and_encode(dst->encoding(), src->encoding(), shift->encoding(), VEX_SIMD_66, VEX_OPCODE_0F_38, &attributes);
  emit_int16(0x45, (0xC0 | encode));
}

//Variable right Shift arithmetic packed integers .
void Assembler::vpsravd(XMMRegister dst, XMMRegister src, XMMRegister shift, int vector_len) {
  assert(UseAVX > 1, "requires AVX2");
  InstructionAttr attributes(vector_len, /* vex_w */ false, /* legacy_mode */ false, /* no_mask_reg */ true, /* uses_vl */ true);
  int encode = vex_prefix_and_encode(dst->encoding(), src->encoding(), shift->encoding(), VEX_SIMD_66, VEX_OPCODE_0F_38, &attributes);
  emit_int16(0x46, (0xC0 | encode));
}

void Assembler::evpsravw(XMMRegister dst, XMMRegister nds, XMMRegister src, int vector_len) {
  assert(VM_Version::supports_avx512bw(), "");
  InstructionAttr attributes(vector_len, /* vex_w */ true, /* legacy_mode */ false, /* no_mask_reg */ true, /* uses_vl */ true);
  attributes.set_is_evex_instruction();
  int encode = vex_prefix_and_encode(dst->encoding(), nds->encoding(), src->encoding(), VEX_SIMD_66, VEX_OPCODE_0F_38, &attributes);
  emit_int16(0x11, (0xC0 | encode));
}

void Assembler::evpsravq(XMMRegister dst, XMMRegister src, XMMRegister shift, int vector_len) {
  assert(UseAVX > 2, "requires AVX512");
  assert(vector_len == Assembler::AVX_512bit || VM_Version::supports_avx512vl(), "requires AVX512VL");
  InstructionAttr attributes(vector_len, /* vex_w */ true, /* legacy_mode */ false, /* no_mask_reg */ true, /* uses_vl */ true);
  attributes.set_is_evex_instruction();
  int encode = vex_prefix_and_encode(dst->encoding(), src->encoding(), shift->encoding(), VEX_SIMD_66, VEX_OPCODE_0F_38, &attributes);
  emit_int16(0x46, (0xC0 | encode));
}

void Assembler::vpshldvd(XMMRegister dst, XMMRegister src, XMMRegister shift, int vector_len) {
  assert(VM_Version::supports_avx512_vbmi2(), "requires vbmi2");
  InstructionAttr attributes(vector_len, /* vex_w */ false, /* legacy_mode */ false, /* no_mask_reg */ true, /* uses_vl */ true);
  attributes.set_is_evex_instruction();
  int encode = vex_prefix_and_encode(dst->encoding(), src->encoding(), shift->encoding(), VEX_SIMD_66, VEX_OPCODE_0F_38, &attributes);
  emit_int16(0x71, (0xC0 | encode));
}

void Assembler::vpshrdvd(XMMRegister dst, XMMRegister src, XMMRegister shift, int vector_len) {
  assert(VM_Version::supports_avx512_vbmi2(), "requires vbmi2");
  InstructionAttr attributes(vector_len, /* vex_w */ false, /* legacy_mode */ false, /* no_mask_reg */ true, /* uses_vl */ true);
  attributes.set_is_evex_instruction();
  int encode = vex_prefix_and_encode(dst->encoding(), src->encoding(), shift->encoding(), VEX_SIMD_66, VEX_OPCODE_0F_38, &attributes);
  emit_int16(0x73, (0xC0 | encode));
}

void Assembler::pandn(XMMRegister dst, XMMRegister src) {
  NOT_LP64(assert(VM_Version::supports_sse2(), ""));
  InstructionAttr attributes(AVX_128bit, /* vex_w */ VM_Version::supports_evex(), /* legacy_mode */ false, /* no_mask_reg */ true, /* uses_vl */ true);
  attributes.set_rex_vex_w_reverted();
  int encode = simd_prefix_and_encode(dst, dst, src, VEX_SIMD_66, VEX_OPCODE_0F, &attributes);
  emit_int16((unsigned char)0xDF, (0xC0 | encode));
}

void Assembler::vpandn(XMMRegister dst, XMMRegister nds, XMMRegister src, int vector_len) {
  assert(UseAVX > 0, "requires some form of AVX");
  InstructionAttr attributes(vector_len, /* vex_w */ false, /* legacy_mode */ false, /* no_mask_reg */ true, /* uses_vl */ true);
  int encode = vex_prefix_and_encode(dst->encoding(), nds->encoding(), src->encoding(), VEX_SIMD_66, VEX_OPCODE_0F, &attributes);
  emit_int16((unsigned char)0xDF, (0xC0 | encode));
}

void Assembler::por(XMMRegister dst, XMMRegister src) {
  NOT_LP64(assert(VM_Version::supports_sse2(), ""));
  InstructionAttr attributes(AVX_128bit, /* vex_w */ false, /* legacy_mode */ false, /* no_mask_reg */ true, /* uses_vl */ true);
  int encode = simd_prefix_and_encode(dst, dst, src, VEX_SIMD_66, VEX_OPCODE_0F, &attributes);
  emit_int16((unsigned char)0xEB, (0xC0 | encode));
}

void Assembler::vpor(XMMRegister dst, XMMRegister nds, XMMRegister src, int vector_len) {
  assert(UseAVX > 0, "requires some form of AVX");
  InstructionAttr attributes(vector_len, /* vex_w */ false, /* legacy_mode */ false, /* no_mask_reg */ true, /* uses_vl */ true);
  int encode = vex_prefix_and_encode(dst->encoding(), nds->encoding(), src->encoding(), VEX_SIMD_66, VEX_OPCODE_0F, &attributes);
  emit_int16((unsigned char)0xEB, (0xC0 | encode));
}

void Assembler::vpor(XMMRegister dst, XMMRegister nds, Address src, int vector_len) {
  assert(UseAVX > 0, "requires some form of AVX");
  InstructionMark im(this);
  InstructionAttr attributes(vector_len, /* vex_w */ false, /* legacy_mode */ false, /* no_mask_reg */ true, /* uses_vl */ true);
  attributes.set_address_attributes(/* tuple_type */ EVEX_FV, /* input_size_in_bits */ EVEX_32bit);
  vex_prefix(src, nds->encoding(), dst->encoding(), VEX_SIMD_66, VEX_OPCODE_0F, &attributes);
  emit_int8((unsigned char)0xEB);
  emit_operand(dst, src);
}

void Assembler::vporq(XMMRegister dst, XMMRegister nds, XMMRegister src, int vector_len) {
  assert(VM_Version::supports_evex(), "");
  InstructionAttr attributes(vector_len, /* vex_w */ true, /* legacy_mode */ false, /* no_mask_reg */ true, /* uses_vl */ true);
  int encode = vex_prefix_and_encode(dst->encoding(), nds->encoding(), src->encoding(), VEX_SIMD_66, VEX_OPCODE_0F, &attributes);
  emit_int16((unsigned char)0xEB, (0xC0 | encode));
}


void Assembler::evpord(XMMRegister dst, KRegister mask, XMMRegister nds, XMMRegister src, bool merge, int vector_len) {
  assert(VM_Version::supports_evex(), "");
  // Encoding: EVEX.NDS.XXX.66.0F.W0 EB /r
  InstructionAttr attributes(vector_len, /* vex_w */ false, /* legacy_mode */ false, /* no_mask_reg */ false, /* uses_vl */ true);
  attributes.set_is_evex_instruction();
  attributes.set_embedded_opmask_register_specifier(mask);
  if (merge) {
    attributes.reset_is_clear_context();
  }
  int encode = vex_prefix_and_encode(dst->encoding(), nds->encoding(), src->encoding(), VEX_SIMD_66, VEX_OPCODE_0F, &attributes);
  emit_int16((unsigned char)0xEB, (0xC0 | encode));
}

void Assembler::evpord(XMMRegister dst, KRegister mask, XMMRegister nds, Address src, bool merge, int vector_len) {
  assert(VM_Version::supports_evex(), "");
  // Encoding: EVEX.NDS.XXX.66.0F.W0 EB /r
  InstructionMark im(this);
  InstructionAttr attributes(vector_len, /* vex_w */ false, /* legacy_mode */ false, /* no_mask_reg */ false, /* uses_vl */ true);
  attributes.set_address_attributes(/* tuple_type */ EVEX_FV, /* input_size_in_bits */ EVEX_NObit);
  attributes.set_is_evex_instruction();
  attributes.set_embedded_opmask_register_specifier(mask);
  if (merge) {
    attributes.reset_is_clear_context();
  }
  vex_prefix(src, nds->encoding(), dst->encoding(), VEX_SIMD_66, VEX_OPCODE_0F, &attributes);
  emit_int8((unsigned char)0xEB);
  emit_operand(dst, src);
}

void Assembler::pxor(XMMRegister dst, XMMRegister src) {
  NOT_LP64(assert(VM_Version::supports_sse2(), ""));
  InstructionAttr attributes(AVX_128bit, /* rex_w */ false, /* legacy_mode */ false, /* no_mask_reg */ true, /* uses_vl */ true);
  int encode = simd_prefix_and_encode(dst, dst, src, VEX_SIMD_66, VEX_OPCODE_0F, &attributes);
  emit_int16((unsigned char)0xEF, (0xC0 | encode));
}

void Assembler::vpxor(XMMRegister dst, XMMRegister nds, XMMRegister src, int vector_len) {
  assert(UseAVX > 0, "requires some form of AVX");
  InstructionAttr attributes(vector_len, /* vex_w */ false, /* legacy_mode */ false, /* no_mask_reg */ true, /* uses_vl */ true);
  int encode = vex_prefix_and_encode(dst->encoding(), nds->encoding(), src->encoding(), VEX_SIMD_66, VEX_OPCODE_0F, &attributes);
  emit_int16((unsigned char)0xEF, (0xC0 | encode));
}

void Assembler::vpxor(XMMRegister dst, XMMRegister nds, Address src, int vector_len) {
  assert(UseAVX > 0, "requires some form of AVX");
  InstructionMark im(this);
  InstructionAttr attributes(vector_len, /* vex_w */ false, /* legacy_mode */ false, /* no_mask_reg */ true, /* uses_vl */ true);
  attributes.set_address_attributes(/* tuple_type */ EVEX_FV, /* input_size_in_bits */ EVEX_32bit);
  vex_prefix(src, nds->encoding(), dst->encoding(), VEX_SIMD_66, VEX_OPCODE_0F, &attributes);
  emit_int8((unsigned char)0xEF);
  emit_operand(dst, src);
}

void Assembler::vpxorq(XMMRegister dst, XMMRegister nds, XMMRegister src, int vector_len) {
  assert(UseAVX > 2, "requires some form of EVEX");
  InstructionAttr attributes(vector_len, /* vex_w */ VM_Version::supports_evex(), /* legacy_mode */ false, /* no_mask_reg */ true, /* uses_vl */ true);
  attributes.set_rex_vex_w_reverted();
  int encode = vex_prefix_and_encode(dst->encoding(), nds->encoding(), src->encoding(), VEX_SIMD_66, VEX_OPCODE_0F, &attributes);
  emit_int16((unsigned char)0xEF, (0xC0 | encode));
}

void Assembler::evpxord(XMMRegister dst, KRegister mask, XMMRegister nds, XMMRegister src, bool merge, int vector_len) {
  assert(VM_Version::supports_evex(), "");
  // Encoding: EVEX.NDS.XXX.66.0F.W0 EF /r
  InstructionAttr attributes(vector_len, /* vex_w */ false, /* legacy_mode */ false, /* no_mask_reg */ false, /* uses_vl */ true);
  attributes.set_is_evex_instruction();
  attributes.set_embedded_opmask_register_specifier(mask);
  if (merge) {
    attributes.reset_is_clear_context();
  }
  int encode = vex_prefix_and_encode(dst->encoding(), nds->encoding(), src->encoding(), VEX_SIMD_66, VEX_OPCODE_0F, &attributes);
  emit_int16((unsigned char)0xEF, (0xC0 | encode));
}

void Assembler::evpxorq(XMMRegister dst, XMMRegister nds, XMMRegister src, int vector_len) {
  assert(VM_Version::supports_evex(), "requires EVEX support");
  InstructionAttr attributes(vector_len, /* vex_w */ true, /* legacy_mode */ false, /* no_mask_reg */ true, /* uses_vl */ true);
  attributes.set_is_evex_instruction();
  int encode = vex_prefix_and_encode(dst->encoding(), nds->encoding(), src->encoding(), VEX_SIMD_66, VEX_OPCODE_0F, &attributes);
  emit_int16((unsigned char)0xEF, (0xC0 | encode));
}

void Assembler::evpxorq(XMMRegister dst, XMMRegister nds, Address src, int vector_len) {
  assert(VM_Version::supports_evex(), "requires EVEX support");
  assert(dst != xnoreg, "sanity");
  InstructionMark im(this);
  InstructionAttr attributes(vector_len, /* vex_w */ true, /* legacy_mode */ false, /* no_mask_reg */ true, /* uses_vl */ true);
  attributes.set_is_evex_instruction();
  attributes.set_address_attributes(/* tuple_type */ EVEX_FV, /* input_size_in_bits */ EVEX_64bit);
  vex_prefix(src, nds->encoding(), dst->encoding(), VEX_SIMD_66, VEX_OPCODE_0F, &attributes);
  emit_int8((unsigned char)0xEF);
  emit_operand(dst, src);
}

void Assembler::evprold(XMMRegister dst, XMMRegister src, int shift, int vector_len) {
  assert(VM_Version::supports_evex(), "requires EVEX support");
  assert(vector_len == Assembler::AVX_512bit || VM_Version::supports_avx512vl(), "requires VL support");
  InstructionAttr attributes(vector_len, /* vex_w */ false, /* legacy_mode */ false, /* no_mask_reg */ true, /* uses_vl */ true);
  attributes.set_is_evex_instruction();
  int encode = vex_prefix_and_encode(xmm1->encoding(), dst->encoding(), src->encoding(), VEX_SIMD_66, VEX_OPCODE_0F, &attributes);
  emit_int24(0x72, (0xC0 | encode), shift & 0xFF);
}

void Assembler::evprolq(XMMRegister dst, XMMRegister src, int shift, int vector_len) {
  assert(VM_Version::supports_evex(), "requires EVEX support");
  assert(vector_len == Assembler::AVX_512bit || VM_Version::supports_avx512vl(), "requires VL support");
  InstructionAttr attributes(vector_len, /* vex_w */ true, /* legacy_mode */ false, /* no_mask_reg */ true, /* uses_vl */ true);
  attributes.set_is_evex_instruction();
  int encode = vex_prefix_and_encode(xmm1->encoding(), dst->encoding(), src->encoding(), VEX_SIMD_66, VEX_OPCODE_0F, &attributes);
  emit_int24(0x72, (0xC0 | encode), shift & 0xFF);
}

// Register is a class, but it would be assigned numerical value.
// "0" is assigned for xmm0. Thus we need to ignore -Wnonnull.
PRAGMA_DIAG_PUSH
PRAGMA_NONNULL_IGNORED
void Assembler::evprord(XMMRegister dst, XMMRegister src, int shift, int vector_len) {
  assert(VM_Version::supports_evex(), "requires EVEX support");
  assert(vector_len == Assembler::AVX_512bit || VM_Version::supports_avx512vl(), "requires VL support");
  InstructionAttr attributes(vector_len, /* vex_w */ false, /* legacy_mode */ false, /* no_mask_reg */ true, /* uses_vl */ true);
  attributes.set_is_evex_instruction();
  int encode = vex_prefix_and_encode(xmm0->encoding(), dst->encoding(), src->encoding(), VEX_SIMD_66, VEX_OPCODE_0F, &attributes);
  emit_int24(0x72, (0xC0 | encode), shift & 0xFF);
}

void Assembler::evprorq(XMMRegister dst, XMMRegister src, int shift, int vector_len) {
  assert(VM_Version::supports_evex(), "requires EVEX support");
  assert(vector_len == Assembler::AVX_512bit || VM_Version::supports_avx512vl(), "requires VL support");
  InstructionAttr attributes(vector_len, /* vex_w */ true, /* legacy_mode */ false, /* no_mask_reg */ true, /* uses_vl */ true);
  attributes.set_is_evex_instruction();
  int encode = vex_prefix_and_encode(xmm0->encoding(), dst->encoding(), src->encoding(), VEX_SIMD_66, VEX_OPCODE_0F, &attributes);
  emit_int24(0x72, (0xC0 | encode), shift & 0xFF);
}
PRAGMA_DIAG_POP

void Assembler::evprolvd(XMMRegister dst, XMMRegister src, XMMRegister shift, int vector_len) {
  assert(VM_Version::supports_evex(), "requires EVEX support");
  assert(vector_len == Assembler::AVX_512bit || VM_Version::supports_avx512vl(), "requires VL support");
  InstructionAttr attributes(vector_len, /* vex_w */ false, /* legacy_mode */ false, /* no_mask_reg */ true, /* uses_vl */ true);
  attributes.set_is_evex_instruction();
  int encode = vex_prefix_and_encode(dst->encoding(), src->encoding(), shift->encoding(), VEX_SIMD_66, VEX_OPCODE_0F_38, &attributes);
  emit_int16(0x15, (unsigned char)(0xC0 | encode));
}

void Assembler::evprolvq(XMMRegister dst, XMMRegister src, XMMRegister shift, int vector_len) {
  assert(VM_Version::supports_evex(), "requires EVEX support");
  assert(vector_len == Assembler::AVX_512bit || VM_Version::supports_avx512vl(), "requires VL support");
  InstructionAttr attributes(vector_len, /* vex_w */ true, /* legacy_mode */ false, /* no_mask_reg */ true, /* uses_vl */ true);
  attributes.set_is_evex_instruction();
  int encode = vex_prefix_and_encode(dst->encoding(), src->encoding(), shift->encoding(), VEX_SIMD_66, VEX_OPCODE_0F_38, &attributes);
  emit_int16(0x15, (unsigned char)(0xC0 | encode));
}

void Assembler::evprorvd(XMMRegister dst, XMMRegister src, XMMRegister shift, int vector_len) {
  assert(VM_Version::supports_evex(), "requires EVEX support");
  assert(vector_len == Assembler::AVX_512bit || VM_Version::supports_avx512vl(), "requires VL support");
  InstructionAttr attributes(vector_len, /* vex_w */ false, /* legacy_mode */ false, /* no_mask_reg */ true, /* uses_vl */ true);
  attributes.set_is_evex_instruction();
  int encode = vex_prefix_and_encode(dst->encoding(), src->encoding(), shift->encoding(), VEX_SIMD_66, VEX_OPCODE_0F_38, &attributes);
  emit_int16(0x14, (unsigned char)(0xC0 | encode));
}

void Assembler::evprorvq(XMMRegister dst, XMMRegister src, XMMRegister shift, int vector_len) {
  assert(VM_Version::supports_evex(), "requires EVEX support");
  assert(vector_len == Assembler::AVX_512bit || VM_Version::supports_avx512vl(), "requires VL support");
  InstructionAttr attributes(vector_len, /* vex_w */ true, /* legacy_mode */ false, /* no_mask_reg */ true, /* uses_vl */ true);
  attributes.set_is_evex_instruction();
  int encode = vex_prefix_and_encode(dst->encoding(), src->encoding(), shift->encoding(), VEX_SIMD_66, VEX_OPCODE_0F_38, &attributes);
  emit_int16(0x14, (unsigned char)(0xC0 | encode));
}

void Assembler::vpternlogd(XMMRegister dst, int imm8, XMMRegister src2, XMMRegister src3, int vector_len) {
  assert(VM_Version::supports_evex(), "requires EVEX support");
  assert(vector_len == Assembler::AVX_512bit || VM_Version::supports_avx512vl(), "requires VL support");
  InstructionAttr attributes(vector_len, /* vex_w */ false, /* legacy_mode */ false, /* no_mask_reg */ true, /* uses_vl */ true);
  attributes.set_is_evex_instruction();
  int encode = vex_prefix_and_encode(dst->encoding(), src2->encoding(), src3->encoding(), VEX_SIMD_66, VEX_OPCODE_0F_3A, &attributes);
  emit_int8(0x25);
  emit_int8((unsigned char)(0xC0 | encode));
  emit_int8(imm8);
}

void Assembler::vpternlogd(XMMRegister dst, int imm8, XMMRegister src2, Address src3, int vector_len) {
  assert(VM_Version::supports_evex(), "requires EVEX support");
  assert(vector_len == Assembler::AVX_512bit || VM_Version::supports_avx512vl(), "requires VL support");
  assert(dst != xnoreg, "sanity");
  InstructionMark im(this);
  InstructionAttr attributes(vector_len, /* vex_w */ false, /* legacy_mode */ false, /* no_mask_reg */ true, /* uses_vl */ true);
  attributes.set_is_evex_instruction();
  attributes.set_address_attributes(/* tuple_type */ EVEX_FV, /* input_size_in_bits */ EVEX_64bit);
  vex_prefix(src3, src2->encoding(), dst->encoding(), VEX_SIMD_66, VEX_OPCODE_0F_3A, &attributes);
  emit_int8(0x25);
  emit_operand(dst, src3);
  emit_int8(imm8);
}

void Assembler::vpternlogq(XMMRegister dst, int imm8, XMMRegister src2, XMMRegister src3, int vector_len) {
  assert(VM_Version::supports_evex(), "requires EVEX support");
  assert(vector_len == Assembler::AVX_512bit || VM_Version::supports_avx512vl(), "requires VL support");
  InstructionAttr attributes(vector_len, /* vex_w */ true, /* legacy_mode */ false, /* no_mask_reg */ true, /* uses_vl */ true);
  attributes.set_is_evex_instruction();
  int encode = vex_prefix_and_encode(dst->encoding(), src2->encoding(), src3->encoding(), VEX_SIMD_66, VEX_OPCODE_0F_3A, &attributes);
  emit_int8(0x25);
  emit_int8((unsigned char)(0xC0 | encode));
  emit_int8(imm8);
}

// vinserti forms

void Assembler::vinserti128(XMMRegister dst, XMMRegister nds, XMMRegister src, uint8_t imm8) {
  assert(VM_Version::supports_avx2(), "");
  assert(imm8 <= 0x01, "imm8: %u", imm8);
  InstructionAttr attributes(AVX_256bit, /* vex_w */ false, /* legacy_mode */ false, /* no_mask_reg */ true, /* uses_vl */ true);
  int encode = vex_prefix_and_encode(dst->encoding(), nds->encoding(), src->encoding(), VEX_SIMD_66, VEX_OPCODE_0F_3A, &attributes);
  // last byte:
  // 0x00 - insert into lower 128 bits
  // 0x01 - insert into upper 128 bits
  emit_int24(0x38, (0xC0 | encode), imm8 & 0x01);
}

void Assembler::vinserti128(XMMRegister dst, XMMRegister nds, Address src, uint8_t imm8) {
  assert(VM_Version::supports_avx2(), "");
  assert(dst != xnoreg, "sanity");
  assert(imm8 <= 0x01, "imm8: %u", imm8);
  InstructionMark im(this);
  InstructionAttr attributes(AVX_256bit, /* vex_w */ false, /* legacy_mode */ false, /* no_mask_reg */ true, /* uses_vl */ true);
  attributes.set_address_attributes(/* tuple_type */ EVEX_T4, /* input_size_in_bits */ EVEX_32bit);
  vex_prefix(src, nds->encoding(), dst->encoding(), VEX_SIMD_66, VEX_OPCODE_0F_3A, &attributes);
  emit_int8(0x38);
  emit_operand(dst, src);
  // 0x00 - insert into lower 128 bits
  // 0x01 - insert into upper 128 bits
  emit_int8(imm8 & 0x01);
}

void Assembler::vinserti32x4(XMMRegister dst, XMMRegister nds, XMMRegister src, uint8_t imm8) {
  assert(VM_Version::supports_evex(), "");
  assert(imm8 <= 0x03, "imm8: %u", imm8);
  InstructionAttr attributes(AVX_512bit, /* vex_w */ false, /* legacy_mode */ false, /* no_mask_reg */ true, /* uses_vl */ true);
  attributes.set_is_evex_instruction();
  int encode = vex_prefix_and_encode(dst->encoding(), nds->encoding(), src->encoding(), VEX_SIMD_66, VEX_OPCODE_0F_3A, &attributes);
  // imm8:
  // 0x00 - insert into q0 128 bits (0..127)
  // 0x01 - insert into q1 128 bits (128..255)
  // 0x02 - insert into q2 128 bits (256..383)
  // 0x03 - insert into q3 128 bits (384..511)
  emit_int24(0x38, (0xC0 | encode), imm8 & 0x03);
}

void Assembler::vinserti32x4(XMMRegister dst, XMMRegister nds, Address src, uint8_t imm8) {
  assert(VM_Version::supports_avx(), "");
  assert(dst != xnoreg, "sanity");
  assert(imm8 <= 0x03, "imm8: %u", imm8);
  InstructionMark im(this);
  InstructionAttr attributes(AVX_512bit, /* vex_w */ false, /* legacy_mode */ false, /* no_mask_reg */ true, /* uses_vl */ true);
  attributes.set_address_attributes(/* tuple_type */ EVEX_T4, /* input_size_in_bits */ EVEX_32bit);
  attributes.set_is_evex_instruction();
  vex_prefix(src, nds->encoding(), dst->encoding(), VEX_SIMD_66, VEX_OPCODE_0F_3A, &attributes);
  emit_int8(0x18);
  emit_operand(dst, src);
  // 0x00 - insert into q0 128 bits (0..127)
  // 0x01 - insert into q1 128 bits (128..255)
  // 0x02 - insert into q2 128 bits (256..383)
  // 0x03 - insert into q3 128 bits (384..511)
  emit_int8(imm8 & 0x03);
}

void Assembler::vinserti64x4(XMMRegister dst, XMMRegister nds, XMMRegister src, uint8_t imm8) {
  assert(VM_Version::supports_evex(), "");
  assert(imm8 <= 0x01, "imm8: %u", imm8);
  InstructionAttr attributes(AVX_512bit, /* vex_w */ true, /* legacy_mode */ false, /* no_mask_reg */ true, /* uses_vl */ true);
  attributes.set_is_evex_instruction();
  int encode = vex_prefix_and_encode(dst->encoding(), nds->encoding(), src->encoding(), VEX_SIMD_66, VEX_OPCODE_0F_3A, &attributes);
  //imm8:
  // 0x00 - insert into lower 256 bits
  // 0x01 - insert into upper 256 bits
  emit_int24(0x3A, (0xC0 | encode), imm8 & 0x01);
}


// vinsertf forms

void Assembler::vinsertf128(XMMRegister dst, XMMRegister nds, XMMRegister src, uint8_t imm8) {
  assert(VM_Version::supports_avx(), "");
  assert(imm8 <= 0x01, "imm8: %u", imm8);
  InstructionAttr attributes(AVX_256bit, /* vex_w */ false, /* legacy_mode */ false, /* no_mask_reg */ true, /* uses_vl */ true);
  int encode = vex_prefix_and_encode(dst->encoding(), nds->encoding(), src->encoding(), VEX_SIMD_66, VEX_OPCODE_0F_3A, &attributes);
  // imm8:
  // 0x00 - insert into lower 128 bits
  // 0x01 - insert into upper 128 bits
  emit_int24(0x18, (0xC0 | encode), imm8 & 0x01);
}

void Assembler::vinsertf128(XMMRegister dst, XMMRegister nds, Address src, uint8_t imm8) {
  assert(VM_Version::supports_avx(), "");
  assert(dst != xnoreg, "sanity");
  assert(imm8 <= 0x01, "imm8: %u", imm8);
  InstructionMark im(this);
  InstructionAttr attributes(AVX_256bit, /* vex_w */ false, /* legacy_mode */ false, /* no_mask_reg */ true, /* uses_vl */ true);
  attributes.set_address_attributes(/* tuple_type */ EVEX_T4, /* input_size_in_bits */ EVEX_32bit);
  vex_prefix(src, nds->encoding(), dst->encoding(), VEX_SIMD_66, VEX_OPCODE_0F_3A, &attributes);
  emit_int8(0x18);
  emit_operand(dst, src);
  // 0x00 - insert into lower 128 bits
  // 0x01 - insert into upper 128 bits
  emit_int8(imm8 & 0x01);
}

void Assembler::vinsertf32x4(XMMRegister dst, XMMRegister nds, XMMRegister src, uint8_t imm8) {
  assert(VM_Version::supports_avx2(), "");
  assert(imm8 <= 0x03, "imm8: %u", imm8);
  InstructionAttr attributes(AVX_512bit, /* vex_w */ false, /* legacy_mode */ false, /* no_mask_reg */ true, /* uses_vl */ true);
  int encode = vex_prefix_and_encode(dst->encoding(), nds->encoding(), src->encoding(), VEX_SIMD_66, VEX_OPCODE_0F_3A, &attributes);
  // imm8:
  // 0x00 - insert into q0 128 bits (0..127)
  // 0x01 - insert into q1 128 bits (128..255)
  // 0x02 - insert into q0 128 bits (256..383)
  // 0x03 - insert into q1 128 bits (384..512)
  emit_int24(0x18, (0xC0 | encode), imm8 & 0x03);
}

void Assembler::vinsertf32x4(XMMRegister dst, XMMRegister nds, Address src, uint8_t imm8) {
  assert(VM_Version::supports_avx(), "");
  assert(dst != xnoreg, "sanity");
  assert(imm8 <= 0x03, "imm8: %u", imm8);
  InstructionMark im(this);
  InstructionAttr attributes(AVX_512bit, /* vex_w */ false, /* legacy_mode */ false, /* no_mask_reg */ true, /* uses_vl */ true);
  attributes.set_address_attributes(/* tuple_type */ EVEX_T4, /* input_size_in_bits */ EVEX_32bit);
  vex_prefix(src, nds->encoding(), dst->encoding(), VEX_SIMD_66, VEX_OPCODE_0F_3A, &attributes);
  emit_int8(0x18);
  emit_operand(dst, src);
  // 0x00 - insert into q0 128 bits (0..127)
  // 0x01 - insert into q1 128 bits (128..255)
  // 0x02 - insert into q0 128 bits (256..383)
  // 0x03 - insert into q1 128 bits (384..512)
  emit_int8(imm8 & 0x03);
}

void Assembler::vinsertf64x4(XMMRegister dst, XMMRegister nds, XMMRegister src, uint8_t imm8) {
  assert(VM_Version::supports_evex(), "");
  assert(imm8 <= 0x01, "imm8: %u", imm8);
  InstructionAttr attributes(AVX_512bit, /* vex_w */ true, /* legacy_mode */ false, /* no_mask_reg */ true, /* uses_vl */ true);
  attributes.set_is_evex_instruction();
  int encode = vex_prefix_and_encode(dst->encoding(), nds->encoding(), src->encoding(), VEX_SIMD_66, VEX_OPCODE_0F_3A, &attributes);
  // imm8:
  // 0x00 - insert into lower 256 bits
  // 0x01 - insert into upper 256 bits
  emit_int24(0x1A, (0xC0 | encode), imm8 & 0x01);
}

void Assembler::vinsertf64x4(XMMRegister dst, XMMRegister nds, Address src, uint8_t imm8) {
  assert(VM_Version::supports_evex(), "");
  assert(dst != xnoreg, "sanity");
  assert(imm8 <= 0x01, "imm8: %u", imm8);
  InstructionMark im(this);
  InstructionAttr attributes(AVX_512bit, /* vex_w */ true, /* legacy_mode */ false, /* no_mask_reg */ true, /* uses_vl */ true);
  attributes.set_address_attributes(/* tuple_type */ EVEX_T4, /* input_size_in_bits */ EVEX_64bit);
  attributes.set_is_evex_instruction();
  vex_prefix(src, nds->encoding(), dst->encoding(), VEX_SIMD_66, VEX_OPCODE_0F_3A, &attributes);
  emit_int8(0x1A);
  emit_operand(dst, src);
  // 0x00 - insert into lower 256 bits
  // 0x01 - insert into upper 256 bits
  emit_int8(imm8 & 0x01);
}


// vextracti forms

void Assembler::vextracti128(XMMRegister dst, XMMRegister src, uint8_t imm8) {
  assert(VM_Version::supports_avx2(), "");
  assert(imm8 <= 0x01, "imm8: %u", imm8);
  InstructionAttr attributes(AVX_256bit, /* vex_w */ false, /* legacy_mode */ false, /* no_mask_reg */ true, /* uses_vl */ true);
  int encode = vex_prefix_and_encode(src->encoding(), 0, dst->encoding(), VEX_SIMD_66, VEX_OPCODE_0F_3A, &attributes);
  // imm8:
  // 0x00 - extract from lower 128 bits
  // 0x01 - extract from upper 128 bits
  emit_int24(0x39, (0xC0 | encode), imm8 & 0x01);
}

void Assembler::vextracti128(Address dst, XMMRegister src, uint8_t imm8) {
  assert(VM_Version::supports_avx2(), "");
  assert(src != xnoreg, "sanity");
  assert(imm8 <= 0x01, "imm8: %u", imm8);
  InstructionMark im(this);
  InstructionAttr attributes(AVX_256bit, /* vex_w */ false, /* legacy_mode */ false, /* no_mask_reg */ true, /* uses_vl */ true);
  attributes.set_address_attributes(/* tuple_type */ EVEX_T4, /* input_size_in_bits */ EVEX_32bit);
  attributes.reset_is_clear_context();
  vex_prefix(dst, 0, src->encoding(), VEX_SIMD_66, VEX_OPCODE_0F_3A, &attributes);
  emit_int8(0x39);
  emit_operand(src, dst);
  // 0x00 - extract from lower 128 bits
  // 0x01 - extract from upper 128 bits
  emit_int8(imm8 & 0x01);
}

void Assembler::vextracti32x4(XMMRegister dst, XMMRegister src, uint8_t imm8) {
  assert(VM_Version::supports_evex(), "");
  assert(imm8 <= 0x03, "imm8: %u", imm8);
  InstructionAttr attributes(AVX_512bit, /* vex_w */ false, /* legacy_mode */ false, /* no_mask_reg */ true, /* uses_vl */ true);
  attributes.set_is_evex_instruction();
  int encode = vex_prefix_and_encode(src->encoding(), 0, dst->encoding(), VEX_SIMD_66, VEX_OPCODE_0F_3A, &attributes);
  // imm8:
  // 0x00 - extract from bits 127:0
  // 0x01 - extract from bits 255:128
  // 0x02 - extract from bits 383:256
  // 0x03 - extract from bits 511:384
  emit_int24(0x39, (0xC0 | encode), imm8 & 0x03);
}

void Assembler::vextracti32x4(Address dst, XMMRegister src, uint8_t imm8) {
  assert(VM_Version::supports_evex(), "");
  assert(src != xnoreg, "sanity");
  assert(imm8 <= 0x03, "imm8: %u", imm8);
  InstructionMark im(this);
  InstructionAttr attributes(AVX_512bit, /* vex_w */ false, /* legacy_mode */ false, /* no_mask_reg */ true, /* uses_vl */ true);
  attributes.set_address_attributes(/* tuple_type */ EVEX_T4, /* input_size_in_bits */ EVEX_32bit);
  attributes.reset_is_clear_context();
  attributes.set_is_evex_instruction();
  vex_prefix(dst, 0, src->encoding(), VEX_SIMD_66, VEX_OPCODE_0F_3A, &attributes);
  emit_int8(0x39);
  emit_operand(src, dst);
  // 0x00 - extract from bits 127:0
  // 0x01 - extract from bits 255:128
  // 0x02 - extract from bits 383:256
  // 0x03 - extract from bits 511:384
  emit_int8(imm8 & 0x03);
}

void Assembler::vextracti64x2(XMMRegister dst, XMMRegister src, uint8_t imm8) {
  assert(VM_Version::supports_avx512dq(), "");
  assert(imm8 <= 0x03, "imm8: %u", imm8);
  InstructionAttr attributes(AVX_512bit, /* vex_w */ true, /* legacy_mode */ false, /* no_mask_reg */ true, /* uses_vl */ true);
  attributes.set_is_evex_instruction();
  int encode = vex_prefix_and_encode(src->encoding(), 0, dst->encoding(), VEX_SIMD_66, VEX_OPCODE_0F_3A, &attributes);
  // imm8:
  // 0x00 - extract from bits 127:0
  // 0x01 - extract from bits 255:128
  // 0x02 - extract from bits 383:256
  // 0x03 - extract from bits 511:384
  emit_int24(0x39, (0xC0 | encode), imm8 & 0x03);
}

void Assembler::vextracti64x4(XMMRegister dst, XMMRegister src, uint8_t imm8) {
  assert(VM_Version::supports_evex(), "");
  assert(imm8 <= 0x01, "imm8: %u", imm8);
  InstructionAttr attributes(AVX_512bit, /* vex_w */ true, /* legacy_mode */ false, /* no_mask_reg */ true, /* uses_vl */ true);
  attributes.set_is_evex_instruction();
  int encode = vex_prefix_and_encode(src->encoding(), 0, dst->encoding(), VEX_SIMD_66, VEX_OPCODE_0F_3A, &attributes);
  // imm8:
  // 0x00 - extract from lower 256 bits
  // 0x01 - extract from upper 256 bits
  emit_int24(0x3B, (0xC0 | encode), imm8 & 0x01);
}

void Assembler::vextracti64x4(Address dst, XMMRegister src, uint8_t imm8) {
  assert(VM_Version::supports_evex(), "");
  assert(src != xnoreg, "sanity");
  assert(imm8 <= 0x01, "imm8: %u", imm8);
  InstructionMark im(this);
  InstructionAttr attributes(AVX_512bit, /* vex_w */ true, /* legacy_mode */ false, /* no_mask_reg */ true, /* uses_vl */ true);
  attributes.set_address_attributes(/* tuple_type */ EVEX_T4, /* input_size_in_bits */ EVEX_64bit);
  attributes.reset_is_clear_context();
  attributes.set_is_evex_instruction();
  vex_prefix(dst, 0, src->encoding(), VEX_SIMD_66, VEX_OPCODE_0F_3A, &attributes);
  emit_int8(0x38);
  emit_operand(src, dst);
  // 0x00 - extract from lower 256 bits
  // 0x01 - extract from upper 256 bits
  emit_int8(imm8 & 0x01);
}
// vextractf forms

void Assembler::vextractf128(XMMRegister dst, XMMRegister src, uint8_t imm8) {
  assert(VM_Version::supports_avx(), "");
  assert(imm8 <= 0x01, "imm8: %u", imm8);
  InstructionAttr attributes(AVX_256bit, /* vex_w */ false, /* legacy_mode */ false, /* no_mask_reg */ true, /* uses_vl */ true);
  int encode = vex_prefix_and_encode(src->encoding(), 0, dst->encoding(), VEX_SIMD_66, VEX_OPCODE_0F_3A, &attributes);
  // imm8:
  // 0x00 - extract from lower 128 bits
  // 0x01 - extract from upper 128 bits
  emit_int24(0x19, (0xC0 | encode), imm8 & 0x01);
}

void Assembler::vextractf128(Address dst, XMMRegister src, uint8_t imm8) {
  assert(VM_Version::supports_avx(), "");
  assert(src != xnoreg, "sanity");
  assert(imm8 <= 0x01, "imm8: %u", imm8);
  InstructionMark im(this);
  InstructionAttr attributes(AVX_256bit, /* vex_w */ false, /* legacy_mode */ false, /* no_mask_reg */ true, /* uses_vl */ true);
  attributes.set_address_attributes(/* tuple_type */ EVEX_T4, /* input_size_in_bits */ EVEX_32bit);
  attributes.reset_is_clear_context();
  vex_prefix(dst, 0, src->encoding(), VEX_SIMD_66, VEX_OPCODE_0F_3A, &attributes);
  emit_int8(0x19);
  emit_operand(src, dst);
  // 0x00 - extract from lower 128 bits
  // 0x01 - extract from upper 128 bits
  emit_int8(imm8 & 0x01);
}

void Assembler::vextractf32x4(XMMRegister dst, XMMRegister src, uint8_t imm8) {
  assert(VM_Version::supports_evex(), "");
  assert(imm8 <= 0x03, "imm8: %u", imm8);
  InstructionAttr attributes(AVX_512bit, /* vex_w */ false, /* legacy_mode */ false, /* no_mask_reg */ true, /* uses_vl */ true);
  attributes.set_is_evex_instruction();
  int encode = vex_prefix_and_encode(src->encoding(), 0, dst->encoding(), VEX_SIMD_66, VEX_OPCODE_0F_3A, &attributes);
  // imm8:
  // 0x00 - extract from bits 127:0
  // 0x01 - extract from bits 255:128
  // 0x02 - extract from bits 383:256
  // 0x03 - extract from bits 511:384
  emit_int24(0x19, (0xC0 | encode), imm8 & 0x03);
}

void Assembler::vextractf32x4(Address dst, XMMRegister src, uint8_t imm8) {
  assert(VM_Version::supports_evex(), "");
  assert(src != xnoreg, "sanity");
  assert(imm8 <= 0x03, "imm8: %u", imm8);
  InstructionMark im(this);
  InstructionAttr attributes(AVX_512bit, /* vex_w */ false, /* legacy_mode */ false, /* no_mask_reg */ true, /* uses_vl */ true);
  attributes.set_address_attributes(/* tuple_type */ EVEX_T4, /* input_size_in_bits */ EVEX_32bit);
  attributes.reset_is_clear_context();
  attributes.set_is_evex_instruction();
  vex_prefix(dst, 0, src->encoding(), VEX_SIMD_66, VEX_OPCODE_0F_3A, &attributes);
  emit_int8(0x19);
  emit_operand(src, dst);
  // 0x00 - extract from bits 127:0
  // 0x01 - extract from bits 255:128
  // 0x02 - extract from bits 383:256
  // 0x03 - extract from bits 511:384
  emit_int8(imm8 & 0x03);
}

void Assembler::vextractf64x2(XMMRegister dst, XMMRegister src, uint8_t imm8) {
  assert(VM_Version::supports_avx512dq(), "");
  assert(imm8 <= 0x03, "imm8: %u", imm8);
  InstructionAttr attributes(AVX_512bit, /* vex_w */ true, /* legacy_mode */ false, /* no_mask_reg */ true, /* uses_vl */ true);
  attributes.set_is_evex_instruction();
  int encode = vex_prefix_and_encode(src->encoding(), 0, dst->encoding(), VEX_SIMD_66, VEX_OPCODE_0F_3A, &attributes);
  // imm8:
  // 0x00 - extract from bits 127:0
  // 0x01 - extract from bits 255:128
  // 0x02 - extract from bits 383:256
  // 0x03 - extract from bits 511:384
  emit_int24(0x19, (0xC0 | encode), imm8 & 0x03);
}

void Assembler::vextractf64x4(XMMRegister dst, XMMRegister src, uint8_t imm8) {
  assert(VM_Version::supports_evex(), "");
  assert(imm8 <= 0x01, "imm8: %u", imm8);
  InstructionAttr attributes(AVX_512bit, /* vex_w */ true, /* legacy_mode */ false, /* no_mask_reg */ true, /* uses_vl */ true);
  attributes.set_is_evex_instruction();
  int encode = vex_prefix_and_encode(src->encoding(), 0, dst->encoding(), VEX_SIMD_66, VEX_OPCODE_0F_3A, &attributes);
  // imm8:
  // 0x00 - extract from lower 256 bits
  // 0x01 - extract from upper 256 bits
  emit_int24(0x1B, (0xC0 | encode), imm8 & 0x01);
}

void Assembler::vextractf64x4(Address dst, XMMRegister src, uint8_t imm8) {
  assert(VM_Version::supports_evex(), "");
  assert(src != xnoreg, "sanity");
  assert(imm8 <= 0x01, "imm8: %u", imm8);
  InstructionMark im(this);
  InstructionAttr attributes(AVX_512bit, /* vex_w */ true, /* legacy_mode */ false, /* no_mask_reg */ true, /* uses_vl */ true);
  attributes.set_address_attributes(/* tuple_type */ EVEX_T4,/* input_size_in_bits */  EVEX_64bit);
  attributes.reset_is_clear_context();
  attributes.set_is_evex_instruction();
  vex_prefix(dst, 0, src->encoding(), VEX_SIMD_66, VEX_OPCODE_0F_3A, &attributes);
  emit_int8(0x1B);
  emit_operand(src, dst);
  // 0x00 - extract from lower 256 bits
  // 0x01 - extract from upper 256 bits
  emit_int8(imm8 & 0x01);
}

// duplicate 1-byte integer data from src into programmed locations in dest : requires AVX512BW and AVX512VL
void Assembler::vpbroadcastb(XMMRegister dst, XMMRegister src, int vector_len) {
  assert(VM_Version::supports_avx2(), "");
  InstructionAttr attributes(vector_len, /* vex_w */ false, /* legacy_mode */ _legacy_mode_bw, /* no_mask_reg */ true, /* uses_vl */ true);
  int encode = vex_prefix_and_encode(dst->encoding(), 0, src->encoding(), VEX_SIMD_66, VEX_OPCODE_0F_38, &attributes);
  emit_int16(0x78, (0xC0 | encode));
}

void Assembler::vpbroadcastb(XMMRegister dst, Address src, int vector_len) {
  assert(VM_Version::supports_avx2(), "");
  assert(dst != xnoreg, "sanity");
  InstructionMark im(this);
  InstructionAttr attributes(vector_len, /* vex_w */ false, /* legacy_mode */ _legacy_mode_bw, /* no_mask_reg */ true, /* uses_vl */ true);
  attributes.set_address_attributes(/* tuple_type */ EVEX_T1S, /* input_size_in_bits */ EVEX_8bit);
  // swap src<->dst for encoding
  vex_prefix(src, 0, dst->encoding(), VEX_SIMD_66, VEX_OPCODE_0F_38, &attributes);
  emit_int8(0x78);
  emit_operand(dst, src);
}

// duplicate 2-byte integer data from src into programmed locations in dest : requires AVX512BW and AVX512VL
void Assembler::vpbroadcastw(XMMRegister dst, XMMRegister src, int vector_len) {
  assert(VM_Version::supports_avx2(), "");
  InstructionAttr attributes(vector_len, /* vex_w */ false, /* legacy_mode */ _legacy_mode_bw, /* no_mask_reg */ true, /* uses_vl */ true);
  int encode = vex_prefix_and_encode(dst->encoding(), 0, src->encoding(), VEX_SIMD_66, VEX_OPCODE_0F_38, &attributes);
  emit_int16(0x79, (0xC0 | encode));
}

void Assembler::vpbroadcastw(XMMRegister dst, Address src, int vector_len) {
  assert(VM_Version::supports_avx2(), "");
  assert(dst != xnoreg, "sanity");
  InstructionMark im(this);
  InstructionAttr attributes(vector_len, /* vex_w */ false, /* legacy_mode */ _legacy_mode_bw, /* no_mask_reg */ true, /* uses_vl */ true);
  attributes.set_address_attributes(/* tuple_type */ EVEX_T1S, /* input_size_in_bits */ EVEX_16bit);
  // swap src<->dst for encoding
  vex_prefix(src, 0, dst->encoding(), VEX_SIMD_66, VEX_OPCODE_0F_38, &attributes);
  emit_int8(0x79);
  emit_operand(dst, src);
}

// xmm/mem sourced byte/word/dword/qword replicate

// duplicate 4-byte integer data from src into programmed locations in dest : requires AVX512VL
void Assembler::vpbroadcastd(XMMRegister dst, XMMRegister src, int vector_len) {
  assert(UseAVX >= 2, "");
  InstructionAttr attributes(vector_len, /* vex_w */ false, /* legacy_mode */ false, /* no_mask_reg */ true, /* uses_vl */ true);
  int encode = vex_prefix_and_encode(dst->encoding(), 0, src->encoding(), VEX_SIMD_66, VEX_OPCODE_0F_38, &attributes);
  emit_int16(0x58, (0xC0 | encode));
}

void Assembler::vpbroadcastd(XMMRegister dst, Address src, int vector_len) {
  assert(VM_Version::supports_avx2(), "");
  assert(dst != xnoreg, "sanity");
  InstructionMark im(this);
  InstructionAttr attributes(vector_len, /* vex_w */ false, /* legacy_mode */ false, /* no_mask_reg */ true, /* uses_vl */ true);
  attributes.set_address_attributes(/* tuple_type */ EVEX_T1S, /* input_size_in_bits */ EVEX_32bit);
  // swap src<->dst for encoding
  vex_prefix(src, 0, dst->encoding(), VEX_SIMD_66, VEX_OPCODE_0F_38, &attributes);
  emit_int8(0x58);
  emit_operand(dst, src);
}

// duplicate 8-byte integer data from src into programmed locations in dest : requires AVX512VL
void Assembler::vpbroadcastq(XMMRegister dst, XMMRegister src, int vector_len) {
  assert(VM_Version::supports_avx2(), "");
  InstructionAttr attributes(vector_len, /* vex_w */ VM_Version::supports_evex(), /* legacy_mode */ false, /* no_mask_reg */ true, /* uses_vl */ true);
  attributes.set_rex_vex_w_reverted();
  int encode = vex_prefix_and_encode(dst->encoding(), 0, src->encoding(), VEX_SIMD_66, VEX_OPCODE_0F_38, &attributes);
  emit_int16(0x59, (0xC0 | encode));
}

void Assembler::vpbroadcastq(XMMRegister dst, Address src, int vector_len) {
  assert(VM_Version::supports_avx2(), "");
  assert(dst != xnoreg, "sanity");
  InstructionMark im(this);
  InstructionAttr attributes(vector_len, /* vex_w */ VM_Version::supports_evex(), /* legacy_mode */ false, /* no_mask_reg */ true, /* uses_vl */ true);
  attributes.set_rex_vex_w_reverted();
  attributes.set_address_attributes(/* tuple_type */ EVEX_T1S, /* input_size_in_bits */ EVEX_64bit);
  // swap src<->dst for encoding
  vex_prefix(src, 0, dst->encoding(), VEX_SIMD_66, VEX_OPCODE_0F_38, &attributes);
  emit_int8(0x59);
  emit_operand(dst, src);
}

void Assembler::evbroadcasti32x4(XMMRegister dst, Address src, int vector_len) {
  assert(vector_len != Assembler::AVX_128bit, "");
  assert(VM_Version::supports_avx512dq(), "");
  assert(dst != xnoreg, "sanity");
  InstructionMark im(this);
  InstructionAttr attributes(vector_len, /* vex_w */ false, /* legacy_mode */ false, /* no_mask_reg */ true, /* uses_vl */ true);
  attributes.set_rex_vex_w_reverted();
  attributes.set_address_attributes(/* tuple_type */ EVEX_T2, /* input_size_in_bits */ EVEX_64bit);
  // swap src<->dst for encoding
  vex_prefix(src, 0, dst->encoding(), VEX_SIMD_66, VEX_OPCODE_0F_38, &attributes);
  emit_int8(0x5A);
  emit_operand(dst, src);
}

void Assembler::evbroadcasti64x2(XMMRegister dst, XMMRegister src, int vector_len) {
  assert(vector_len != Assembler::AVX_128bit, "");
  assert(VM_Version::supports_avx512dq(), "");
  InstructionAttr attributes(vector_len, /* vex_w */ true, /* legacy_mode */ false, /* no_mask_reg */ true, /* uses_vl */ true);
  attributes.set_rex_vex_w_reverted();
  int encode = vex_prefix_and_encode(dst->encoding(), 0, src->encoding(), VEX_SIMD_66, VEX_OPCODE_0F_38, &attributes);
  emit_int16(0x5A, (0xC0 | encode));
}

void Assembler::evbroadcasti64x2(XMMRegister dst, Address src, int vector_len) {
  assert(vector_len != Assembler::AVX_128bit, "");
  assert(VM_Version::supports_avx512dq(), "");
  assert(dst != xnoreg, "sanity");
  InstructionMark im(this);
  InstructionAttr attributes(vector_len, /* vex_w */ true, /* legacy_mode */ false, /* no_mask_reg */ true, /* uses_vl */ true);
  attributes.set_rex_vex_w_reverted();
  attributes.set_address_attributes(/* tuple_type */ EVEX_T2, /* input_size_in_bits */ EVEX_64bit);
  // swap src<->dst for encoding
  vex_prefix(src, 0, dst->encoding(), VEX_SIMD_66, VEX_OPCODE_0F_38, &attributes);
  emit_int8(0x5A);
  emit_operand(dst, src);
}

// scalar single/double precision replicate

// duplicate single precision data from src into programmed locations in dest : requires AVX512VL
void Assembler::vbroadcastss(XMMRegister dst, XMMRegister src, int vector_len) {
  assert(VM_Version::supports_avx2(), "");
  InstructionAttr attributes(vector_len, /* vex_w */ false, /* legacy_mode */ false, /* no_mask_reg */ true, /* uses_vl */ true);
  int encode = vex_prefix_and_encode(dst->encoding(), 0, src->encoding(), VEX_SIMD_66, VEX_OPCODE_0F_38, &attributes);
  emit_int16(0x18, (0xC0 | encode));
}

void Assembler::vbroadcastss(XMMRegister dst, Address src, int vector_len) {
  assert(VM_Version::supports_avx(), "");
  assert(dst != xnoreg, "sanity");
  InstructionMark im(this);
  InstructionAttr attributes(vector_len, /* vex_w */ false, /* legacy_mode */ false, /* no_mask_reg */ true, /* uses_vl */ true);
  attributes.set_address_attributes(/* tuple_type */ EVEX_T1S, /* input_size_in_bits */ EVEX_32bit);
  // swap src<->dst for encoding
  vex_prefix(src, 0, dst->encoding(), VEX_SIMD_66, VEX_OPCODE_0F_38, &attributes);
  emit_int8(0x18);
  emit_operand(dst, src);
}

// duplicate double precision data from src into programmed locations in dest : requires AVX512VL
void Assembler::vbroadcastsd(XMMRegister dst, XMMRegister src, int vector_len) {
  assert(VM_Version::supports_avx2(), "");
  assert(vector_len == AVX_256bit || vector_len == AVX_512bit, "");
  InstructionAttr attributes(vector_len, /* vex_w */ VM_Version::supports_evex(), /* legacy_mode */ false, /* no_mask_reg */ true, /* uses_vl */ true);
  attributes.set_rex_vex_w_reverted();
  int encode = vex_prefix_and_encode(dst->encoding(), 0, src->encoding(), VEX_SIMD_66, VEX_OPCODE_0F_38, &attributes);
  emit_int16(0x19, (0xC0 | encode));
}

void Assembler::vbroadcastsd(XMMRegister dst, Address src, int vector_len) {
  assert(VM_Version::supports_avx(), "");
  assert(vector_len == AVX_256bit || vector_len == AVX_512bit, "");
  assert(dst != xnoreg, "sanity");
  InstructionMark im(this);
  InstructionAttr attributes(vector_len, /* vex_w */ VM_Version::supports_evex(), /* legacy_mode */ false, /* no_mask_reg */ true, /* uses_vl */ true);
  attributes.set_address_attributes(/* tuple_type */ EVEX_T1S, /* input_size_in_bits */ EVEX_64bit);
  attributes.set_rex_vex_w_reverted();
  // swap src<->dst for encoding
  vex_prefix(src, 0, dst->encoding(), VEX_SIMD_66, VEX_OPCODE_0F_38, &attributes);
  emit_int8(0x19);
  emit_operand(dst, src);
}

void Assembler::vbroadcastf128(XMMRegister dst, Address src, int vector_len) {
  assert(VM_Version::supports_avx(), "");
  assert(vector_len == AVX_256bit, "");
  assert(dst != xnoreg, "sanity");
  InstructionMark im(this);
  InstructionAttr attributes(vector_len, /* vex_w */ false, /* legacy_mode */ false, /* no_mask_reg */ true, /* uses_vl */ true);
  attributes.set_address_attributes(/* tuple_type */ EVEX_T4, /* input_size_in_bits */ EVEX_32bit);
  // swap src<->dst for encoding
  vex_prefix(src, 0, dst->encoding(), VEX_SIMD_66, VEX_OPCODE_0F_38, &attributes);
  emit_int8(0x1A);
  emit_operand(dst, src);
}

// gpr source broadcast forms

// duplicate 1-byte integer data from src into programmed locations in dest : requires AVX512BW and AVX512VL
void Assembler::evpbroadcastb(XMMRegister dst, Register src, int vector_len) {
  assert(VM_Version::supports_avx512bw(), "");
  InstructionAttr attributes(vector_len, /* vex_w */ false, /* legacy_mode */ _legacy_mode_bw, /* no_mask_reg */ true, /* uses_vl */ true);
  attributes.set_is_evex_instruction();
  int encode = vex_prefix_and_encode(dst->encoding(), 0, src->encoding(), VEX_SIMD_66, VEX_OPCODE_0F_38, &attributes);
  emit_int16(0x7A, (0xC0 | encode));
}

// duplicate 2-byte integer data from src into programmed locations in dest : requires AVX512BW and AVX512VL
void Assembler::evpbroadcastw(XMMRegister dst, Register src, int vector_len) {
  assert(VM_Version::supports_avx512bw(), "");
  InstructionAttr attributes(vector_len, /* vex_w */ false, /* legacy_mode */ _legacy_mode_bw, /* no_mask_reg */ true, /* uses_vl */ true);
  attributes.set_is_evex_instruction();
  int encode = vex_prefix_and_encode(dst->encoding(), 0, src->encoding(), VEX_SIMD_66, VEX_OPCODE_0F_38, &attributes);
  emit_int16(0x7B, (0xC0 | encode));
}

// duplicate 4-byte integer data from src into programmed locations in dest : requires AVX512VL
void Assembler::evpbroadcastd(XMMRegister dst, Register src, int vector_len) {
  assert(VM_Version::supports_evex(), "");
  InstructionAttr attributes(vector_len, /* vex_w */ false, /* legacy_mode */ false, /* no_mask_reg */ true, /* uses_vl */ true);
  attributes.set_is_evex_instruction();
  int encode = vex_prefix_and_encode(dst->encoding(), 0, src->encoding(), VEX_SIMD_66, VEX_OPCODE_0F_38, &attributes);
  emit_int16(0x7C, (0xC0 | encode));
}

// duplicate 8-byte integer data from src into programmed locations in dest : requires AVX512VL
void Assembler::evpbroadcastq(XMMRegister dst, Register src, int vector_len) {
  assert(VM_Version::supports_evex(), "");
  InstructionAttr attributes(vector_len, /* vex_w */ true, /* legacy_mode */ false, /* no_mask_reg */ true, /* uses_vl */ true);
  attributes.set_is_evex_instruction();
  int encode = vex_prefix_and_encode(dst->encoding(), 0, src->encoding(), VEX_SIMD_66, VEX_OPCODE_0F_38, &attributes);
  emit_int16(0x7C, (0xC0 | encode));
}

void Assembler::vpgatherdd(XMMRegister dst, Address src, XMMRegister mask, int vector_len) {
  assert(VM_Version::supports_avx2(), "");
  assert(vector_len == Assembler::AVX_128bit || vector_len == Assembler::AVX_256bit, "");
  assert(dst != xnoreg, "sanity");
  assert(src.isxmmindex(),"expected to be xmm index");
  assert(dst != src.xmmindex(), "instruction will #UD if dst and index are the same");
  InstructionMark im(this);
  InstructionAttr attributes(vector_len, /* vex_w */ false, /* legacy_mode */ true, /* no_mask_reg */ true, /* uses_vl */ true);
  vex_prefix(src, mask->encoding(), dst->encoding(), VEX_SIMD_66, VEX_OPCODE_0F_38, &attributes);
  emit_int8((unsigned char)0x90);
  emit_operand(dst, src);
}

void Assembler::vpgatherdq(XMMRegister dst, Address src, XMMRegister mask, int vector_len) {
  assert(VM_Version::supports_avx2(), "");
  assert(vector_len == Assembler::AVX_128bit || vector_len == Assembler::AVX_256bit, "");
  assert(dst != xnoreg, "sanity");
  assert(src.isxmmindex(),"expected to be xmm index");
  assert(dst != src.xmmindex(), "instruction will #UD if dst and index are the same");
  InstructionMark im(this);
  InstructionAttr attributes(vector_len, /* vex_w */ true, /* legacy_mode */ true, /* no_mask_reg */ true, /* uses_vl */ true);
  vex_prefix(src, mask->encoding(), dst->encoding(), VEX_SIMD_66, VEX_OPCODE_0F_38, &attributes);
  emit_int8((unsigned char)0x90);
  emit_operand(dst, src);
}

void Assembler::vgatherdpd(XMMRegister dst, Address src, XMMRegister mask, int vector_len) {
  assert(VM_Version::supports_avx2(), "");
  assert(vector_len == Assembler::AVX_128bit || vector_len == Assembler::AVX_256bit, "");
  assert(dst != xnoreg, "sanity");
  assert(src.isxmmindex(),"expected to be xmm index");
  assert(dst != src.xmmindex(), "instruction will #UD if dst and index are the same");
  InstructionMark im(this);
  InstructionAttr attributes(vector_len, /* vex_w */ true, /* legacy_mode */ true, /* no_mask_reg */ true, /* uses_vl */ true);
  vex_prefix(src, mask->encoding(), dst->encoding(), VEX_SIMD_66, VEX_OPCODE_0F_38, &attributes);
  emit_int8((unsigned char)0x92);
  emit_operand(dst, src);
}

void Assembler::vgatherdps(XMMRegister dst, Address src, XMMRegister mask, int vector_len) {
  assert(VM_Version::supports_avx2(), "");
  assert(vector_len == Assembler::AVX_128bit || vector_len == Assembler::AVX_256bit, "");
  assert(dst != xnoreg, "sanity");
  assert(src.isxmmindex(),"expected to be xmm index");
  assert(dst != src.xmmindex(), "instruction will #UD if dst and index are the same");
  InstructionMark im(this);
  InstructionAttr attributes(vector_len, /* vex_w */ false, /* legacy_mode */ true, /* no_mask_reg */ false, /* uses_vl */ true);
  vex_prefix(src, mask->encoding(), dst->encoding(), VEX_SIMD_66, VEX_OPCODE_0F_38, &attributes);
  emit_int8((unsigned char)0x92);
  emit_operand(dst, src);
}
void Assembler::evpgatherdd(XMMRegister dst, KRegister mask, Address src, int vector_len) {
  assert(VM_Version::supports_evex(), "");
  assert(dst != xnoreg, "sanity");
  assert(src.isxmmindex(),"expected to be xmm index");
  assert(dst != src.xmmindex(), "instruction will #UD if dst and index are the same");
  assert(mask != k0, "instruction will #UD if mask is in k0");
  InstructionMark im(this);
  InstructionAttr attributes(vector_len, /* vex_w */ false, /* legacy_mode */ false, /* no_mask_reg */ false, /* uses_vl */ true);
  attributes.set_address_attributes(/* tuple_type */ EVEX_T1S, /* input_size_in_bits */ EVEX_32bit);
  attributes.reset_is_clear_context();
  attributes.set_embedded_opmask_register_specifier(mask);
  attributes.set_is_evex_instruction();
  // swap src<->dst for encoding
  vex_prefix(src, 0, dst->encoding(), VEX_SIMD_66, VEX_OPCODE_0F_38, &attributes);
  emit_int8((unsigned char)0x90);
  emit_operand(dst, src);
}

void Assembler::evpgatherdq(XMMRegister dst, KRegister mask, Address src, int vector_len) {
  assert(VM_Version::supports_evex(), "");
  assert(dst != xnoreg, "sanity");
  assert(src.isxmmindex(),"expected to be xmm index");
  assert(dst != src.xmmindex(), "instruction will #UD if dst and index are the same");
  assert(mask != k0, "instruction will #UD if mask is in k0");
  InstructionMark im(this);
  InstructionAttr attributes(vector_len, /* vex_w */ true, /* legacy_mode */ false, /* no_mask_reg */ false, /* uses_vl */ true);
  attributes.set_address_attributes(/* tuple_type */ EVEX_T1S, /* input_size_in_bits */ EVEX_32bit);
  attributes.reset_is_clear_context();
  attributes.set_embedded_opmask_register_specifier(mask);
  attributes.set_is_evex_instruction();
  // swap src<->dst for encoding
  vex_prefix(src, 0, dst->encoding(), VEX_SIMD_66, VEX_OPCODE_0F_38, &attributes);
  emit_int8((unsigned char)0x90);
  emit_operand(dst, src);
}

void Assembler::evgatherdpd(XMMRegister dst, KRegister mask, Address src, int vector_len) {
  assert(VM_Version::supports_evex(), "");
  assert(dst != xnoreg, "sanity");
  assert(src.isxmmindex(),"expected to be xmm index");
  assert(dst != src.xmmindex(), "instruction will #UD if dst and index are the same");
  assert(mask != k0, "instruction will #UD if mask is in k0");
  InstructionMark im(this);
  InstructionAttr attributes(vector_len, /* vex_w */ true, /* legacy_mode */ false, /* no_mask_reg */ false, /* uses_vl */ true);
  attributes.set_address_attributes(/* tuple_type */ EVEX_T1S, /* input_size_in_bits */ EVEX_32bit);
  attributes.reset_is_clear_context();
  attributes.set_embedded_opmask_register_specifier(mask);
  attributes.set_is_evex_instruction();
  // swap src<->dst for encoding
  vex_prefix(src, 0, dst->encoding(), VEX_SIMD_66, VEX_OPCODE_0F_38, &attributes);
  emit_int8((unsigned char)0x92);
  emit_operand(dst, src);
}

void Assembler::evgatherdps(XMMRegister dst, KRegister mask, Address src, int vector_len) {
  assert(VM_Version::supports_evex(), "");
  assert(dst != xnoreg, "sanity");
  assert(src.isxmmindex(),"expected to be xmm index");
  assert(dst != src.xmmindex(), "instruction will #UD if dst and index are the same");
  assert(mask != k0, "instruction will #UD if mask is in k0");
  InstructionMark im(this);
  InstructionAttr attributes(vector_len, /* vex_w */ false, /* legacy_mode */ false, /* no_mask_reg */ false, /* uses_vl */ true);
  attributes.set_address_attributes(/* tuple_type */ EVEX_T1S, /* input_size_in_bits */ EVEX_32bit);
  attributes.reset_is_clear_context();
  attributes.set_embedded_opmask_register_specifier(mask);
  attributes.set_is_evex_instruction();
  // swap src<->dst for encoding
  vex_prefix(src, 0, dst->encoding(), VEX_SIMD_66, VEX_OPCODE_0F_38, &attributes);
  emit_int8((unsigned char)0x92);
  emit_operand(dst, src);
}

void Assembler::evpscatterdd(Address dst, KRegister mask, XMMRegister src, int vector_len) {
  assert(VM_Version::supports_evex(), "");
  assert(mask != k0, "instruction will #UD if mask is in k0");
  InstructionMark im(this);
  InstructionAttr attributes(vector_len, /* vex_w */ false, /* legacy_mode */ false, /* no_mask_reg */ false, /* uses_vl */ true);
  attributes.set_address_attributes(/* tuple_type */ EVEX_T1S, /* input_size_in_bits */ EVEX_32bit);
  attributes.reset_is_clear_context();
  attributes.set_embedded_opmask_register_specifier(mask);
  attributes.set_is_evex_instruction();
  vex_prefix(dst, 0, src->encoding(), VEX_SIMD_66, VEX_OPCODE_0F_38, &attributes);
  emit_int8((unsigned char)0xA0);
  emit_operand(src, dst);
}

void Assembler::evpscatterdq(Address dst, KRegister mask, XMMRegister src, int vector_len) {
  assert(VM_Version::supports_evex(), "");
  assert(mask != k0, "instruction will #UD if mask is in k0");
  InstructionMark im(this);
  InstructionAttr attributes(vector_len, /* vex_w */ true, /* legacy_mode */ false, /* no_mask_reg */ false, /* uses_vl */ true);
  attributes.set_address_attributes(/* tuple_type */ EVEX_T1S, /* input_size_in_bits */ EVEX_32bit);
  attributes.reset_is_clear_context();
  attributes.set_embedded_opmask_register_specifier(mask);
  attributes.set_is_evex_instruction();
  vex_prefix(dst, 0, src->encoding(), VEX_SIMD_66, VEX_OPCODE_0F_38, &attributes);
  emit_int8((unsigned char)0xA0);
  emit_operand(src, dst);
}

void Assembler::evscatterdps(Address dst, KRegister mask, XMMRegister src, int vector_len) {
  assert(VM_Version::supports_evex(), "");
  assert(mask != k0, "instruction will #UD if mask is in k0");
  InstructionMark im(this);
  InstructionAttr attributes(vector_len, /* vex_w */ false, /* legacy_mode */ false, /* no_mask_reg */ false, /* uses_vl */ true);
  attributes.set_address_attributes(/* tuple_type */ EVEX_T1S, /* input_size_in_bits */ EVEX_32bit);
  attributes.reset_is_clear_context();
  attributes.set_embedded_opmask_register_specifier(mask);
  attributes.set_is_evex_instruction();
  vex_prefix(dst, 0, src->encoding(), VEX_SIMD_66, VEX_OPCODE_0F_38, &attributes);
  emit_int8((unsigned char)0xA2);
  emit_operand(src, dst);
}

void Assembler::evscatterdpd(Address dst, KRegister mask, XMMRegister src, int vector_len) {
  assert(VM_Version::supports_evex(), "");
  assert(mask != k0, "instruction will #UD if mask is in k0");
  InstructionMark im(this);
  InstructionAttr attributes(vector_len, /* vex_w */ true, /* legacy_mode */ false, /* no_mask_reg */ false, /* uses_vl */ true);
  attributes.set_address_attributes(/* tuple_type */ EVEX_T1S, /* input_size_in_bits */ EVEX_32bit);
  attributes.reset_is_clear_context();
  attributes.set_embedded_opmask_register_specifier(mask);
  attributes.set_is_evex_instruction();
  vex_prefix(dst, 0, src->encoding(), VEX_SIMD_66, VEX_OPCODE_0F_38, &attributes);
  emit_int8((unsigned char)0xA2);
  emit_operand(src, dst);
}
// Carry-Less Multiplication Quadword
void Assembler::pclmulqdq(XMMRegister dst, XMMRegister src, int mask) {
  assert(VM_Version::supports_clmul(), "");
  InstructionAttr attributes(AVX_128bit, /* rex_w */ false, /* legacy_mode */ true, /* no_mask_reg */ true, /* uses_vl */ true);
  int encode = simd_prefix_and_encode(dst, dst, src, VEX_SIMD_66, VEX_OPCODE_0F_3A, &attributes);
  emit_int24(0x44, (0xC0 | encode), (unsigned char)mask);
}

// Carry-Less Multiplication Quadword
void Assembler::vpclmulqdq(XMMRegister dst, XMMRegister nds, XMMRegister src, int mask) {
  assert(VM_Version::supports_avx() && VM_Version::supports_clmul(), "");
  InstructionAttr attributes(AVX_128bit, /* vex_w */ false, /* legacy_mode */ true, /* no_mask_reg */ true, /* uses_vl */ true);
  int encode = vex_prefix_and_encode(dst->encoding(), nds->encoding(), src->encoding(), VEX_SIMD_66, VEX_OPCODE_0F_3A, &attributes);
  emit_int24(0x44, (0xC0 | encode), (unsigned char)mask);
}

void Assembler::evpclmulqdq(XMMRegister dst, XMMRegister nds, XMMRegister src, int mask, int vector_len) {
  assert(VM_Version::supports_avx512_vpclmulqdq(), "Requires vector carryless multiplication support");
  InstructionAttr attributes(vector_len, /* vex_w */ false, /* legacy_mode */ false, /* no_mask_reg */ true, /* uses_vl */ true);
  attributes.set_is_evex_instruction();
  int encode = vex_prefix_and_encode(dst->encoding(), nds->encoding(), src->encoding(), VEX_SIMD_66, VEX_OPCODE_0F_3A, &attributes);
  emit_int24(0x44, (0xC0 | encode), (unsigned char)mask);
}

void Assembler::vzeroupper_uncached() {
  if (VM_Version::supports_vzeroupper()) {
    InstructionAttr attributes(AVX_128bit, /* vex_w */ false, /* legacy_mode */ true, /* no_mask_reg */ true, /* uses_vl */ false);
    (void)vex_prefix_and_encode(0, 0, 0, VEX_SIMD_NONE, VEX_OPCODE_0F, &attributes);
    emit_int8(0x77);
  }
}

void Assembler::fld_x(Address adr) {
  InstructionMark im(this);
  emit_int8((unsigned char)0xDB);
  emit_operand32(rbp, adr);
}

void Assembler::fstp_x(Address adr) {
  InstructionMark im(this);
  emit_int8((unsigned char)0xDB);
  emit_operand32(rdi, adr);
}

void Assembler::emit_operand32(Register reg, Address adr) {
  assert(reg->encoding() < 8, "no extended registers");
  assert(!adr.base_needs_rex() && !adr.index_needs_rex(), "no extended registers");
  emit_operand(reg, adr._base, adr._index, adr._scale, adr._disp,
               adr._rspec);
}

#ifndef _LP64
// 32bit only pieces of the assembler

void Assembler::emms() {
  NOT_LP64(assert(VM_Version::supports_mmx(), ""));
  emit_int16(0x0F, 0x77);
}

void Assembler::vzeroupper() {
  vzeroupper_uncached();
}

void Assembler::cmp_literal32(Register src1, int32_t imm32, RelocationHolder const& rspec) {
  // NO PREFIX AS NEVER 64BIT
  InstructionMark im(this);
  emit_int16((unsigned char)0x81, (0xF8 | src1->encoding()));
  emit_data(imm32, rspec, 0);
}

void Assembler::cmp_literal32(Address src1, int32_t imm32, RelocationHolder const& rspec) {
  // NO PREFIX AS NEVER 64BIT (not even 32bit versions of 64bit regs
  InstructionMark im(this);
  emit_int8((unsigned char)0x81);
  emit_operand(rdi, src1);
  emit_data(imm32, rspec, 0);
}

// The 64-bit (32bit platform) cmpxchg compares the value at adr with the contents of rdx:rax,
// and stores rcx:rbx into adr if so; otherwise, the value at adr is loaded
// into rdx:rax.  The ZF is set if the compared values were equal, and cleared otherwise.
void Assembler::cmpxchg8(Address adr) {
  InstructionMark im(this);
  emit_int16(0x0F, (unsigned char)0xC7);
  emit_operand(rcx, adr);
}

void Assembler::decl(Register dst) {
  // Don't use it directly. Use MacroAssembler::decrementl() instead.
 emit_int8(0x48 | dst->encoding());
}

// 64bit doesn't use the x87

void Assembler::emit_farith(int b1, int b2, int i) {
  assert(isByte(b1) && isByte(b2), "wrong opcode");
  assert(0 <= i &&  i < 8, "illegal stack offset");
  emit_int16(b1, b2 + i);
}

void Assembler::fabs() {
  emit_int16((unsigned char)0xD9, (unsigned char)0xE1);
}

void Assembler::fadd(int i) {
  emit_farith(0xD8, 0xC0, i);
}

void Assembler::fadd_d(Address src) {
  InstructionMark im(this);
  emit_int8((unsigned char)0xDC);
  emit_operand32(rax, src);
}

void Assembler::fadd_s(Address src) {
  InstructionMark im(this);
  emit_int8((unsigned char)0xD8);
  emit_operand32(rax, src);
}

void Assembler::fadda(int i) {
  emit_farith(0xDC, 0xC0, i);
}

void Assembler::faddp(int i) {
  emit_farith(0xDE, 0xC0, i);
}

void Assembler::fchs() {
  emit_int16((unsigned char)0xD9, (unsigned char)0xE0);
}

void Assembler::fcom(int i) {
  emit_farith(0xD8, 0xD0, i);
}

void Assembler::fcomp(int i) {
  emit_farith(0xD8, 0xD8, i);
}

void Assembler::fcomp_d(Address src) {
  InstructionMark im(this);
  emit_int8((unsigned char)0xDC);
  emit_operand32(rbx, src);
}

void Assembler::fcomp_s(Address src) {
  InstructionMark im(this);
  emit_int8((unsigned char)0xD8);
  emit_operand32(rbx, src);
}

void Assembler::fcompp() {
  emit_int16((unsigned char)0xDE, (unsigned char)0xD9);
}

void Assembler::fcos() {
  emit_int16((unsigned char)0xD9, (unsigned char)0xFF);
}

void Assembler::fdecstp() {
  emit_int16((unsigned char)0xD9, (unsigned char)0xF6);
}

void Assembler::fdiv(int i) {
  emit_farith(0xD8, 0xF0, i);
}

void Assembler::fdiv_d(Address src) {
  InstructionMark im(this);
  emit_int8((unsigned char)0xDC);
  emit_operand32(rsi, src);
}

void Assembler::fdiv_s(Address src) {
  InstructionMark im(this);
  emit_int8((unsigned char)0xD8);
  emit_operand32(rsi, src);
}

void Assembler::fdiva(int i) {
  emit_farith(0xDC, 0xF8, i);
}

// Note: The Intel manual (Pentium Processor User's Manual, Vol.3, 1994)
//       is erroneous for some of the floating-point instructions below.

void Assembler::fdivp(int i) {
  emit_farith(0xDE, 0xF8, i);                    // ST(0) <- ST(0) / ST(1) and pop (Intel manual wrong)
}

void Assembler::fdivr(int i) {
  emit_farith(0xD8, 0xF8, i);
}

void Assembler::fdivr_d(Address src) {
  InstructionMark im(this);
  emit_int8((unsigned char)0xDC);
  emit_operand32(rdi, src);
}

void Assembler::fdivr_s(Address src) {
  InstructionMark im(this);
  emit_int8((unsigned char)0xD8);
  emit_operand32(rdi, src);
}

void Assembler::fdivra(int i) {
  emit_farith(0xDC, 0xF0, i);
}

void Assembler::fdivrp(int i) {
  emit_farith(0xDE, 0xF0, i);                    // ST(0) <- ST(1) / ST(0) and pop (Intel manual wrong)
}

void Assembler::ffree(int i) {
  emit_farith(0xDD, 0xC0, i);
}

void Assembler::fild_d(Address adr) {
  InstructionMark im(this);
  emit_int8((unsigned char)0xDF);
  emit_operand32(rbp, adr);
}

void Assembler::fild_s(Address adr) {
  InstructionMark im(this);
  emit_int8((unsigned char)0xDB);
  emit_operand32(rax, adr);
}

void Assembler::fincstp() {
  emit_int16((unsigned char)0xD9, (unsigned char)0xF7);
}

void Assembler::finit() {
  emit_int24((unsigned char)0x9B, (unsigned char)0xDB, (unsigned char)0xE3);
}

void Assembler::fist_s(Address adr) {
  InstructionMark im(this);
  emit_int8((unsigned char)0xDB);
  emit_operand32(rdx, adr);
}

void Assembler::fistp_d(Address adr) {
  InstructionMark im(this);
  emit_int8((unsigned char)0xDF);
  emit_operand32(rdi, adr);
}

void Assembler::fistp_s(Address adr) {
  InstructionMark im(this);
  emit_int8((unsigned char)0xDB);
  emit_operand32(rbx, adr);
}

void Assembler::fld1() {
  emit_int16((unsigned char)0xD9, (unsigned char)0xE8);
}

void Assembler::fld_d(Address adr) {
  InstructionMark im(this);
  emit_int8((unsigned char)0xDD);
  emit_operand32(rax, adr);
}

void Assembler::fld_s(Address adr) {
  InstructionMark im(this);
  emit_int8((unsigned char)0xD9);
  emit_operand32(rax, adr);
}


void Assembler::fld_s(int index) {
  emit_farith(0xD9, 0xC0, index);
}

void Assembler::fldcw(Address src) {
  InstructionMark im(this);
  emit_int8((unsigned char)0xD9);
  emit_operand32(rbp, src);
}

void Assembler::fldenv(Address src) {
  InstructionMark im(this);
  emit_int8((unsigned char)0xD9);
  emit_operand32(rsp, src);
}

void Assembler::fldlg2() {
  emit_int16((unsigned char)0xD9, (unsigned char)0xEC);
}

void Assembler::fldln2() {
  emit_int16((unsigned char)0xD9, (unsigned char)0xED);
}

void Assembler::fldz() {
  emit_int16((unsigned char)0xD9, (unsigned char)0xEE);
}

void Assembler::flog() {
  fldln2();
  fxch();
  fyl2x();
}

void Assembler::flog10() {
  fldlg2();
  fxch();
  fyl2x();
}

void Assembler::fmul(int i) {
  emit_farith(0xD8, 0xC8, i);
}

void Assembler::fmul_d(Address src) {
  InstructionMark im(this);
  emit_int8((unsigned char)0xDC);
  emit_operand32(rcx, src);
}

void Assembler::fmul_s(Address src) {
  InstructionMark im(this);
  emit_int8((unsigned char)0xD8);
  emit_operand32(rcx, src);
}

void Assembler::fmula(int i) {
  emit_farith(0xDC, 0xC8, i);
}

void Assembler::fmulp(int i) {
  emit_farith(0xDE, 0xC8, i);
}

void Assembler::fnsave(Address dst) {
  InstructionMark im(this);
  emit_int8((unsigned char)0xDD);
  emit_operand32(rsi, dst);
}

void Assembler::fnstcw(Address src) {
  InstructionMark im(this);
  emit_int16((unsigned char)0x9B, (unsigned char)0xD9);
  emit_operand32(rdi, src);
}

void Assembler::fnstsw_ax() {
  emit_int16((unsigned char)0xDF, (unsigned char)0xE0);
}

void Assembler::fprem() {
  emit_int16((unsigned char)0xD9, (unsigned char)0xF8);
}

void Assembler::fprem1() {
  emit_int16((unsigned char)0xD9, (unsigned char)0xF5);
}

void Assembler::frstor(Address src) {
  InstructionMark im(this);
  emit_int8((unsigned char)0xDD);
  emit_operand32(rsp, src);
}

void Assembler::fsin() {
  emit_int16((unsigned char)0xD9, (unsigned char)0xFE);
}

void Assembler::fsqrt() {
  emit_int16((unsigned char)0xD9, (unsigned char)0xFA);
}

void Assembler::fst_d(Address adr) {
  InstructionMark im(this);
  emit_int8((unsigned char)0xDD);
  emit_operand32(rdx, adr);
}

void Assembler::fst_s(Address adr) {
  InstructionMark im(this);
  emit_int8((unsigned char)0xD9);
  emit_operand32(rdx, adr);
}

void Assembler::fstp_d(Address adr) {
  InstructionMark im(this);
  emit_int8((unsigned char)0xDD);
  emit_operand32(rbx, adr);
}

void Assembler::fstp_d(int index) {
  emit_farith(0xDD, 0xD8, index);
}

void Assembler::fstp_s(Address adr) {
  InstructionMark im(this);
  emit_int8((unsigned char)0xD9);
  emit_operand32(rbx, adr);
}

void Assembler::fsub(int i) {
  emit_farith(0xD8, 0xE0, i);
}

void Assembler::fsub_d(Address src) {
  InstructionMark im(this);
  emit_int8((unsigned char)0xDC);
  emit_operand32(rsp, src);
}

void Assembler::fsub_s(Address src) {
  InstructionMark im(this);
  emit_int8((unsigned char)0xD8);
  emit_operand32(rsp, src);
}

void Assembler::fsuba(int i) {
  emit_farith(0xDC, 0xE8, i);
}

void Assembler::fsubp(int i) {
  emit_farith(0xDE, 0xE8, i);                    // ST(0) <- ST(0) - ST(1) and pop (Intel manual wrong)
}

void Assembler::fsubr(int i) {
  emit_farith(0xD8, 0xE8, i);
}

void Assembler::fsubr_d(Address src) {
  InstructionMark im(this);
  emit_int8((unsigned char)0xDC);
  emit_operand32(rbp, src);
}

void Assembler::fsubr_s(Address src) {
  InstructionMark im(this);
  emit_int8((unsigned char)0xD8);
  emit_operand32(rbp, src);
}

void Assembler::fsubra(int i) {
  emit_farith(0xDC, 0xE0, i);
}

void Assembler::fsubrp(int i) {
  emit_farith(0xDE, 0xE0, i);                    // ST(0) <- ST(1) - ST(0) and pop (Intel manual wrong)
}

void Assembler::ftan() {
  emit_int32((unsigned char)0xD9, (unsigned char)0xF2, (unsigned char)0xDD, (unsigned char)0xD8);
}

void Assembler::ftst() {
  emit_int16((unsigned char)0xD9, (unsigned char)0xE4);
}

void Assembler::fucomi(int i) {
  // make sure the instruction is supported (introduced for P6, together with cmov)
  guarantee(VM_Version::supports_cmov(), "illegal instruction");
  emit_farith(0xDB, 0xE8, i);
}

void Assembler::fucomip(int i) {
  // make sure the instruction is supported (introduced for P6, together with cmov)
  guarantee(VM_Version::supports_cmov(), "illegal instruction");
  emit_farith(0xDF, 0xE8, i);
}

void Assembler::fwait() {
  emit_int8((unsigned char)0x9B);
}

void Assembler::fxch(int i) {
  emit_farith(0xD9, 0xC8, i);
}

void Assembler::fyl2x() {
  emit_int16((unsigned char)0xD9, (unsigned char)0xF1);
}

void Assembler::frndint() {
  emit_int16((unsigned char)0xD9, (unsigned char)0xFC);
}

void Assembler::f2xm1() {
  emit_int16((unsigned char)0xD9, (unsigned char)0xF0);
}

void Assembler::fldl2e() {
  emit_int16((unsigned char)0xD9, (unsigned char)0xEA);
}
#endif // !_LP64

// SSE SIMD prefix byte values corresponding to VexSimdPrefix encoding.
static int simd_pre[4] = { 0, 0x66, 0xF3, 0xF2 };
// SSE opcode second byte values (first is 0x0F) corresponding to VexOpcode encoding.
static int simd_opc[4] = { 0,    0, 0x38, 0x3A };

// Generate SSE legacy REX prefix and SIMD opcode based on VEX encoding.
void Assembler::rex_prefix(Address adr, XMMRegister xreg, VexSimdPrefix pre, VexOpcode opc, bool rex_w) {
  if (pre > 0) {
    emit_int8(simd_pre[pre]);
  }
  if (rex_w) {
    prefixq(adr, xreg);
  } else {
    prefix(adr, xreg);
  }
  if (opc > 0) {
    emit_int8(0x0F);
    int opc2 = simd_opc[opc];
    if (opc2 > 0) {
      emit_int8(opc2);
    }
  }
}

int Assembler::rex_prefix_and_encode(int dst_enc, int src_enc, VexSimdPrefix pre, VexOpcode opc, bool rex_w) {
  if (pre > 0) {
    emit_int8(simd_pre[pre]);
  }
  int encode = (rex_w) ? prefixq_and_encode(dst_enc, src_enc) : prefix_and_encode(dst_enc, src_enc);
  if (opc > 0) {
    emit_int8(0x0F);
    int opc2 = simd_opc[opc];
    if (opc2 > 0) {
      emit_int8(opc2);
    }
  }
  return encode;
}


void Assembler::vex_prefix(bool vex_r, bool vex_b, bool vex_x, int nds_enc, VexSimdPrefix pre, VexOpcode opc) {
  int vector_len = _attributes->get_vector_len();
  bool vex_w = _attributes->is_rex_vex_w();
  if (vex_b || vex_x || vex_w || (opc == VEX_OPCODE_0F_38) || (opc == VEX_OPCODE_0F_3A)) {
    int byte1 = (vex_r ? VEX_R : 0) | (vex_x ? VEX_X : 0) | (vex_b ? VEX_B : 0);
    byte1 = (~byte1) & 0xE0;
    byte1 |= opc;

    int byte2 = ((~nds_enc) & 0xf) << 3;
    byte2 |= (vex_w ? VEX_W : 0) | ((vector_len > 0) ? 4 : 0) | pre;

    emit_int24((unsigned char)VEX_3bytes, byte1, byte2);
  } else {
    int byte1 = vex_r ? VEX_R : 0;
    byte1 = (~byte1) & 0x80;
    byte1 |= ((~nds_enc) & 0xf) << 3;
    byte1 |= ((vector_len > 0 ) ? 4 : 0) | pre;
    emit_int16((unsigned char)VEX_2bytes, byte1);
  }
}

// This is a 4 byte encoding
void Assembler::evex_prefix(bool vex_r, bool vex_b, bool vex_x, bool evex_r, bool evex_v, int nds_enc, VexSimdPrefix pre, VexOpcode opc){
  // EVEX 0x62 prefix
  // byte1 = EVEX_4bytes;

  bool vex_w = _attributes->is_rex_vex_w();
  int evex_encoding = (vex_w ? VEX_W : 0);
  // EVEX.b is not currently used for broadcast of single element or data rounding modes
  _attributes->set_evex_encoding(evex_encoding);

  // P0: byte 2, initialized to RXBR`00mm
  // instead of not'd
  int byte2 = (vex_r ? VEX_R : 0) | (vex_x ? VEX_X : 0) | (vex_b ? VEX_B : 0) | (evex_r ? EVEX_Rb : 0);
  byte2 = (~byte2) & 0xF0;
  // confine opc opcode extensions in mm bits to lower two bits
  // of form {0F, 0F_38, 0F_3A}
  byte2 |= opc;

  // P1: byte 3 as Wvvvv1pp
  int byte3 = ((~nds_enc) & 0xf) << 3;
  // p[10] is always 1
  byte3 |= EVEX_F;
  byte3 |= (vex_w & 1) << 7;
  // confine pre opcode extensions in pp bits to lower two bits
  // of form {66, F3, F2}
  byte3 |= pre;

  // P2: byte 4 as zL'Lbv'aaa
  // kregs are implemented in the low 3 bits as aaa
  int byte4 = (_attributes->is_no_reg_mask()) ?
              0 :
              _attributes->get_embedded_opmask_register_specifier();
  // EVEX.v` for extending EVEX.vvvv or VIDX
  byte4 |= (evex_v ? 0: EVEX_V);
  // third EXEC.b for broadcast actions
  byte4 |= (_attributes->is_extended_context() ? EVEX_Rb : 0);
  // fourth EVEX.L'L for vector length : 0 is 128, 1 is 256, 2 is 512, currently we do not support 1024
  byte4 |= ((_attributes->get_vector_len())& 0x3) << 5;
  // last is EVEX.z for zero/merge actions
  if (_attributes->is_no_reg_mask() == false &&
      _attributes->get_embedded_opmask_register_specifier() != 0) {
    byte4 |= (_attributes->is_clear_context() ? EVEX_Z : 0);
  }

  emit_int32(EVEX_4bytes, byte2, byte3, byte4);
}

void Assembler::vex_prefix(Address adr, int nds_enc, int xreg_enc, VexSimdPrefix pre, VexOpcode opc, InstructionAttr *attributes) {
  bool vex_r = (xreg_enc & 8) == 8;
  bool vex_b = adr.base_needs_rex();
  bool vex_x;
  if (adr.isxmmindex()) {
    vex_x = adr.xmmindex_needs_rex();
  } else {
    vex_x = adr.index_needs_rex();
  }
  set_attributes(attributes);
  attributes->set_current_assembler(this);

  // For EVEX instruction (which is not marked as pure EVEX instruction) check and see if this instruction
  // is allowed in legacy mode and has resources which will fit in it.
  // Pure EVEX instructions will have is_evex_instruction set in their definition.
  if (!attributes->is_legacy_mode()) {
    if (UseAVX > 2 && !attributes->is_evex_instruction() && !is_managed()) {
      if ((attributes->get_vector_len() != AVX_512bit) && (nds_enc < 16) && (xreg_enc < 16)) {
          attributes->set_is_legacy_mode();
      }
    }
  }

  if (UseAVX > 2) {
    assert(((!attributes->uses_vl()) ||
            (attributes->get_vector_len() == AVX_512bit) ||
            (!_legacy_mode_vl) ||
            (attributes->is_legacy_mode())),"XMM register should be 0-15");
    assert(((nds_enc < 16 && xreg_enc < 16) || (!attributes->is_legacy_mode())),"XMM register should be 0-15");
  }

  clear_managed();
  if (UseAVX > 2 && !attributes->is_legacy_mode())
  {
    bool evex_r = (xreg_enc >= 16);
    bool evex_v;
    // EVEX.V' is set to true when VSIB is used as we may need to use higher order XMM registers (16-31)
    if (adr.isxmmindex())  {
      evex_v = ((adr._xmmindex->encoding() > 15) ? true : false);
    } else {
      evex_v = (nds_enc >= 16);
    }
    attributes->set_is_evex_instruction();
    evex_prefix(vex_r, vex_b, vex_x, evex_r, evex_v, nds_enc, pre, opc);
  } else {
    if (UseAVX > 2 && attributes->is_rex_vex_w_reverted()) {
      attributes->set_rex_vex_w(false);
    }
    vex_prefix(vex_r, vex_b, vex_x, nds_enc, pre, opc);
  }
}

int Assembler::vex_prefix_and_encode(int dst_enc, int nds_enc, int src_enc, VexSimdPrefix pre, VexOpcode opc, InstructionAttr *attributes) {
  bool vex_r = (dst_enc & 8) == 8;
  bool vex_b = (src_enc & 8) == 8;
  bool vex_x = false;
  set_attributes(attributes);
  attributes->set_current_assembler(this);

  // For EVEX instruction (which is not marked as pure EVEX instruction) check and see if this instruction
  // is allowed in legacy mode and has resources which will fit in it.
  // Pure EVEX instructions will have is_evex_instruction set in their definition.
  if (!attributes->is_legacy_mode()) {
    if (UseAVX > 2 && !attributes->is_evex_instruction() && !is_managed()) {
      if ((!attributes->uses_vl() || (attributes->get_vector_len() != AVX_512bit)) &&
          (dst_enc < 16) && (nds_enc < 16) && (src_enc < 16)) {
          attributes->set_is_legacy_mode();
      }
    }
  }

  if (UseAVX > 2) {
    // All the scalar fp instructions (with uses_vl as false) can have legacy_mode as false
    // Instruction with uses_vl true are vector instructions
    // All the vector instructions with AVX_512bit length can have legacy_mode as false
    // All the vector instructions with < AVX_512bit length can have legacy_mode as false if AVX512vl() is supported
    // Rest all should have legacy_mode set as true
    assert(((!attributes->uses_vl()) ||
            (attributes->get_vector_len() == AVX_512bit) ||
            (!_legacy_mode_vl) ||
            (attributes->is_legacy_mode())),"XMM register should be 0-15");
    // Instruction with legacy_mode true should have dst, nds and src < 15
    assert(((dst_enc < 16 && nds_enc < 16 && src_enc < 16) || (!attributes->is_legacy_mode())),"XMM register should be 0-15");
  }

  clear_managed();
  if (UseAVX > 2 && !attributes->is_legacy_mode())
  {
    bool evex_r = (dst_enc >= 16);
    bool evex_v = (nds_enc >= 16);
    // can use vex_x as bank extender on rm encoding
    vex_x = (src_enc >= 16);
    attributes->set_is_evex_instruction();
    evex_prefix(vex_r, vex_b, vex_x, evex_r, evex_v, nds_enc, pre, opc);
  } else {
    if (UseAVX > 2 && attributes->is_rex_vex_w_reverted()) {
      attributes->set_rex_vex_w(false);
    }
    vex_prefix(vex_r, vex_b, vex_x, nds_enc, pre, opc);
  }

  // return modrm byte components for operands
  return (((dst_enc & 7) << 3) | (src_enc & 7));
}


void Assembler::simd_prefix(XMMRegister xreg, XMMRegister nds, Address adr, VexSimdPrefix pre,
                            VexOpcode opc, InstructionAttr *attributes) {
  if (UseAVX > 0) {
    int xreg_enc = xreg->encoding();
    int nds_enc = nds->is_valid() ? nds->encoding() : 0;
    vex_prefix(adr, nds_enc, xreg_enc, pre, opc, attributes);
  } else {
    assert((nds == xreg) || (nds == xnoreg), "wrong sse encoding");
    rex_prefix(adr, xreg, pre, opc, attributes->is_rex_vex_w());
  }
}

int Assembler::simd_prefix_and_encode(XMMRegister dst, XMMRegister nds, XMMRegister src, VexSimdPrefix pre,
                                      VexOpcode opc, InstructionAttr *attributes) {
  int dst_enc = dst->encoding();
  int src_enc = src->encoding();
  if (UseAVX > 0) {
    int nds_enc = nds->is_valid() ? nds->encoding() : 0;
    return vex_prefix_and_encode(dst_enc, nds_enc, src_enc, pre, opc, attributes);
  } else {
    assert((nds == dst) || (nds == src) || (nds == xnoreg), "wrong sse encoding");
    return rex_prefix_and_encode(dst_enc, src_enc, pre, opc, attributes->is_rex_vex_w());
  }
}

void Assembler::vmaxss(XMMRegister dst, XMMRegister nds, XMMRegister src) {
  assert(VM_Version::supports_avx(), "");
  InstructionAttr attributes(AVX_128bit, /* vex_w */ false, /* legacy_mode */ false, /* no_mask_reg */ true, /* uses_vl */ false);
  int encode = vex_prefix_and_encode(dst->encoding(), nds->encoding(), src->encoding(), VEX_SIMD_F3, VEX_OPCODE_0F, &attributes);
  emit_int16(0x5F, (0xC0 | encode));
}

void Assembler::vmaxsd(XMMRegister dst, XMMRegister nds, XMMRegister src) {
  assert(VM_Version::supports_avx(), "");
  InstructionAttr attributes(AVX_128bit, /* vex_w */ VM_Version::supports_evex(), /* legacy_mode */ false, /* no_mask_reg */ true, /* uses_vl */ false);
  attributes.set_rex_vex_w_reverted();
  int encode = vex_prefix_and_encode(dst->encoding(), nds->encoding(), src->encoding(), VEX_SIMD_F2, VEX_OPCODE_0F, &attributes);
  emit_int16(0x5F, (0xC0 | encode));
}

void Assembler::vminss(XMMRegister dst, XMMRegister nds, XMMRegister src) {
  assert(VM_Version::supports_avx(), "");
  InstructionAttr attributes(AVX_128bit, /* vex_w */ false, /* legacy_mode */ false, /* no_mask_reg */ true, /* uses_vl */ false);
  int encode = vex_prefix_and_encode(dst->encoding(), nds->encoding(), src->encoding(), VEX_SIMD_F3, VEX_OPCODE_0F, &attributes);
  emit_int16(0x5D, (0xC0 | encode));
}

void Assembler::vminsd(XMMRegister dst, XMMRegister nds, XMMRegister src) {
  assert(VM_Version::supports_avx(), "");
  InstructionAttr attributes(AVX_128bit, /* vex_w */ VM_Version::supports_evex(), /* legacy_mode */ false, /* no_mask_reg */ true, /* uses_vl */ false);
  attributes.set_rex_vex_w_reverted();
  int encode = vex_prefix_and_encode(dst->encoding(), nds->encoding(), src->encoding(), VEX_SIMD_F2, VEX_OPCODE_0F, &attributes);
  emit_int16(0x5D, (0xC0 | encode));
}

void Assembler::vcmppd(XMMRegister dst, XMMRegister nds, XMMRegister src, int cop, int vector_len) {
  assert(VM_Version::supports_avx(), "");
  assert(vector_len <= AVX_256bit, "");
  InstructionAttr attributes(vector_len, /* vex_w */ false, /* legacy_mode */ true, /* no_mask_reg */ true, /* uses_vl */ true);
  int encode = simd_prefix_and_encode(dst, nds, src, VEX_SIMD_66, VEX_OPCODE_0F, &attributes);
  emit_int24((unsigned char)0xC2, (0xC0 | encode), (0xF & cop));
}

void Assembler::blendvpb(XMMRegister dst, XMMRegister nds, XMMRegister src1, XMMRegister src2, int vector_len) {
  assert(VM_Version::supports_avx(), "");
  assert(vector_len <= AVX_256bit, "");
  InstructionAttr attributes(vector_len, /* vex_w */ false, /* legacy_mode */ true, /* no_mask_reg */ true, /* uses_vl */ true);
  int encode = vex_prefix_and_encode(dst->encoding(), nds->encoding(), src1->encoding(), VEX_SIMD_66, VEX_OPCODE_0F_3A, &attributes);
  int src2_enc = src2->encoding();
  emit_int24(0x4C, (0xC0 | encode), (0xF0 & src2_enc << 4));
}

void Assembler::vblendvpd(XMMRegister dst, XMMRegister nds, XMMRegister src1, XMMRegister src2, int vector_len) {
  assert(UseAVX > 0 && (vector_len == AVX_128bit || vector_len == AVX_256bit), "");
  assert(vector_len <= AVX_256bit, "");
  InstructionAttr attributes(vector_len, /* vex_w */ false, /* legacy_mode */ true, /* no_mask_reg */ true, /* uses_vl */ true);
  int encode = vex_prefix_and_encode(dst->encoding(), nds->encoding(), src1->encoding(), VEX_SIMD_66, VEX_OPCODE_0F_3A, &attributes);
  int src2_enc = src2->encoding();
  emit_int24(0x4B, (0xC0 | encode), (0xF0 & src2_enc << 4));
}

void Assembler::vpblendd(XMMRegister dst, XMMRegister nds, XMMRegister src, int imm8, int vector_len) {
  assert(VM_Version::supports_avx2(), "");
  assert(vector_len <= AVX_256bit, "");
  InstructionAttr attributes(vector_len, /* vex_w */ false, /* legacy_mode */ true, /* no_mask_reg */ true, /* uses_vl */ true);
  int encode = vex_prefix_and_encode(dst->encoding(), nds->encoding(), src->encoding(), VEX_SIMD_66, VEX_OPCODE_0F_3A, &attributes);
  emit_int24(0x02, (0xC0 | encode), (unsigned char)imm8);
}

void Assembler::vcmpps(XMMRegister dst, XMMRegister nds, XMMRegister src, int comparison, int vector_len) {
  assert(VM_Version::supports_avx(), "");
  assert(vector_len <= AVX_256bit, "");
  InstructionAttr attributes(vector_len, /* vex_w */ false, /* legacy_mode */ true, /* no_mask_reg */ true, /* uses_vl */ true);
  int encode = vex_prefix_and_encode(dst->encoding(), nds->encoding(), src->encoding(), VEX_SIMD_NONE, VEX_OPCODE_0F, &attributes);
  emit_int24((unsigned char)0xC2, (0xC0 | encode), (unsigned char)comparison);
}

void Assembler::evcmpps(KRegister kdst, KRegister mask, XMMRegister nds, XMMRegister src,
                        ComparisonPredicateFP comparison, int vector_len) {
  assert(VM_Version::supports_evex(), "");
  // Encoding: EVEX.NDS.XXX.0F.W0 C2 /r ib
  InstructionAttr attributes(vector_len, /* vex_w */ false, /* legacy_mode */ false, /* no_mask_reg */ false, /* uses_vl */ true);
  attributes.set_is_evex_instruction();
  attributes.set_embedded_opmask_register_specifier(mask);
  attributes.reset_is_clear_context();
  int encode = vex_prefix_and_encode(kdst->encoding(), nds->encoding(), src->encoding(), VEX_SIMD_NONE, VEX_OPCODE_0F, &attributes);
  emit_int24((unsigned char)0xC2, (0xC0 | encode), comparison);
}

void Assembler::evcmppd(KRegister kdst, KRegister mask, XMMRegister nds, XMMRegister src,
                        ComparisonPredicateFP comparison, int vector_len) {
  assert(VM_Version::supports_evex(), "");
  // Encoding: EVEX.NDS.XXX.66.0F.W1 C2 /r ib
  InstructionAttr attributes(vector_len, /* vex_w */ true, /* legacy_mode */ false, /* no_mask_reg */ false, /* uses_vl */ true);
  attributes.set_is_evex_instruction();
  attributes.set_embedded_opmask_register_specifier(mask);
  attributes.reset_is_clear_context();
  int encode = vex_prefix_and_encode(kdst->encoding(), nds->encoding(), src->encoding(), VEX_SIMD_66, VEX_OPCODE_0F, &attributes);
  emit_int24((unsigned char)0xC2, (0xC0 | encode), comparison);
}

void Assembler::blendvps(XMMRegister dst, XMMRegister src) {
  assert(VM_Version::supports_sse4_1(), "");
  assert(UseAVX <= 0, "sse encoding is inconsistent with avx encoding");
  InstructionAttr attributes(AVX_128bit, /* rex_w */ false, /* legacy_mode */ true, /* no_mask_reg */ true, /* uses_vl */ false);
  int encode = simd_prefix_and_encode(dst, xnoreg, src, VEX_SIMD_66, VEX_OPCODE_0F_38, &attributes);
  emit_int16(0x14, (0xC0 | encode));
}

void Assembler::blendvpd(XMMRegister dst, XMMRegister src) {
  assert(VM_Version::supports_sse4_1(), "");
  assert(UseAVX <= 0, "sse encoding is inconsistent with avx encoding");
  InstructionAttr attributes(AVX_128bit, /* rex_w */ false, /* legacy_mode */ true, /* no_mask_reg */ true, /* uses_vl */ false);
  int encode = simd_prefix_and_encode(dst, xnoreg, src, VEX_SIMD_66, VEX_OPCODE_0F_38, &attributes);
  emit_int16(0x15, (0xC0 | encode));
}

void Assembler::pblendvb(XMMRegister dst, XMMRegister src) {
  assert(VM_Version::supports_sse4_1(), "");
  assert(UseAVX <= 0, "sse encoding is inconsistent with avx encoding");
  InstructionAttr attributes(AVX_128bit, /* rex_w */ false, /* legacy_mode */ true, /* no_mask_reg */ true, /* uses_vl */ false);
  int encode = simd_prefix_and_encode(dst, xnoreg, src, VEX_SIMD_66, VEX_OPCODE_0F_38, &attributes);
  emit_int16(0x10, (0xC0 | encode));
}

void Assembler::vblendvps(XMMRegister dst, XMMRegister nds, XMMRegister src1, XMMRegister src2, int vector_len) {
  assert(UseAVX > 0 && (vector_len == AVX_128bit || vector_len == AVX_256bit), "");
  InstructionAttr attributes(vector_len, /* vex_w */ false, /* legacy_mode */ true, /* no_mask_reg */ true, /* uses_vl */ false);
  int encode = vex_prefix_and_encode(dst->encoding(), nds->encoding(), src1->encoding(), VEX_SIMD_66, VEX_OPCODE_0F_3A, &attributes);
  int src2_enc = src2->encoding();
  emit_int24(0x4A, (0xC0 | encode), (0xF0 & src2_enc << 4));
}

void Assembler::vblendps(XMMRegister dst, XMMRegister nds, XMMRegister src, int imm8, int vector_len) {
  InstructionAttr attributes(vector_len, /* vex_w */ false, /* legacy_mode */ true, /* no_mask_reg */ true, /* uses_vl */ false);
  int encode = vex_prefix_and_encode(dst->encoding(), nds->encoding(), src->encoding(), VEX_SIMD_66, VEX_OPCODE_0F_3A, &attributes);
  emit_int24(0x0C, (0xC0 | encode), imm8);
}

void Assembler::vpcmpgtb(XMMRegister dst, XMMRegister nds, XMMRegister src, int vector_len) {
  assert(vector_len == AVX_128bit ? VM_Version::supports_avx() : VM_Version::supports_avx2(), "");
  assert(vector_len <= AVX_256bit, "evex encoding is different - has k register as dest");
  InstructionAttr attributes(vector_len, /* vex_w */ false, /* legacy_mode */ true, /* no_mask_reg */ true, /* uses_vl */ false);
  int encode = vex_prefix_and_encode(dst->encoding(), nds->encoding(), src->encoding(), VEX_SIMD_66, VEX_OPCODE_0F, &attributes);
  emit_int16(0x64, (0xC0 | encode));
}

void Assembler::vpcmpgtw(XMMRegister dst, XMMRegister nds, XMMRegister src, int vector_len) {
  assert(vector_len == AVX_128bit ? VM_Version::supports_avx() : VM_Version::supports_avx2(), "");
  assert(vector_len <= AVX_256bit, "evex encoding is different - has k register as dest");
  InstructionAttr attributes(vector_len, /* vex_w */ false, /* legacy_mode */ true, /* no_mask_reg */ true, /* uses_vl */ false);
  int encode = vex_prefix_and_encode(dst->encoding(), nds->encoding(), src->encoding(), VEX_SIMD_66, VEX_OPCODE_0F, &attributes);
  emit_int16(0x65, (0xC0 | encode));
}

void Assembler::vpcmpgtd(XMMRegister dst, XMMRegister nds, XMMRegister src, int vector_len) {
  assert(vector_len == AVX_128bit ? VM_Version::supports_avx() : VM_Version::supports_avx2(), "");
  assert(vector_len <= AVX_256bit, "evex encoding is different - has k register as dest");
  InstructionAttr attributes(vector_len, /* vex_w */ false, /* legacy_mode */ true, /* no_mask_reg */ true, /* uses_vl */ false);
  int encode = vex_prefix_and_encode(dst->encoding(), nds->encoding(), src->encoding(), VEX_SIMD_66, VEX_OPCODE_0F, &attributes);
  emit_int16(0x66, (0xC0 | encode));
}

void Assembler::vpcmpgtq(XMMRegister dst, XMMRegister nds, XMMRegister src, int vector_len) {
  assert(vector_len == AVX_128bit ? VM_Version::supports_avx() : VM_Version::supports_avx2(), "");
  assert(vector_len <= AVX_256bit, "evex encoding is different - has k register as dest");
  InstructionAttr attributes(vector_len, /* vex_w */ false, /* legacy_mode */ true, /* no_mask_reg */ true, /* uses_vl */ false);
  int encode = vex_prefix_and_encode(dst->encoding(), nds->encoding(), src->encoding(), VEX_SIMD_66, VEX_OPCODE_0F_38, &attributes);
  emit_int16(0x37, (0xC0 | encode));
}

void Assembler::evpcmpd(KRegister kdst, KRegister mask, XMMRegister nds, XMMRegister src,
                        int comparison, bool is_signed, int vector_len) {
  assert(VM_Version::supports_evex(), "");
  assert(comparison >= Assembler::eq && comparison <= Assembler::_true, "");
  // Encoding: EVEX.NDS.XXX.66.0F3A.W0 1F /r ib
  InstructionAttr attributes(vector_len, /* vex_w */ false, /* legacy_mode */ false, /* no_mask_reg */ false, /* uses_vl */ true);
  attributes.set_is_evex_instruction();
  attributes.set_embedded_opmask_register_specifier(mask);
  attributes.reset_is_clear_context();
  int encode = vex_prefix_and_encode(kdst->encoding(), nds->encoding(), src->encoding(), VEX_SIMD_66, VEX_OPCODE_0F_3A, &attributes);
  int opcode = is_signed ? 0x1F : 0x1E;
  emit_int24(opcode, (0xC0 | encode), comparison);
}

void Assembler::evpcmpd(KRegister kdst, KRegister mask, XMMRegister nds, Address src,
                        int comparison, bool is_signed, int vector_len) {
  assert(VM_Version::supports_evex(), "");
  assert(comparison >= Assembler::eq && comparison <= Assembler::_true, "");
  // Encoding: EVEX.NDS.XXX.66.0F3A.W0 1F /r ib
  InstructionMark im(this);
  InstructionAttr attributes(vector_len, /* vex_w */ false, /* legacy_mode */ false, /* no_mask_reg */ false, /* uses_vl */ true);
  attributes.set_address_attributes(/* tuple_type */ EVEX_FV, /* input_size_in_bits */ EVEX_NObit);
  attributes.set_is_evex_instruction();
  attributes.set_embedded_opmask_register_specifier(mask);
  attributes.reset_is_clear_context();
  int dst_enc = kdst->encoding();
  vex_prefix(src, nds->encoding(), dst_enc, VEX_SIMD_66, VEX_OPCODE_0F_3A, &attributes);
  int opcode = is_signed ? 0x1F : 0x1E;
  emit_int8((unsigned char)opcode);
  emit_operand(as_Register(dst_enc), src);
  emit_int8((unsigned char)comparison);
}

void Assembler::evpcmpq(KRegister kdst, KRegister mask, XMMRegister nds, XMMRegister src,
                        int comparison, bool is_signed, int vector_len) {
  assert(VM_Version::supports_evex(), "");
  assert(comparison >= Assembler::eq && comparison <= Assembler::_true, "");
  // Encoding: EVEX.NDS.XXX.66.0F3A.W1 1F /r ib
  InstructionAttr attributes(vector_len, /* vex_w */ true, /* legacy_mode */ false, /* no_mask_reg */ false, /* uses_vl */ true);
  attributes.set_is_evex_instruction();
  attributes.set_embedded_opmask_register_specifier(mask);
  attributes.reset_is_clear_context();
  int encode = vex_prefix_and_encode(kdst->encoding(), nds->encoding(), src->encoding(), VEX_SIMD_66, VEX_OPCODE_0F_3A, &attributes);
  int opcode = is_signed ? 0x1F : 0x1E;
  emit_int24(opcode, (0xC0 | encode), comparison);
}

void Assembler::evpcmpq(KRegister kdst, KRegister mask, XMMRegister nds, Address src,
                        int comparison, bool is_signed, int vector_len) {
  assert(VM_Version::supports_evex(), "");
  assert(comparison >= Assembler::eq && comparison <= Assembler::_true, "");
  // Encoding: EVEX.NDS.XXX.66.0F3A.W1 1F /r ib
  InstructionMark im(this);
  InstructionAttr attributes(vector_len, /* vex_w */ true, /* legacy_mode */ false, /* no_mask_reg */ false, /* uses_vl */ true);
  attributes.set_address_attributes(/* tuple_type */ EVEX_FV, /* input_size_in_bits */ EVEX_NObit);
  attributes.set_is_evex_instruction();
  attributes.set_embedded_opmask_register_specifier(mask);
  attributes.reset_is_clear_context();
  int dst_enc = kdst->encoding();
  vex_prefix(src, nds->encoding(), dst_enc, VEX_SIMD_66, VEX_OPCODE_0F_3A, &attributes);
  int opcode = is_signed ? 0x1F : 0x1E;
  emit_int8((unsigned char)opcode);
  emit_operand(as_Register(dst_enc), src);
  emit_int8((unsigned char)comparison);
}

void Assembler::evpcmpb(KRegister kdst, KRegister mask, XMMRegister nds, XMMRegister src,
                        int comparison, bool is_signed, int vector_len) {
  assert(VM_Version::supports_evex(), "");
  assert(VM_Version::supports_avx512bw(), "");
  assert(comparison >= Assembler::eq && comparison <= Assembler::_true, "");
  // Encoding: EVEX.NDS.XXX.66.0F3A.W0 3F /r ib
  InstructionAttr attributes(vector_len, /* vex_w */ false, /* legacy_mode */ _legacy_mode_bw, /* no_mask_reg */ false, /* uses_vl */ true);
  attributes.set_is_evex_instruction();
  attributes.set_embedded_opmask_register_specifier(mask);
  attributes.reset_is_clear_context();
  int encode = vex_prefix_and_encode(kdst->encoding(), nds->encoding(), src->encoding(), VEX_SIMD_66, VEX_OPCODE_0F_3A, &attributes);
  int opcode = is_signed ? 0x3F : 0x3E;
  emit_int24(opcode, (0xC0 | encode), comparison);
}

void Assembler::evpcmpb(KRegister kdst, KRegister mask, XMMRegister nds, Address src,
                        int comparison, bool is_signed, int vector_len) {
  assert(VM_Version::supports_evex(), "");
  assert(VM_Version::supports_avx512bw(), "");
  assert(comparison >= Assembler::eq && comparison <= Assembler::_true, "");
  // Encoding: EVEX.NDS.XXX.66.0F3A.W0 3F /r ib
  InstructionMark im(this);
  InstructionAttr attributes(vector_len, /* vex_w */ false, /* legacy_mode */ _legacy_mode_bw, /* no_mask_reg */ false, /* uses_vl */ true);
  attributes.set_address_attributes(/* tuple_type */ EVEX_FVM, /* input_size_in_bits */ EVEX_NObit);
  attributes.set_is_evex_instruction();
  attributes.set_embedded_opmask_register_specifier(mask);
  attributes.reset_is_clear_context();
  int dst_enc = kdst->encoding();
  vex_prefix(src, nds->encoding(), dst_enc, VEX_SIMD_66, VEX_OPCODE_0F_3A, &attributes);
  int opcode = is_signed ? 0x3F : 0x3E;
  emit_int8((unsigned char)opcode);
  emit_operand(as_Register(dst_enc), src);
  emit_int8((unsigned char)comparison);
}

void Assembler::evpcmpw(KRegister kdst, KRegister mask, XMMRegister nds, XMMRegister src,
                        int comparison, bool is_signed, int vector_len) {
  assert(VM_Version::supports_evex(), "");
  assert(VM_Version::supports_avx512bw(), "");
  assert(comparison >= Assembler::eq && comparison <= Assembler::_true, "");
  // Encoding: EVEX.NDS.XXX.66.0F3A.W1 3F /r ib
  InstructionAttr attributes(vector_len, /* vex_w */ true, /* legacy_mode */ _legacy_mode_bw, /* no_mask_reg */ false, /* uses_vl */ true);
  attributes.set_is_evex_instruction();
  attributes.set_embedded_opmask_register_specifier(mask);
  attributes.reset_is_clear_context();
  int encode = vex_prefix_and_encode(kdst->encoding(), nds->encoding(), src->encoding(), VEX_SIMD_66, VEX_OPCODE_0F_3A, &attributes);
  int opcode = is_signed ? 0x3F : 0x3E;
  emit_int24(opcode, (0xC0 | encode), comparison);
}

void Assembler::evpcmpw(KRegister kdst, KRegister mask, XMMRegister nds, Address src,
                        int comparison, bool is_signed, int vector_len) {
  assert(VM_Version::supports_evex(), "");
  assert(VM_Version::supports_avx512bw(), "");
  assert(comparison >= Assembler::eq && comparison <= Assembler::_true, "");
  // Encoding: EVEX.NDS.XXX.66.0F3A.W1 3F /r ib
  InstructionMark im(this);
  InstructionAttr attributes(vector_len, /* vex_w */ true, /* legacy_mode */ _legacy_mode_bw, /* no_mask_reg */ false, /* uses_vl */ true);
  attributes.set_address_attributes(/* tuple_type */ EVEX_FVM, /* input_size_in_bits */ EVEX_NObit);
  attributes.set_is_evex_instruction();
  attributes.set_embedded_opmask_register_specifier(mask);
  attributes.reset_is_clear_context();
  int dst_enc = kdst->encoding();
  vex_prefix(src, nds->encoding(), dst_enc, VEX_SIMD_66, VEX_OPCODE_0F_3A, &attributes);
  int opcode = is_signed ? 0x3F : 0x3E;
  emit_int8((unsigned char)opcode);
  emit_operand(as_Register(dst_enc), src);
  emit_int8((unsigned char)comparison);
}

void Assembler::vpblendvb(XMMRegister dst, XMMRegister nds, XMMRegister src, XMMRegister mask, int vector_len) {
  assert(VM_Version::supports_avx(), "");
  InstructionAttr attributes(vector_len, /* vex_w */ false, /* legacy_mode */ true, /* no_mask_reg */ true, /* uses_vl */ false);
  int encode = vex_prefix_and_encode(dst->encoding(), nds->encoding(), src->encoding(), VEX_SIMD_66, VEX_OPCODE_0F_3A, &attributes);
  int mask_enc = mask->encoding();
  emit_int24(0x4C, (0xC0 | encode), 0xF0 & mask_enc << 4);
}

void Assembler::evblendmpd(XMMRegister dst, KRegister mask, XMMRegister nds, XMMRegister src, bool merge, int vector_len) {
  assert(VM_Version::supports_evex(), "");
  // Encoding: EVEX.NDS.XXX.66.0F38.W1 65 /r
  InstructionAttr attributes(vector_len, /* vex_w */ true, /* legacy_mode */ false, /* no_mask_reg */ false, /* uses_vl */ true);
  attributes.set_is_evex_instruction();
  attributes.set_embedded_opmask_register_specifier(mask);
  if (merge) {
    attributes.reset_is_clear_context();
  }
  int encode = vex_prefix_and_encode(dst->encoding(), nds->encoding(), src->encoding(), VEX_SIMD_66, VEX_OPCODE_0F_38, &attributes);
  emit_int16(0x65, (0xC0 | encode));
}

void Assembler::evblendmps(XMMRegister dst, KRegister mask, XMMRegister nds, XMMRegister src, bool merge, int vector_len) {
  assert(VM_Version::supports_evex(), "");
  // Encoding: EVEX.NDS.XXX.66.0F38.W0 65 /r
  InstructionAttr attributes(vector_len, /* vex_w */ false, /* legacy_mode */ false, /* no_mask_reg */ false, /* uses_vl */ true);
  attributes.set_is_evex_instruction();
  attributes.set_embedded_opmask_register_specifier(mask);
  if (merge) {
    attributes.reset_is_clear_context();
  }
  int encode = vex_prefix_and_encode(dst->encoding(), nds->encoding(), src->encoding(), VEX_SIMD_66, VEX_OPCODE_0F_38, &attributes);
  emit_int16(0x65, (0xC0 | encode));
}

void Assembler::evpblendmb (XMMRegister dst, KRegister mask, XMMRegister nds, XMMRegister src, bool merge, int vector_len) {
  assert(VM_Version::supports_evex(), "");
  assert(VM_Version::supports_avx512bw(), "");
  // Encoding: EVEX.NDS.512.66.0F38.W0 66 /r
  InstructionAttr attributes(vector_len, /* vex_w */ false, /* legacy_mode */ _legacy_mode_bw, /* no_mask_reg */ false, /* uses_vl */ true);
  attributes.set_is_evex_instruction();
  attributes.set_embedded_opmask_register_specifier(mask);
  if (merge) {
    attributes.reset_is_clear_context();
  }
  int encode = vex_prefix_and_encode(dst->encoding(), nds->encoding(), src->encoding(), VEX_SIMD_66, VEX_OPCODE_0F_38, &attributes);
  emit_int16(0x66, (0xC0 | encode));
}

void Assembler::evpblendmw (XMMRegister dst, KRegister mask, XMMRegister nds, XMMRegister src, bool merge, int vector_len) {
  assert(VM_Version::supports_evex(), "");
  assert(VM_Version::supports_avx512bw(), "");
  // Encoding: EVEX.NDS.512.66.0F38.W1 66 /r
  InstructionAttr attributes(vector_len, /* vex_w */ true, /* legacy_mode */ _legacy_mode_bw, /* no_mask_reg */ false, /* uses_vl */ true);
  attributes.set_is_evex_instruction();
  attributes.set_embedded_opmask_register_specifier(mask);
  if (merge) {
    attributes.reset_is_clear_context();
  }
  int encode = vex_prefix_and_encode(dst->encoding(), nds->encoding(), src->encoding(), VEX_SIMD_66, VEX_OPCODE_0F_38, &attributes);
  emit_int16(0x66, (0xC0 | encode));
}

void Assembler::evpblendmd (XMMRegister dst, KRegister mask, XMMRegister nds, XMMRegister src, bool merge, int vector_len) {
  assert(VM_Version::supports_evex(), "");
  //Encoding: EVEX.NDS.512.66.0F38.W0 64 /r
  InstructionAttr attributes(vector_len, /* vex_w */ false, /* legacy_mode */ false, /* no_mask_reg */ false, /* uses_vl */ true);
  attributes.set_is_evex_instruction();
  attributes.set_embedded_opmask_register_specifier(mask);
  if (merge) {
    attributes.reset_is_clear_context();
  }
  int encode = vex_prefix_and_encode(dst->encoding(), nds->encoding(), src->encoding(), VEX_SIMD_66, VEX_OPCODE_0F_38, &attributes);
  emit_int16(0x64, (0xC0 | encode));
}

void Assembler::evpblendmq (XMMRegister dst, KRegister mask, XMMRegister nds, XMMRegister src, bool merge, int vector_len) {
  assert(VM_Version::supports_evex(), "");
  //Encoding: EVEX.NDS.512.66.0F38.W1 64 /r
  InstructionAttr attributes(vector_len, /* vex_w */ true, /* legacy_mode */ false, /* no_mask_reg */ false, /* uses_vl */ true);
  attributes.set_is_evex_instruction();
  attributes.set_embedded_opmask_register_specifier(mask);
  if (merge) {
    attributes.reset_is_clear_context();
  }
  int encode = vex_prefix_and_encode(dst->encoding(), nds->encoding(), src->encoding(), VEX_SIMD_66, VEX_OPCODE_0F_38, &attributes);
  emit_int16(0x64, (0xC0 | encode));
}

void Assembler::bzhiq(Register dst, Register src1, Register src2) {
  assert(VM_Version::supports_bmi2(), "bit manipulation instructions not supported");
  InstructionAttr attributes(AVX_128bit, /* vex_w */ true, /* legacy_mode */ true, /* no_mask_reg */ true, /* uses_vl */ false);
  int encode = vex_prefix_and_encode(dst->encoding(), src2->encoding(), src1->encoding(), VEX_SIMD_NONE, VEX_OPCODE_0F_38, &attributes);
  emit_int16((unsigned char)0xF5, (0xC0 | encode));
}

void Assembler::shlxl(Register dst, Register src1, Register src2) {
  assert(VM_Version::supports_bmi2(), "");
  InstructionAttr attributes(AVX_128bit, /* vex_w */ false, /* legacy_mode */ true, /* no_mask_reg */ true, /* uses_vl */ true);
  int encode = vex_prefix_and_encode(dst->encoding(), src2->encoding(), src1->encoding(), VEX_SIMD_66, VEX_OPCODE_0F_38, &attributes);
  emit_int16((unsigned char)0xF7, (0xC0 | encode));
}

void Assembler::shlxq(Register dst, Register src1, Register src2) {
  assert(VM_Version::supports_bmi2(), "");
  InstructionAttr attributes(AVX_128bit, /* vex_w */ true, /* legacy_mode */ true, /* no_mask_reg */ true, /* uses_vl */ true);
  int encode = vex_prefix_and_encode(dst->encoding(), src2->encoding(), src1->encoding(), VEX_SIMD_66, VEX_OPCODE_0F_38, &attributes);
  emit_int16((unsigned char)0xF7, (0xC0 | encode));
}

void Assembler::shrxl(Register dst, Register src1, Register src2) {
  assert(VM_Version::supports_bmi2(), "");
  InstructionAttr attributes(AVX_128bit, /* vex_w */ false, /* legacy_mode */ true, /* no_mask_reg */ true, /* uses_vl */ true);
  int encode = vex_prefix_and_encode(dst->encoding(), src2->encoding(), src1->encoding(), VEX_SIMD_F2, VEX_OPCODE_0F_38, &attributes);
  emit_int16((unsigned char)0xF7, (0xC0 | encode));
}

void Assembler::shrxq(Register dst, Register src1, Register src2) {
  assert(VM_Version::supports_bmi2(), "");
  InstructionAttr attributes(AVX_128bit, /* vex_w */ true, /* legacy_mode */ true, /* no_mask_reg */ true, /* uses_vl */ true);
  int encode = vex_prefix_and_encode(dst->encoding(), src2->encoding(), src1->encoding(), VEX_SIMD_F2, VEX_OPCODE_0F_38, &attributes);
  emit_int16((unsigned char)0xF7, (0xC0 | encode));
}

void Assembler::evpmovb2m(KRegister dst, XMMRegister src, int vector_len) {
  assert(VM_Version::supports_avx512vlbw(), "");
  InstructionAttr attributes(vector_len, /* vex_w */ false, /* legacy_mode */ false, /* no_mask_reg */ true, /* uses_vl */ true);
  attributes.set_is_evex_instruction();
  int encode = vex_prefix_and_encode(dst->encoding(), 0, src->encoding(), VEX_SIMD_F3, VEX_OPCODE_0F_38, &attributes);
  emit_int16(0x29, (0xC0 | encode));
}

#ifndef _LP64

void Assembler::incl(Register dst) {
  // Don't use it directly. Use MacroAssembler::incrementl() instead.
  emit_int8(0x40 | dst->encoding());
}

void Assembler::lea(Register dst, Address src) {
  leal(dst, src);
}

void Assembler::mov_literal32(Address dst, int32_t imm32, RelocationHolder const& rspec) {
  InstructionMark im(this);
  emit_int8((unsigned char)0xC7);
  emit_operand(rax, dst);
  emit_data((int)imm32, rspec, 0);
}

void Assembler::mov_literal32(Register dst, int32_t imm32, RelocationHolder const& rspec) {
  InstructionMark im(this);
  int encode = prefix_and_encode(dst->encoding());
  emit_int8((0xB8 | encode));
  emit_data((int)imm32, rspec, 0);
}

void Assembler::popa() { // 32bit
  emit_int8(0x61);
}

void Assembler::push_literal32(int32_t imm32, RelocationHolder const& rspec) {
  InstructionMark im(this);
  emit_int8(0x68);
  emit_data(imm32, rspec, 0);
}

void Assembler::pusha() { // 32bit
  emit_int8(0x60);
}

void Assembler::set_byte_if_not_zero(Register dst) {
  emit_int24(0x0F, (unsigned char)0x95, (0xC0 | dst->encoding()));
}

#else // LP64

void Assembler::set_byte_if_not_zero(Register dst) {
  int enc = prefix_and_encode(dst->encoding(), true);
  emit_int24(0x0F, (unsigned char)0x95, (0xC0 | enc));
}

// 64bit only pieces of the assembler
// This should only be used by 64bit instructions that can use rip-relative
// it cannot be used by instructions that want an immediate value.

bool Assembler::reachable(AddressLiteral adr) {
  int64_t disp;
  relocInfo::relocType relocType = adr.reloc();

  // None will force a 64bit literal to the code stream. Likely a placeholder
  // for something that will be patched later and we need to certain it will
  // always be reachable.
  if (relocType == relocInfo::none) {
    return false;
  }
  if (relocType == relocInfo::internal_word_type) {
    // This should be rip relative and easily reachable.
    return true;
  }
  if (relocType == relocInfo::virtual_call_type ||
      relocType == relocInfo::opt_virtual_call_type ||
      relocType == relocInfo::static_call_type ||
      relocType == relocInfo::static_stub_type ) {
    // This should be rip relative within the code cache and easily
    // reachable until we get huge code caches. (At which point
    // ic code is going to have issues).
    return true;
  }
  if (relocType != relocInfo::external_word_type &&
      relocType != relocInfo::poll_return_type &&  // these are really external_word but need special
      relocType != relocInfo::poll_type &&         // relocs to identify them
      relocType != relocInfo::runtime_call_type ) {
    return false;
  }

  // Stress the correction code
  if (ForceUnreachable) {
    // Must be runtimecall reloc, see if it is in the codecache
    // Flipping stuff in the codecache to be unreachable causes issues
    // with things like inline caches where the additional instructions
    // are not handled.
    if (CodeCache::find_blob(adr._target) == NULL) {
      return false;
    }
  }
  // For external_word_type/runtime_call_type if it is reachable from where we
  // are now (possibly a temp buffer) and where we might end up
  // anywhere in the codeCache then we are always reachable.
  // This would have to change if we ever save/restore shared code
  // to be more pessimistic.
  disp = (int64_t)adr._target - ((int64_t)CodeCache::low_bound() + sizeof(int));
  if (!is_simm32(disp)) return false;
  disp = (int64_t)adr._target - ((int64_t)CodeCache::high_bound() + sizeof(int));
  if (!is_simm32(disp)) return false;

  disp = (int64_t)adr._target - ((int64_t)pc() + sizeof(int));

  // Because rip relative is a disp + address_of_next_instruction and we
  // don't know the value of address_of_next_instruction we apply a fudge factor
  // to make sure we will be ok no matter the size of the instruction we get placed into.
  // We don't have to fudge the checks above here because they are already worst case.

  // 12 == override/rex byte, opcode byte, rm byte, sib byte, a 4-byte disp , 4-byte literal
  // + 4 because better safe than sorry.
  const int fudge = 12 + 4;
  if (disp < 0) {
    disp -= fudge;
  } else {
    disp += fudge;
  }
  return is_simm32(disp);
}

void Assembler::emit_data64(jlong data,
                            relocInfo::relocType rtype,
                            int format) {
  if (rtype == relocInfo::none) {
    emit_int64(data);
  } else {
    emit_data64(data, Relocation::spec_simple(rtype), format);
  }
}

void Assembler::emit_data64(jlong data,
                            RelocationHolder const& rspec,
                            int format) {
  assert(imm_operand == 0, "default format must be immediate in this file");
  assert(imm_operand == format, "must be immediate");
  assert(inst_mark() != NULL, "must be inside InstructionMark");
  // Do not use AbstractAssembler::relocate, which is not intended for
  // embedded words.  Instead, relocate to the enclosing instruction.
  code_section()->relocate(inst_mark(), rspec, format);
#ifdef ASSERT
  check_relocation(rspec, format);
#endif
  emit_int64(data);
}

void Assembler::prefix(Register reg) {
  if (reg->encoding() >= 8) {
    prefix(REX_B);
  }
}

void Assembler::prefix(Register dst, Register src, Prefix p) {
  if (src->encoding() >= 8) {
    p = (Prefix)(p | REX_B);
  }
  if (dst->encoding() >= 8) {
    p = (Prefix)(p | REX_R);
  }
  if (p != Prefix_EMPTY) {
    // do not generate an empty prefix
    prefix(p);
  }
}

void Assembler::prefix(Register dst, Address adr, Prefix p) {
  if (adr.base_needs_rex()) {
    if (adr.index_needs_rex()) {
      assert(false, "prefix(Register dst, Address adr, Prefix p) does not support handling of an X");
    } else {
      prefix(REX_B);
    }
  } else {
    if (adr.index_needs_rex()) {
      assert(false, "prefix(Register dst, Address adr, Prefix p) does not support handling of an X");
    }
  }
  if (dst->encoding() >= 8) {
    p = (Prefix)(p | REX_R);
  }
  if (p != Prefix_EMPTY) {
    // do not generate an empty prefix
    prefix(p);
  }
}

void Assembler::prefix(Address adr) {
  if (adr.base_needs_rex()) {
    if (adr.index_needs_rex()) {
      prefix(REX_XB);
    } else {
      prefix(REX_B);
    }
  } else {
    if (adr.index_needs_rex()) {
      prefix(REX_X);
    }
  }
}

void Assembler::prefix(Address adr, Register reg, bool byteinst) {
  if (reg->encoding() < 8) {
    if (adr.base_needs_rex()) {
      if (adr.index_needs_rex()) {
        prefix(REX_XB);
      } else {
        prefix(REX_B);
      }
    } else {
      if (adr.index_needs_rex()) {
        prefix(REX_X);
      } else if (byteinst && reg->encoding() >= 4) {
        prefix(REX);
      }
    }
  } else {
    if (adr.base_needs_rex()) {
      if (adr.index_needs_rex()) {
        prefix(REX_RXB);
      } else {
        prefix(REX_RB);
      }
    } else {
      if (adr.index_needs_rex()) {
        prefix(REX_RX);
      } else {
        prefix(REX_R);
      }
    }
  }
}

void Assembler::prefix(Address adr, XMMRegister reg) {
  if (reg->encoding() < 8) {
    if (adr.base_needs_rex()) {
      if (adr.index_needs_rex()) {
        prefix(REX_XB);
      } else {
        prefix(REX_B);
      }
    } else {
      if (adr.index_needs_rex()) {
        prefix(REX_X);
      }
    }
  } else {
    if (adr.base_needs_rex()) {
      if (adr.index_needs_rex()) {
        prefix(REX_RXB);
      } else {
        prefix(REX_RB);
      }
    } else {
      if (adr.index_needs_rex()) {
        prefix(REX_RX);
      } else {
        prefix(REX_R);
      }
    }
  }
}

int Assembler::prefix_and_encode(int reg_enc, bool byteinst) {
  if (reg_enc >= 8) {
    prefix(REX_B);
    reg_enc -= 8;
  } else if (byteinst && reg_enc >= 4) {
    prefix(REX);
  }
  return reg_enc;
}

int Assembler::prefix_and_encode(int dst_enc, bool dst_is_byte, int src_enc, bool src_is_byte) {
  if (dst_enc < 8) {
    if (src_enc >= 8) {
      prefix(REX_B);
      src_enc -= 8;
    } else if ((src_is_byte && src_enc >= 4) || (dst_is_byte && dst_enc >= 4)) {
      prefix(REX);
    }
  } else {
    if (src_enc < 8) {
      prefix(REX_R);
    } else {
      prefix(REX_RB);
      src_enc -= 8;
    }
    dst_enc -= 8;
  }
  return dst_enc << 3 | src_enc;
}

int8_t Assembler::get_prefixq(Address adr) {
  int8_t prfx = get_prefixq(adr, rax);
  assert(REX_W <= prfx && prfx <= REX_WXB, "must be");
  return prfx;
}

int8_t Assembler::get_prefixq(Address adr, Register src) {
  int8_t prfx = (int8_t)(REX_W +
                         ((int)adr.base_needs_rex()) +
                         ((int)adr.index_needs_rex() << 1) +
                         ((int)(src->encoding() >= 8) << 2));
#ifdef ASSERT
  if (src->encoding() < 8) {
    if (adr.base_needs_rex()) {
      if (adr.index_needs_rex()) {
        assert(prfx == REX_WXB, "must be");
      } else {
        assert(prfx == REX_WB, "must be");
      }
    } else {
      if (adr.index_needs_rex()) {
        assert(prfx == REX_WX, "must be");
      } else {
        assert(prfx == REX_W, "must be");
      }
    }
  } else {
    if (adr.base_needs_rex()) {
      if (adr.index_needs_rex()) {
        assert(prfx == REX_WRXB, "must be");
      } else {
        assert(prfx == REX_WRB, "must be");
      }
    } else {
      if (adr.index_needs_rex()) {
        assert(prfx == REX_WRX, "must be");
      } else {
        assert(prfx == REX_WR, "must be");
      }
    }
  }
#endif
  return prfx;
}

void Assembler::prefixq(Address adr) {
  emit_int8(get_prefixq(adr));
}

void Assembler::prefixq(Address adr, Register src) {
  emit_int8(get_prefixq(adr, src));
}

void Assembler::prefixq(Address adr, XMMRegister src) {
  if (src->encoding() < 8) {
    if (adr.base_needs_rex()) {
      if (adr.index_needs_rex()) {
        prefix(REX_WXB);
      } else {
        prefix(REX_WB);
      }
    } else {
      if (adr.index_needs_rex()) {
        prefix(REX_WX);
      } else {
        prefix(REX_W);
      }
    }
  } else {
    if (adr.base_needs_rex()) {
      if (adr.index_needs_rex()) {
        prefix(REX_WRXB);
      } else {
        prefix(REX_WRB);
      }
    } else {
      if (adr.index_needs_rex()) {
        prefix(REX_WRX);
      } else {
        prefix(REX_WR);
      }
    }
  }
}

int Assembler::prefixq_and_encode(int reg_enc) {
  if (reg_enc < 8) {
    prefix(REX_W);
  } else {
    prefix(REX_WB);
    reg_enc -= 8;
  }
  return reg_enc;
}

int Assembler::prefixq_and_encode(int dst_enc, int src_enc) {
  if (dst_enc < 8) {
    if (src_enc < 8) {
      prefix(REX_W);
    } else {
      prefix(REX_WB);
      src_enc -= 8;
    }
  } else {
    if (src_enc < 8) {
      prefix(REX_WR);
    } else {
      prefix(REX_WRB);
      src_enc -= 8;
    }
    dst_enc -= 8;
  }
  return dst_enc << 3 | src_enc;
}

void Assembler::adcq(Register dst, int32_t imm32) {
  (void) prefixq_and_encode(dst->encoding());
  emit_arith(0x81, 0xD0, dst, imm32);
}

void Assembler::adcq(Register dst, Address src) {
  InstructionMark im(this);
  emit_int16(get_prefixq(src, dst), 0x13);
  emit_operand(dst, src);
}

void Assembler::adcq(Register dst, Register src) {
  (void) prefixq_and_encode(dst->encoding(), src->encoding());
  emit_arith(0x13, 0xC0, dst, src);
}

void Assembler::addq(Address dst, int32_t imm32) {
  InstructionMark im(this);
  prefixq(dst);
  emit_arith_operand(0x81, rax, dst, imm32);
}

void Assembler::addq(Address dst, Register src) {
  InstructionMark im(this);
  emit_int16(get_prefixq(dst, src), 0x01);
  emit_operand(src, dst);
}

void Assembler::addq(Register dst, int32_t imm32) {
  (void) prefixq_and_encode(dst->encoding());
  emit_arith(0x81, 0xC0, dst, imm32);
}

void Assembler::addq(Register dst, Address src) {
  InstructionMark im(this);
  emit_int16(get_prefixq(src, dst), 0x03);
  emit_operand(dst, src);
}

void Assembler::addq(Register dst, Register src) {
  (void) prefixq_and_encode(dst->encoding(), src->encoding());
  emit_arith(0x03, 0xC0, dst, src);
}

void Assembler::adcxq(Register dst, Register src) {
  //assert(VM_Version::supports_adx(), "adx instructions not supported");
  emit_int8(0x66);
  int encode = prefixq_and_encode(dst->encoding(), src->encoding());
  emit_int32(0x0F,
             0x38,
             (unsigned char)0xF6,
             (0xC0 | encode));
}

void Assembler::adoxq(Register dst, Register src) {
  //assert(VM_Version::supports_adx(), "adx instructions not supported");
  emit_int8((unsigned char)0xF3);
  int encode = prefixq_and_encode(dst->encoding(), src->encoding());
  emit_int32(0x0F,
             0x38,
             (unsigned char)0xF6,
             (0xC0 | encode));
}

void Assembler::andq(Address dst, int32_t imm32) {
  InstructionMark im(this);
  prefixq(dst);
  emit_arith_operand(0x81, as_Register(4), dst, imm32);
}

void Assembler::andq(Register dst, int32_t imm32) {
  (void) prefixq_and_encode(dst->encoding());
  emit_arith(0x81, 0xE0, dst, imm32);
}

void Assembler::andq(Register dst, Address src) {
  InstructionMark im(this);
  emit_int16(get_prefixq(src, dst), 0x23);
  emit_operand(dst, src);
}

void Assembler::andq(Register dst, Register src) {
  (void) prefixq_and_encode(dst->encoding(), src->encoding());
  emit_arith(0x23, 0xC0, dst, src);
}

void Assembler::andq(Address dst, Register src) {
  InstructionMark im(this);
  emit_int16(get_prefixq(dst, src), 0x21);
  emit_operand(src, dst);
}

void Assembler::andnq(Register dst, Register src1, Register src2) {
  assert(VM_Version::supports_bmi1(), "bit manipulation instructions not supported");
  InstructionAttr attributes(AVX_128bit, /* vex_w */ true, /* legacy_mode */ true, /* no_mask_reg */ true, /* uses_vl */ false);
  int encode = vex_prefix_and_encode(dst->encoding(), src1->encoding(), src2->encoding(), VEX_SIMD_NONE, VEX_OPCODE_0F_38, &attributes);
  emit_int16((unsigned char)0xF2, (0xC0 | encode));
}

void Assembler::andnq(Register dst, Register src1, Address src2) {
  assert(VM_Version::supports_bmi1(), "bit manipulation instructions not supported");
  InstructionMark im(this);
  InstructionAttr attributes(AVX_128bit, /* vex_w */ true, /* legacy_mode */ true, /* no_mask_reg */ true, /* uses_vl */ false);
  vex_prefix(src2, src1->encoding(), dst->encoding(), VEX_SIMD_NONE, VEX_OPCODE_0F_38, &attributes);
  emit_int8((unsigned char)0xF2);
  emit_operand(dst, src2);
}

void Assembler::bsfq(Register dst, Register src) {
  int encode = prefixq_and_encode(dst->encoding(), src->encoding());
  emit_int24(0x0F, (unsigned char)0xBC, (0xC0 | encode));
}

void Assembler::bsrq(Register dst, Register src) {
  int encode = prefixq_and_encode(dst->encoding(), src->encoding());
  emit_int24(0x0F, (unsigned char)0xBD, (0xC0 | encode));
}

void Assembler::bswapq(Register reg) {
  int encode = prefixq_and_encode(reg->encoding());
  emit_int16(0x0F, (0xC8 | encode));
}

void Assembler::blsiq(Register dst, Register src) {
  assert(VM_Version::supports_bmi1(), "bit manipulation instructions not supported");
  InstructionAttr attributes(AVX_128bit, /* vex_w */ true, /* legacy_mode */ true, /* no_mask_reg */ true, /* uses_vl */ false);
  int encode = vex_prefix_and_encode(rbx->encoding(), dst->encoding(), src->encoding(), VEX_SIMD_NONE, VEX_OPCODE_0F_38, &attributes);
  emit_int16((unsigned char)0xF3, (0xC0 | encode));
}

void Assembler::blsiq(Register dst, Address src) {
  assert(VM_Version::supports_bmi1(), "bit manipulation instructions not supported");
  InstructionMark im(this);
  InstructionAttr attributes(AVX_128bit, /* vex_w */ true, /* legacy_mode */ true, /* no_mask_reg */ true, /* uses_vl */ false);
  vex_prefix(src, dst->encoding(), rbx->encoding(), VEX_SIMD_NONE, VEX_OPCODE_0F_38, &attributes);
  emit_int8((unsigned char)0xF3);
  emit_operand(rbx, src);
}

void Assembler::blsmskq(Register dst, Register src) {
  assert(VM_Version::supports_bmi1(), "bit manipulation instructions not supported");
  InstructionAttr attributes(AVX_128bit, /* vex_w */ true, /* legacy_mode */ true, /* no_mask_reg */ true, /* uses_vl */ false);
  int encode = vex_prefix_and_encode(rdx->encoding(), dst->encoding(), src->encoding(), VEX_SIMD_NONE, VEX_OPCODE_0F_38, &attributes);
  emit_int16((unsigned char)0xF3, (0xC0 | encode));
}

void Assembler::blsmskq(Register dst, Address src) {
  assert(VM_Version::supports_bmi1(), "bit manipulation instructions not supported");
  InstructionMark im(this);
  InstructionAttr attributes(AVX_128bit, /* vex_w */ true, /* legacy_mode */ true, /* no_mask_reg */ true, /* uses_vl */ false);
  vex_prefix(src, dst->encoding(), rdx->encoding(), VEX_SIMD_NONE, VEX_OPCODE_0F_38, &attributes);
  emit_int8((unsigned char)0xF3);
  emit_operand(rdx, src);
}

void Assembler::blsrq(Register dst, Register src) {
  assert(VM_Version::supports_bmi1(), "bit manipulation instructions not supported");
  InstructionAttr attributes(AVX_128bit, /* vex_w */ true, /* legacy_mode */ true, /* no_mask_reg */ true, /* uses_vl */ false);
  int encode = vex_prefix_and_encode(rcx->encoding(), dst->encoding(), src->encoding(), VEX_SIMD_NONE, VEX_OPCODE_0F_38, &attributes);
  emit_int16((unsigned char)0xF3, (0xC0 | encode));
}

void Assembler::blsrq(Register dst, Address src) {
  assert(VM_Version::supports_bmi1(), "bit manipulation instructions not supported");
  InstructionMark im(this);
  InstructionAttr attributes(AVX_128bit, /* vex_w */ true, /* legacy_mode */ true, /* no_mask_reg */ true, /* uses_vl */ false);
  vex_prefix(src, dst->encoding(), rcx->encoding(), VEX_SIMD_NONE, VEX_OPCODE_0F_38, &attributes);
  emit_int8((unsigned char)0xF3);
  emit_operand(rcx, src);
}

void Assembler::cdqq() {
  emit_int16(REX_W, (unsigned char)0x99);
}

void Assembler::clflush(Address adr) {
  assert(VM_Version::supports_clflush(), "should do");
  prefix(adr);
  emit_int16(0x0F, (unsigned char)0xAE);
  emit_operand(rdi, adr);
}

void Assembler::clflushopt(Address adr) {
  assert(VM_Version::supports_clflushopt(), "should do!");
  // adr should be base reg only with no index or offset
  assert(adr.index() == noreg, "index should be noreg");
  assert(adr.scale() == Address::no_scale, "scale should be no_scale");
  assert(adr.disp() == 0, "displacement should be 0");
  // instruction prefix is 0x66
  emit_int8(0x66);
  prefix(adr);
  // opcode family is 0x0F 0xAE
  emit_int16(0x0F, (unsigned char)0xAE);
  // extended opcode byte is 7 == rdi
  emit_operand(rdi, adr);
}

void Assembler::clwb(Address adr) {
  assert(VM_Version::supports_clwb(), "should do!");
  // adr should be base reg only with no index or offset
  assert(adr.index() == noreg, "index should be noreg");
  assert(adr.scale() == Address::no_scale, "scale should be no_scale");
  assert(adr.disp() == 0, "displacement should be 0");
  // instruction prefix is 0x66
  emit_int8(0x66);
  prefix(adr);
  // opcode family is 0x0f 0xAE
  emit_int16(0x0F, (unsigned char)0xAE);
  // extended opcode byte is 6 == rsi
  emit_operand(rsi, adr);
}

void Assembler::cmovq(Condition cc, Register dst, Register src) {
  int encode = prefixq_and_encode(dst->encoding(), src->encoding());
  emit_int24(0x0F, (0x40 | cc), (0xC0 | encode));
}

void Assembler::cmovq(Condition cc, Register dst, Address src) {
  InstructionMark im(this);
  emit_int24(get_prefixq(src, dst), 0x0F, (0x40 | cc));
  emit_operand(dst, src);
}

void Assembler::cmpq(Address dst, int32_t imm32) {
  InstructionMark im(this);
  emit_int16(get_prefixq(dst), (unsigned char)0x81);
  emit_operand(rdi, dst, 4);
  emit_int32(imm32);
}

void Assembler::cmpq(Register dst, int32_t imm32) {
  (void) prefixq_and_encode(dst->encoding());
  emit_arith(0x81, 0xF8, dst, imm32);
}

void Assembler::cmpq(Address dst, Register src) {
  InstructionMark im(this);
  emit_int16(get_prefixq(dst, src), 0x39);
  emit_operand(src, dst);
}

void Assembler::cmpq(Register dst, Register src) {
  (void) prefixq_and_encode(dst->encoding(), src->encoding());
  emit_arith(0x3B, 0xC0, dst, src);
}

void Assembler::cmpq(Register dst, Address src) {
  InstructionMark im(this);
  emit_int16(get_prefixq(src, dst), 0x3B);
  emit_operand(dst, src);
}

void Assembler::cmpxchgq(Register reg, Address adr) {
  InstructionMark im(this);
  emit_int24(get_prefixq(adr, reg), 0x0F, (unsigned char)0xB1);
  emit_operand(reg, adr);
}

void Assembler::cvtsi2sdq(XMMRegister dst, Register src) {
  NOT_LP64(assert(VM_Version::supports_sse2(), ""));
  InstructionAttr attributes(AVX_128bit, /* rex_w */ true, /* legacy_mode */ false, /* no_mask_reg */ true, /* uses_vl */ false);
  int encode = simd_prefix_and_encode(dst, dst, as_XMMRegister(src->encoding()), VEX_SIMD_F2, VEX_OPCODE_0F, &attributes);
  emit_int16(0x2A, (0xC0 | encode));
}

void Assembler::cvtsi2sdq(XMMRegister dst, Address src) {
  NOT_LP64(assert(VM_Version::supports_sse2(), ""));
  InstructionMark im(this);
  InstructionAttr attributes(AVX_128bit, /* rex_w */ true, /* legacy_mode */ false, /* no_mask_reg */ true, /* uses_vl */ false);
  attributes.set_address_attributes(/* tuple_type */ EVEX_T1S, /* input_size_in_bits */ EVEX_64bit);
  simd_prefix(dst, dst, src, VEX_SIMD_F2, VEX_OPCODE_0F, &attributes);
  emit_int8(0x2A);
  emit_operand(dst, src);
}

void Assembler::cvtsi2ssq(XMMRegister dst, Address src) {
  NOT_LP64(assert(VM_Version::supports_sse(), ""));
  InstructionMark im(this);
  InstructionAttr attributes(AVX_128bit, /* rex_w */ true, /* legacy_mode */ false, /* no_mask_reg */ true, /* uses_vl */ false);
  attributes.set_address_attributes(/* tuple_type */ EVEX_T1S, /* input_size_in_bits */ EVEX_64bit);
  simd_prefix(dst, dst, src, VEX_SIMD_F3, VEX_OPCODE_0F, &attributes);
  emit_int8(0x2A);
  emit_operand(dst, src);
}

void Assembler::cvttsd2siq(Register dst, Address src) {
  NOT_LP64(assert(VM_Version::supports_sse2(), ""));
  // F2 REX.W 0F 2C /r
  // CVTTSD2SI r64, xmm1/m64
  InstructionMark im(this);
  emit_int32((unsigned char)0xF2, REX_W, 0x0F, 0x2C);
  emit_operand(dst, src);
}

void Assembler::cvttsd2siq(Register dst, XMMRegister src) {
  NOT_LP64(assert(VM_Version::supports_sse2(), ""));
  InstructionAttr attributes(AVX_128bit, /* rex_w */ true, /* legacy_mode */ false, /* no_mask_reg */ true, /* uses_vl */ false);
  int encode = simd_prefix_and_encode(as_XMMRegister(dst->encoding()), xnoreg, src, VEX_SIMD_F2, VEX_OPCODE_0F, &attributes);
  emit_int16(0x2C, (0xC0 | encode));
}

void Assembler::cvttss2siq(Register dst, XMMRegister src) {
  NOT_LP64(assert(VM_Version::supports_sse(), ""));
  InstructionAttr attributes(AVX_128bit, /* rex_w */ true, /* legacy_mode */ false, /* no_mask_reg */ true, /* uses_vl */ false);
  int encode = simd_prefix_and_encode(as_XMMRegister(dst->encoding()), xnoreg, src, VEX_SIMD_F3, VEX_OPCODE_0F, &attributes);
  emit_int16(0x2C, (0xC0 | encode));
}

void Assembler::decl(Register dst) {
  // Don't use it directly. Use MacroAssembler::decrementl() instead.
  // Use two-byte form (one-byte form is a REX prefix in 64-bit mode)
  int encode = prefix_and_encode(dst->encoding());
  emit_int16((unsigned char)0xFF, (0xC8 | encode));
}

void Assembler::decq(Register dst) {
  // Don't use it directly. Use MacroAssembler::decrementq() instead.
  // Use two-byte form (one-byte from is a REX prefix in 64-bit mode)
  int encode = prefixq_and_encode(dst->encoding());
  emit_int16((unsigned char)0xFF, 0xC8 | encode);
}

void Assembler::decq(Address dst) {
  // Don't use it directly. Use MacroAssembler::decrementq() instead.
  InstructionMark im(this);
  emit_int16(get_prefixq(dst), (unsigned char)0xFF);
  emit_operand(rcx, dst);
}

void Assembler::fxrstor(Address src) {
  emit_int24(get_prefixq(src), 0x0F, (unsigned char)0xAE);
  emit_operand(as_Register(1), src);
}

void Assembler::xrstor(Address src) {
  emit_int24(get_prefixq(src), 0x0F, (unsigned char)0xAE);
  emit_operand(as_Register(5), src);
}

void Assembler::fxsave(Address dst) {
  emit_int24(get_prefixq(dst), 0x0F, (unsigned char)0xAE);
  emit_operand(as_Register(0), dst);
}

void Assembler::xsave(Address dst) {
  emit_int24(get_prefixq(dst), 0x0F, (unsigned char)0xAE);
  emit_operand(as_Register(4), dst);
}

void Assembler::idivq(Register src) {
  int encode = prefixq_and_encode(src->encoding());
  emit_int16((unsigned char)0xF7, (0xF8 | encode));
}

void Assembler::imulq(Register dst, Register src) {
  int encode = prefixq_and_encode(dst->encoding(), src->encoding());
  emit_int24(0x0F, (unsigned char)0xAF, (0xC0 | encode));
}

void Assembler::imulq(Register src) {
  int encode = prefixq_and_encode(src->encoding());
  emit_int16((unsigned char)0xF7, (0xE8 | encode));
}

void Assembler::imulq(Register dst, Address src, int32_t value) {
  InstructionMark im(this);
  prefixq(src, dst);
  if (is8bit(value)) {
    emit_int8((unsigned char)0x6B);
    emit_operand(dst, src);
    emit_int8(value);
  } else {
    emit_int8((unsigned char)0x69);
    emit_operand(dst, src);
    emit_int32(value);
  }
}

void Assembler::imulq(Register dst, Register src, int value) {
  int encode = prefixq_and_encode(dst->encoding(), src->encoding());
  if (is8bit(value)) {
    emit_int24(0x6B, (0xC0 | encode), (value & 0xFF));
  } else {
    emit_int16(0x69, (0xC0 | encode));
    emit_int32(value);
  }
}

void Assembler::imulq(Register dst, Address src) {
  InstructionMark im(this);
  emit_int24(get_prefixq(src, dst), 0x0F, (unsigned char)0xAF);
  emit_operand(dst, src);
}

void Assembler::incl(Register dst) {
  // Don't use it directly. Use MacroAssembler::incrementl() instead.
  // Use two-byte form (one-byte from is a REX prefix in 64-bit mode)
  int encode = prefix_and_encode(dst->encoding());
  emit_int16((unsigned char)0xFF, (0xC0 | encode));
}

void Assembler::incq(Register dst) {
  // Don't use it directly. Use MacroAssembler::incrementq() instead.
  // Use two-byte form (one-byte from is a REX prefix in 64-bit mode)
  int encode = prefixq_and_encode(dst->encoding());
  emit_int16((unsigned char)0xFF, (0xC0 | encode));
}

void Assembler::incq(Address dst) {
  // Don't use it directly. Use MacroAssembler::incrementq() instead.
  InstructionMark im(this);
  emit_int16(get_prefixq(dst), (unsigned char)0xFF);
  emit_operand(rax, dst);
}

void Assembler::lea(Register dst, Address src) {
  leaq(dst, src);
}

void Assembler::leaq(Register dst, Address src) {
  InstructionMark im(this);
  emit_int16(get_prefixq(src, dst), (unsigned char)0x8D);
  emit_operand(dst, src);
}

void Assembler::mov64(Register dst, int64_t imm64) {
  InstructionMark im(this);
  int encode = prefixq_and_encode(dst->encoding());
  emit_int8(0xB8 | encode);
  emit_int64(imm64);
}

void Assembler::mov64(Register dst, int64_t imm64, relocInfo::relocType rtype, int format) {
  InstructionMark im(this);
  int encode = prefixq_and_encode(dst->encoding());
  emit_int8(0xB8 | encode);
  emit_data64(imm64, rtype, format);
}

void Assembler::mov_literal64(Register dst, intptr_t imm64, RelocationHolder const& rspec) {
  InstructionMark im(this);
  int encode = prefixq_and_encode(dst->encoding());
  emit_int8(0xB8 | encode);
  emit_data64(imm64, rspec);
}

void Assembler::mov_narrow_oop(Register dst, int32_t imm32, RelocationHolder const& rspec) {
  InstructionMark im(this);
  int encode = prefix_and_encode(dst->encoding());
  emit_int8(0xB8 | encode);
  emit_data((int)imm32, rspec, narrow_oop_operand);
}

void Assembler::mov_narrow_oop(Address dst, int32_t imm32,  RelocationHolder const& rspec) {
  InstructionMark im(this);
  prefix(dst);
  emit_int8((unsigned char)0xC7);
  emit_operand(rax, dst, 4);
  emit_data((int)imm32, rspec, narrow_oop_operand);
}

void Assembler::cmp_narrow_oop(Register src1, int32_t imm32, RelocationHolder const& rspec) {
  InstructionMark im(this);
  int encode = prefix_and_encode(src1->encoding());
  emit_int16((unsigned char)0x81, (0xF8 | encode));
  emit_data((int)imm32, rspec, narrow_oop_operand);
}

void Assembler::cmp_narrow_oop(Address src1, int32_t imm32, RelocationHolder const& rspec) {
  InstructionMark im(this);
  prefix(src1);
  emit_int8((unsigned char)0x81);
  emit_operand(rax, src1, 4);
  emit_data((int)imm32, rspec, narrow_oop_operand);
}

void Assembler::lzcntq(Register dst, Register src) {
  assert(VM_Version::supports_lzcnt(), "encoding is treated as BSR");
  emit_int8((unsigned char)0xF3);
  int encode = prefixq_and_encode(dst->encoding(), src->encoding());
  emit_int24(0x0F, (unsigned char)0xBD, (0xC0 | encode));
}

void Assembler::movdq(XMMRegister dst, Register src) {
  // table D-1 says MMX/SSE2
  NOT_LP64(assert(VM_Version::supports_sse2(), ""));
  InstructionAttr attributes(AVX_128bit, /* rex_w */ true, /* legacy_mode */ false, /* no_mask_reg */ true, /* uses_vl */ false);
  int encode = simd_prefix_and_encode(dst, xnoreg, as_XMMRegister(src->encoding()), VEX_SIMD_66, VEX_OPCODE_0F, &attributes);
  emit_int16(0x6E, (0xC0 | encode));
}

void Assembler::movdq(Register dst, XMMRegister src) {
  // table D-1 says MMX/SSE2
  NOT_LP64(assert(VM_Version::supports_sse2(), ""));
  InstructionAttr attributes(AVX_128bit, /* rex_w */ true, /* legacy_mode */ false, /* no_mask_reg */ true, /* uses_vl */ false);
  // swap src/dst to get correct prefix
  int encode = simd_prefix_and_encode(src, xnoreg, as_XMMRegister(dst->encoding()), VEX_SIMD_66, VEX_OPCODE_0F, &attributes);
  emit_int16(0x7E,
             (0xC0 | encode));
}

void Assembler::movq(Register dst, Register src) {
  int encode = prefixq_and_encode(dst->encoding(), src->encoding());
  emit_int16((unsigned char)0x8B,
             (0xC0 | encode));
}

void Assembler::movq(Register dst, Address src) {
  InstructionMark im(this);
  emit_int16(get_prefixq(src, dst), (unsigned char)0x8B);
  emit_operand(dst, src);
}

void Assembler::movq(Address dst, Register src) {
  InstructionMark im(this);
  emit_int16(get_prefixq(dst, src), (unsigned char)0x89);
  emit_operand(src, dst);
}

void Assembler::movq(Address dst, int32_t imm32) {
  InstructionMark im(this);
  emit_int16(get_prefixq(dst), (unsigned char)0xC7);
  emit_operand(as_Register(0), dst);
  emit_int32(imm32);
}

void Assembler::movq(Register dst, int32_t imm32) {
  int encode = prefixq_and_encode(dst->encoding());
  emit_int16((unsigned char)0xC7, (0xC0 | encode));
  emit_int32(imm32);
}

void Assembler::movsbq(Register dst, Address src) {
  InstructionMark im(this);
  emit_int24(get_prefixq(src, dst),
             0x0F,
             (unsigned char)0xBE);
  emit_operand(dst, src);
}

void Assembler::movsbq(Register dst, Register src) {
  int encode = prefixq_and_encode(dst->encoding(), src->encoding());
  emit_int24(0x0F, (unsigned char)0xBE, (0xC0 | encode));
}

void Assembler::movslq(Register dst, int32_t imm32) {
  // dbx shows movslq(rcx, 3) as movq     $0x0000000049000000,(%rbx)
  // and movslq(r8, 3); as movl     $0x0000000048000000,(%rbx)
  // as a result we shouldn't use until tested at runtime...
  ShouldNotReachHere();
  InstructionMark im(this);
  int encode = prefixq_and_encode(dst->encoding());
  emit_int8(0xC7 | encode);
  emit_int32(imm32);
}

void Assembler::movslq(Address dst, int32_t imm32) {
  assert(is_simm32(imm32), "lost bits");
  InstructionMark im(this);
  emit_int16(get_prefixq(dst), (unsigned char)0xC7);
  emit_operand(rax, dst, 4);
  emit_int32(imm32);
}

void Assembler::movslq(Register dst, Address src) {
  InstructionMark im(this);
  emit_int16(get_prefixq(src, dst), 0x63);
  emit_operand(dst, src);
}

void Assembler::movslq(Register dst, Register src) {
  int encode = prefixq_and_encode(dst->encoding(), src->encoding());
  emit_int16(0x63, (0xC0 | encode));
}

void Assembler::movswq(Register dst, Address src) {
  InstructionMark im(this);
  emit_int24(get_prefixq(src, dst),
             0x0F,
             (unsigned char)0xBF);
  emit_operand(dst, src);
}

void Assembler::movswq(Register dst, Register src) {
  int encode = prefixq_and_encode(dst->encoding(), src->encoding());
  emit_int24(0x0F, (unsigned char)0xBF, (0xC0 | encode));
}

void Assembler::movzbq(Register dst, Address src) {
  InstructionMark im(this);
  emit_int24(get_prefixq(src, dst),
             0x0F,
             (unsigned char)0xB6);
  emit_operand(dst, src);
}

void Assembler::movzbq(Register dst, Register src) {
  int encode = prefixq_and_encode(dst->encoding(), src->encoding());
  emit_int24(0x0F, (unsigned char)0xB6, (0xC0 | encode));
}

void Assembler::movzwq(Register dst, Address src) {
  InstructionMark im(this);
  emit_int24(get_prefixq(src, dst),
             0x0F,
             (unsigned char)0xB7);
  emit_operand(dst, src);
}

void Assembler::movzwq(Register dst, Register src) {
  int encode = prefixq_and_encode(dst->encoding(), src->encoding());
  emit_int24(0x0F, (unsigned char)0xB7, (0xC0 | encode));
}

void Assembler::mulq(Address src) {
  InstructionMark im(this);
  emit_int16(get_prefixq(src), (unsigned char)0xF7);
  emit_operand(rsp, src);
}

void Assembler::mulq(Register src) {
  int encode = prefixq_and_encode(src->encoding());
  emit_int16((unsigned char)0xF7, (0xE0 | encode));
}

void Assembler::mulxq(Register dst1, Register dst2, Register src) {
  assert(VM_Version::supports_bmi2(), "bit manipulation instructions not supported");
  InstructionAttr attributes(AVX_128bit, /* vex_w */ true, /* legacy_mode */ true, /* no_mask_reg */ true, /* uses_vl */ false);
  int encode = vex_prefix_and_encode(dst1->encoding(), dst2->encoding(), src->encoding(), VEX_SIMD_F2, VEX_OPCODE_0F_38, &attributes);
  emit_int16((unsigned char)0xF6, (0xC0 | encode));
}

void Assembler::negq(Register dst) {
  int encode = prefixq_and_encode(dst->encoding());
  emit_int16((unsigned char)0xF7, (0xD8 | encode));
}

void Assembler::negq(Address dst) {
  InstructionMark im(this);
  emit_int16(get_prefixq(dst), (unsigned char)0xF7);
  emit_operand(as_Register(3), dst);
}

void Assembler::notq(Register dst) {
  int encode = prefixq_and_encode(dst->encoding());
  emit_int16((unsigned char)0xF7, (0xD0 | encode));
}

void Assembler::btsq(Address dst, int imm8) {
  assert(isByte(imm8), "not a byte");
  InstructionMark im(this);
  emit_int24(get_prefixq(dst),
             0x0F,
             (unsigned char)0xBA);
  emit_operand(rbp /* 5 */, dst, 1);
  emit_int8(imm8);
}

void Assembler::btrq(Address dst, int imm8) {
  assert(isByte(imm8), "not a byte");
  InstructionMark im(this);
  emit_int24(get_prefixq(dst),
             0x0F,
             (unsigned char)0xBA);
  emit_operand(rsi /* 6 */, dst, 1);
  emit_int8(imm8);
}

void Assembler::orq(Address dst, int32_t imm32) {
  InstructionMark im(this);
  prefixq(dst);
  emit_arith_operand(0x81, as_Register(1), dst, imm32);
}

void Assembler::orq(Address dst, Register src) {
  InstructionMark im(this);
  emit_int16(get_prefixq(dst, src), (unsigned char)0x09);
  emit_operand(src, dst);
}

void Assembler::orq(Register dst, int32_t imm32) {
  (void) prefixq_and_encode(dst->encoding());
  emit_arith(0x81, 0xC8, dst, imm32);
}

void Assembler::orq(Register dst, Address src) {
  InstructionMark im(this);
  emit_int16(get_prefixq(src, dst), 0x0B);
  emit_operand(dst, src);
}

void Assembler::orq(Register dst, Register src) {
  (void) prefixq_and_encode(dst->encoding(), src->encoding());
  emit_arith(0x0B, 0xC0, dst, src);
}

void Assembler::popcntq(Register dst, Address src) {
  assert(VM_Version::supports_popcnt(), "must support");
  InstructionMark im(this);
  emit_int32((unsigned char)0xF3,
             get_prefixq(src, dst),
             0x0F,
             (unsigned char)0xB8);
  emit_operand(dst, src);
}

void Assembler::popcntq(Register dst, Register src) {
  assert(VM_Version::supports_popcnt(), "must support");
  emit_int8((unsigned char)0xF3);
  int encode = prefixq_and_encode(dst->encoding(), src->encoding());
  emit_int24(0x0F, (unsigned char)0xB8, (0xC0 | encode));
}

void Assembler::popq(Address dst) {
  InstructionMark im(this);
  emit_int16(get_prefixq(dst), (unsigned char)0x8F);
  emit_operand(rax, dst);
}

void Assembler::popq(Register dst) {
  emit_int8((unsigned char)0x58 | dst->encoding());
}

// Precomputable: popa, pusha, vzeroupper

// The result of these routines are invariant from one invocation to another
// invocation for the duration of a run. Caching the result on bootstrap
// and copying it out on subsequent invocations can thus be beneficial
static bool     precomputed = false;

static u_char* popa_code  = NULL;
static int     popa_len   = 0;

static u_char* pusha_code = NULL;
static int     pusha_len  = 0;

static u_char* vzup_code  = NULL;
static int     vzup_len   = 0;

void Assembler::precompute_instructions() {
  assert(!Universe::is_fully_initialized(), "must still be single threaded");
  guarantee(!precomputed, "only once");
  precomputed = true;
  ResourceMark rm;

  // Make a temporary buffer big enough for the routines we're capturing
  int size = 256;
  char* tmp_code = NEW_RESOURCE_ARRAY(char, size);
  CodeBuffer buffer((address)tmp_code, size);
  MacroAssembler masm(&buffer);

  address begin_popa  = masm.code_section()->end();
  masm.popa_uncached();
  address end_popa    = masm.code_section()->end();
  masm.pusha_uncached();
  address end_pusha   = masm.code_section()->end();
  masm.vzeroupper_uncached();
  address end_vzup    = masm.code_section()->end();

  // Save the instructions to permanent buffers.
  popa_len = (int)(end_popa - begin_popa);
  popa_code = NEW_C_HEAP_ARRAY(u_char, popa_len, mtInternal);
  memcpy(popa_code, begin_popa, popa_len);

  pusha_len = (int)(end_pusha - end_popa);
  pusha_code = NEW_C_HEAP_ARRAY(u_char, pusha_len, mtInternal);
  memcpy(pusha_code, end_popa, pusha_len);

  vzup_len = (int)(end_vzup - end_pusha);
  if (vzup_len > 0) {
    vzup_code = NEW_C_HEAP_ARRAY(u_char, vzup_len, mtInternal);
    memcpy(vzup_code, end_pusha, vzup_len);
  } else {
    vzup_code = pusha_code; // dummy
  }

  assert(masm.code()->total_oop_size() == 0 &&
         masm.code()->total_metadata_size() == 0 &&
         masm.code()->total_relocation_size() == 0,
         "pre-computed code can't reference oops, metadata or contain relocations");
}

static void emit_copy(CodeSection* code_section, u_char* src, int src_len) {
  assert(src != NULL, "code to copy must have been pre-computed");
  assert(code_section->limit() - code_section->end() > src_len, "code buffer not large enough");
  address end = code_section->end();
  memcpy(end, src, src_len);
  code_section->set_end(end + src_len);
}

void Assembler::popa() { // 64bit
  emit_copy(code_section(), popa_code, popa_len);
}

void Assembler::popa_uncached() { // 64bit
  movq(r15, Address(rsp, 0));
  movq(r14, Address(rsp, wordSize));
  movq(r13, Address(rsp, 2 * wordSize));
  movq(r12, Address(rsp, 3 * wordSize));
  movq(r11, Address(rsp, 4 * wordSize));
  movq(r10, Address(rsp, 5 * wordSize));
  movq(r9,  Address(rsp, 6 * wordSize));
  movq(r8,  Address(rsp, 7 * wordSize));
  movq(rdi, Address(rsp, 8 * wordSize));
  movq(rsi, Address(rsp, 9 * wordSize));
  movq(rbp, Address(rsp, 10 * wordSize));
  // Skip rsp as it is restored automatically to the value
  // before the corresponding pusha when popa is done.
  movq(rbx, Address(rsp, 12 * wordSize));
  movq(rdx, Address(rsp, 13 * wordSize));
  movq(rcx, Address(rsp, 14 * wordSize));
  movq(rax, Address(rsp, 15 * wordSize));

  addq(rsp, 16 * wordSize);
}

// Does not actually store the value of rsp on the stack.
// The slot for rsp just contains an arbitrary value.
void Assembler::pusha() { // 64bit
  emit_copy(code_section(), pusha_code, pusha_len);
}

// Does not actually store the value of rsp on the stack.
// The slot for rsp just contains an arbitrary value.
void Assembler::pusha_uncached() { // 64bit
  subq(rsp, 16 * wordSize);

  movq(Address(rsp, 15 * wordSize), rax);
  movq(Address(rsp, 14 * wordSize), rcx);
  movq(Address(rsp, 13 * wordSize), rdx);
  movq(Address(rsp, 12 * wordSize), rbx);
  // Skip rsp as the value is normally not used. There are a few places where
  // the original value of rsp needs to be known but that can be computed
  // from the value of rsp immediately after pusha (rsp + 16 * wordSize).
  movq(Address(rsp, 10 * wordSize), rbp);
  movq(Address(rsp, 9 * wordSize), rsi);
  movq(Address(rsp, 8 * wordSize), rdi);
  movq(Address(rsp, 7 * wordSize), r8);
  movq(Address(rsp, 6 * wordSize), r9);
  movq(Address(rsp, 5 * wordSize), r10);
  movq(Address(rsp, 4 * wordSize), r11);
  movq(Address(rsp, 3 * wordSize), r12);
  movq(Address(rsp, 2 * wordSize), r13);
  movq(Address(rsp, wordSize), r14);
  movq(Address(rsp, 0), r15);
}

void Assembler::vzeroupper() {
  emit_copy(code_section(), vzup_code, vzup_len);
}

void Assembler::pushq(Address src) {
  InstructionMark im(this);
  emit_int16(get_prefixq(src), (unsigned char)0xFF);
  emit_operand(rsi, src);
}

void Assembler::rclq(Register dst, int imm8) {
  assert(isShiftCount(imm8 >> 1), "illegal shift count");
  int encode = prefixq_and_encode(dst->encoding());
  if (imm8 == 1) {
    emit_int16((unsigned char)0xD1, (0xD0 | encode));
  } else {
    emit_int24((unsigned char)0xC1, (0xD0 | encode), imm8);
  }
}

void Assembler::rcrq(Register dst, int imm8) {
  assert(isShiftCount(imm8 >> 1), "illegal shift count");
  int encode = prefixq_and_encode(dst->encoding());
  if (imm8 == 1) {
    emit_int16((unsigned char)0xD1, (0xD8 | encode));
  } else {
    emit_int24((unsigned char)0xC1, (0xD8 | encode), imm8);
  }
}


void Assembler::rorxq(Register dst, Register src, int imm8) {
  assert(VM_Version::supports_bmi2(), "bit manipulation instructions not supported");
  InstructionAttr attributes(AVX_128bit, /* vex_w */ true, /* legacy_mode */ true, /* no_mask_reg */ true, /* uses_vl */ false);
  int encode = vex_prefix_and_encode(dst->encoding(), 0, src->encoding(), VEX_SIMD_F2, VEX_OPCODE_0F_3A, &attributes);
  emit_int24((unsigned char)0xF0, (0xC0 | encode), imm8);
}

void Assembler::rorxd(Register dst, Register src, int imm8) {
  assert(VM_Version::supports_bmi2(), "bit manipulation instructions not supported");
  InstructionAttr attributes(AVX_128bit, /* vex_w */ false, /* legacy_mode */ true, /* no_mask_reg */ true, /* uses_vl */ false);
  int encode = vex_prefix_and_encode(dst->encoding(), 0, src->encoding(), VEX_SIMD_F2, VEX_OPCODE_0F_3A, &attributes);
  emit_int24((unsigned char)0xF0, (0xC0 | encode), imm8);
}

#ifdef _LP64
void Assembler::salq(Address dst, int imm8) {
  InstructionMark im(this);
  assert(isShiftCount(imm8 >> 1), "illegal shift count");
  if (imm8 == 1) {
    emit_int16(get_prefixq(dst), (unsigned char)0xD1);
    emit_operand(as_Register(4), dst);
  }
  else {
    emit_int16(get_prefixq(dst), (unsigned char)0xC1);
    emit_operand(as_Register(4), dst);
    emit_int8(imm8);
  }
}

void Assembler::salq(Address dst) {
  InstructionMark im(this);
  emit_int16(get_prefixq(dst), (unsigned char)0xD3);
  emit_operand(as_Register(4), dst);
}

void Assembler::salq(Register dst, int imm8) {
  assert(isShiftCount(imm8 >> 1), "illegal shift count");
  int encode = prefixq_and_encode(dst->encoding());
  if (imm8 == 1) {
    emit_int16((unsigned char)0xD1, (0xE0 | encode));
  } else {
    emit_int24((unsigned char)0xC1, (0xE0 | encode), imm8);
  }
}

void Assembler::salq(Register dst) {
  int encode = prefixq_and_encode(dst->encoding());
  emit_int16((unsigned char)0xD3, (0xE0 | encode));
}

void Assembler::sarq(Address dst, int imm8) {
  InstructionMark im(this);
  assert(isShiftCount(imm8 >> 1), "illegal shift count");
  if (imm8 == 1) {
    emit_int16(get_prefixq(dst), (unsigned char)0xD1);
    emit_operand(as_Register(7), dst);
  }
  else {
    emit_int16(get_prefixq(dst), (unsigned char)0xC1);
    emit_operand(as_Register(7), dst);
    emit_int8(imm8);
  }
}

void Assembler::sarq(Address dst) {
  InstructionMark im(this);
  emit_int16(get_prefixq(dst), (unsigned char)0xD3);
  emit_operand(as_Register(7), dst);
}

void Assembler::sarq(Register dst, int imm8) {
  assert(isShiftCount(imm8 >> 1), "illegal shift count");
  int encode = prefixq_and_encode(dst->encoding());
  if (imm8 == 1) {
    emit_int16((unsigned char)0xD1, (0xF8 | encode));
  } else {
    emit_int24((unsigned char)0xC1, (0xF8 | encode), imm8);
  }
}

void Assembler::sarq(Register dst) {
  int encode = prefixq_and_encode(dst->encoding());
  emit_int16((unsigned char)0xD3, (0xF8 | encode));
}
#endif

void Assembler::sbbq(Address dst, int32_t imm32) {
  InstructionMark im(this);
  prefixq(dst);
  emit_arith_operand(0x81, rbx, dst, imm32);
}

void Assembler::sbbq(Register dst, int32_t imm32) {
  (void) prefixq_and_encode(dst->encoding());
  emit_arith(0x81, 0xD8, dst, imm32);
}

void Assembler::sbbq(Register dst, Address src) {
  InstructionMark im(this);
  emit_int16(get_prefixq(src, dst), 0x1B);
  emit_operand(dst, src);
}

void Assembler::sbbq(Register dst, Register src) {
  (void) prefixq_and_encode(dst->encoding(), src->encoding());
  emit_arith(0x1B, 0xC0, dst, src);
}

void Assembler::shlq(Register dst, int imm8) {
  assert(isShiftCount(imm8 >> 1), "illegal shift count");
  int encode = prefixq_and_encode(dst->encoding());
  if (imm8 == 1) {
    emit_int16((unsigned char)0xD1, (0xE0 | encode));
  } else {
    emit_int24((unsigned char)0xC1, (0xE0 | encode), imm8);
  }
}

void Assembler::shlq(Register dst) {
  int encode = prefixq_and_encode(dst->encoding());
  emit_int16((unsigned char)0xD3, (0xE0 | encode));
}

void Assembler::shrq(Register dst, int imm8) {
  assert(isShiftCount(imm8 >> 1), "illegal shift count");
  int encode = prefixq_and_encode(dst->encoding());
  if (imm8 == 1) {
    emit_int16((unsigned char)0xD1, (0xE8 | encode));
  }
  else {
    emit_int24((unsigned char)0xC1, (0xE8 | encode), imm8);
  }
}

void Assembler::shrq(Register dst) {
  int encode = prefixq_and_encode(dst->encoding());
  emit_int16((unsigned char)0xD3, 0xE8 | encode);
}

void Assembler::shrq(Address dst) {
  InstructionMark im(this);
  emit_int16(get_prefixq(dst), (unsigned char)0xD3);
  emit_operand(as_Register(5), dst);
}

void Assembler::shrq(Address dst, int imm8) {
  InstructionMark im(this);
  assert(isShiftCount(imm8 >> 1), "illegal shift count");
  if (imm8 == 1) {
    emit_int16(get_prefixq(dst), (unsigned char)0xD1);
    emit_operand(as_Register(5), dst);
  }
  else {
    emit_int16(get_prefixq(dst), (unsigned char)0xC1);
    emit_operand(as_Register(5), dst);
    emit_int8(imm8);
  }
}

void Assembler::subq(Address dst, int32_t imm32) {
  InstructionMark im(this);
  prefixq(dst);
  emit_arith_operand(0x81, rbp, dst, imm32);
}

void Assembler::subq(Address dst, Register src) {
  InstructionMark im(this);
  emit_int16(get_prefixq(dst, src), 0x29);
  emit_operand(src, dst);
}

void Assembler::subq(Register dst, int32_t imm32) {
  (void) prefixq_and_encode(dst->encoding());
  emit_arith(0x81, 0xE8, dst, imm32);
}

// Force generation of a 4 byte immediate value even if it fits into 8bit
void Assembler::subq_imm32(Register dst, int32_t imm32) {
  (void) prefixq_and_encode(dst->encoding());
  emit_arith_imm32(0x81, 0xE8, dst, imm32);
}

void Assembler::subq(Register dst, Address src) {
  InstructionMark im(this);
  emit_int16(get_prefixq(src, dst), 0x2B);
  emit_operand(dst, src);
}

void Assembler::subq(Register dst, Register src) {
  (void) prefixq_and_encode(dst->encoding(), src->encoding());
  emit_arith(0x2B, 0xC0, dst, src);
}

void Assembler::testq(Address dst, int32_t imm32) {
  InstructionMark im(this);
  emit_int16(get_prefixq(dst), (unsigned char)0xF7);
  emit_operand(as_Register(0), dst);
  emit_int32(imm32);
}

void Assembler::testq(Register dst, int32_t imm32) {
  // not using emit_arith because test
  // doesn't support sign-extension of
  // 8bit operands
  int encode = dst->encoding();
  encode = prefixq_and_encode(encode);
  emit_int16((unsigned char)0xF7, (0xC0 | encode));
  emit_int32(imm32);
}

void Assembler::testq(Register dst, Register src) {
  (void) prefixq_and_encode(dst->encoding(), src->encoding());
  emit_arith(0x85, 0xC0, dst, src);
}

void Assembler::testq(Register dst, Address src) {
  InstructionMark im(this);
  emit_int16(get_prefixq(src, dst), (unsigned char)0x85);
  emit_operand(dst, src);
}

void Assembler::xaddq(Address dst, Register src) {
  InstructionMark im(this);
  emit_int24(get_prefixq(dst, src), 0x0F, (unsigned char)0xC1);
  emit_operand(src, dst);
}

void Assembler::xchgq(Register dst, Address src) {
  InstructionMark im(this);
  emit_int16(get_prefixq(src, dst), (unsigned char)0x87);
  emit_operand(dst, src);
}

void Assembler::xchgq(Register dst, Register src) {
  int encode = prefixq_and_encode(dst->encoding(), src->encoding());
  emit_int16((unsigned char)0x87, (0xc0 | encode));
}

void Assembler::xorq(Register dst, Register src) {
  (void) prefixq_and_encode(dst->encoding(), src->encoding());
  emit_arith(0x33, 0xC0, dst, src);
}

void Assembler::xorq(Register dst, Address src) {
  InstructionMark im(this);
  emit_int16(get_prefixq(src, dst), 0x33);
  emit_operand(dst, src);
}

void Assembler::xorq(Register dst, int32_t imm32) {
  (void) prefixq_and_encode(dst->encoding());
  emit_arith(0x81, 0xF0, dst, imm32);
}

void Assembler::xorq(Address dst, int32_t imm32) {
  InstructionMark im(this);
  prefixq(dst);
  emit_arith_operand(0x81, as_Register(6), dst, imm32);
}

void Assembler::xorq(Address dst, Register src) {
  InstructionMark im(this);
  emit_int16(get_prefixq(dst, src), 0x31);
  emit_operand(src, dst);
}

#endif // !LP64

void InstructionAttr::set_address_attributes(int tuple_type, int input_size_in_bits) {
  if (VM_Version::supports_evex()) {
    _tuple_type = tuple_type;
    _input_size_in_bits = input_size_in_bits;
  }
}<|MERGE_RESOLUTION|>--- conflicted
+++ resolved
@@ -4155,11 +4155,7 @@
 void Assembler::vpmaskmovd(XMMRegister dst, XMMRegister nds, Address src, int vector_len) {
   assert((VM_Version::supports_avx2() && vector_len == AVX_256bit), "");
   InstructionMark im(this);
-<<<<<<< HEAD
-  InstructionAttr attributes(vector_len, /* vex_w */ false, /* legacy_mode */ false, /* no_mask_reg */ false, /* uses_vl */ true);
-=======
   InstructionAttr attributes(vector_len, /* vex_w */ false, /* legacy_mode */ true, /* no_mask_reg */ false, /* uses_vl */ true);
->>>>>>> 9cac94d5
   vex_prefix(src, nds->encoding(), dst->encoding(), VEX_SIMD_66, VEX_OPCODE_0F_38, &attributes);
   emit_int8((unsigned char)0x8C);
   emit_operand(dst, src);
@@ -6694,14 +6690,9 @@
 
 void Assembler::vpmulhuw(XMMRegister dst, XMMRegister nds, XMMRegister src, int vector_len) {
   assert((vector_len == AVX_128bit && VM_Version::supports_avx()) ||
-<<<<<<< HEAD
-         (vector_len == AVX_256bit && VM_Version::supports_avx2()), "");
-  InstructionAttr attributes(vector_len, /* vex_w */ false, /* legacy_mode */ false, /* no_mask_reg */ true, /* uses_vl */ true);
-=======
          (vector_len == AVX_256bit && VM_Version::supports_avx2()) ||
          (vector_len == AVX_512bit && VM_Version::supports_avx512bw()), "");
   InstructionAttr attributes(vector_len, /* vex_w */ false, /* legacy_mode */ _legacy_mode_bw, /* no_mask_reg */ true, /* uses_vl */ true);
->>>>>>> 9cac94d5
   int encode = vex_prefix_and_encode(dst->encoding(), nds->encoding(), src->encoding(), VEX_SIMD_66, VEX_OPCODE_0F, &attributes);
   emit_int16((unsigned char)0xE4, (0xC0 | encode));
 }
