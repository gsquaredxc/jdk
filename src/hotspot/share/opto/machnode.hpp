--- conflicted
+++ resolved
@@ -375,13 +375,8 @@
 
   // Returns true if this node is a check that can be implemented with a trap.
   virtual bool is_TrapBasedCheckNode() const { return false; }
-<<<<<<< HEAD
-  void set_removed(){ _removed = true; }
-  bool get_removed(){ return _removed; }
-=======
   void set_removed() { _removed = true; }
   bool get_removed() { return _removed; }
->>>>>>> 3d193adb
 
 #ifndef PRODUCT
   virtual const char *Name() const = 0; // Machine-specific name
