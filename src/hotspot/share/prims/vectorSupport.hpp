--- conflicted
+++ resolved
@@ -83,11 +83,10 @@
     VECTOR_OP_MASK_FIRSTTRUE = 20,
     VECTOR_OP_MASK_LASTTRUE  = 21,
 
-<<<<<<< HEAD
     // Rotate operations
     VECTOR_OP_LROTATE = 22,
-    VECTOR_OP_RROTATE = 23
-=======
+    VECTOR_OP_RROTATE = 23,
+
     // Vector Math Library
     VECTOR_OP_TAN   = 101,
     VECTOR_OP_TANH  = 102,
@@ -111,7 +110,6 @@
     VECTOR_OP_SVML_START = VECTOR_OP_TAN,
     VECTOR_OP_SVML_END   = VECTOR_OP_HYPOT,
     NUM_SVML_OP = VECTOR_OP_SVML_END - VECTOR_OP_SVML_START + 1
->>>>>>> 61ab4b9d
   };
 
   enum {
