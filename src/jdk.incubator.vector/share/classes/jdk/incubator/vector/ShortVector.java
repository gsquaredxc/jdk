--- conflicted
+++ resolved
@@ -380,21 +380,6 @@
     }
 
     /*package-private*/
-<<<<<<< HEAD
-    @ForceInline
-    static boolean doBinTest(int cond, short a, short b) {
-        switch (cond) {
-        case BT_eq:  return a == b;
-        case BT_ne:  return a != b;
-        case BT_lt:  return a < b;
-        case BT_le:  return a <= b;
-        case BT_gt:  return a > b;
-        case BT_ge:  return a >= b;
-        }
-        throw new AssertionError(Integer.toHexString(cond));
-    }
-
-    /*package-private*/
     @ForceInline
     static short rotateLeft(short a, int n) {
         return (short)(((((short)a) & Short.toUnsignedInt((short)-1)) << (n & Short.SIZE-1)) | ((((short)a) & Short.toUnsignedInt((short)-1)) >>> (Short.SIZE - (n & Short.SIZE-1))));
@@ -407,8 +392,6 @@
     }
 
     /*package-private*/
-=======
->>>>>>> 61ab4b9d
     @Override
     abstract ShortSpecies vspecies();
 
